/-
Copyright (c) 2023 Arthur Paulino. All rights reserved.
Released under Apache 2.0 license as described in the file LICENSE.
Authors: Arthur Paulino, Jon Eugster
-/

import Cache.IO
import Lean.Elab.ParseImportsFast

namespace Cache.Hashing

open Lean IO
open System hiding SearchPath

/--
The `HashMemo` contains all information `Cache` needs about the modules:
* the name
* its imports
* the file's hash (in `hashMap` and `cache`)

additionally, it contains the `rootHash` which reflects changes to Mathlib's
Lake project settings.
-/
structure HashMemo where
  /-- Hash of mathlib's lake project settings. -/
  rootHash : UInt64
  /-- Maps the `.lean` file of a module to the `.lean` files of its imports. -/
  depsMap  : Std.HashMap Name (Array Name) := ∅
  /--
  For files with a valid hash (usually Mathlib and upstream),
  this contains the same information as `hashMap`.
  Other files have `none` here and do not appear in `hashMap`
  (e.g. `.lean` source could not be found, imports a file without valid hash).
  -/
  cache    : Std.HashMap Name (Option UInt64) := ∅
  /-- Stores the hash of the module's content for modules in Mathlib or upstream. -/
  hashMap  : ModuleHashMap := ∅
  deriving Inhabited

partial def insertDeps (hashMap : ModuleHashMap) (mod : Name) (hashMemo : HashMemo) : ModuleHashMap :=
  if hashMap.contains mod then hashMap else
  match (hashMemo.depsMap[mod]?, hashMemo.hashMap[mod]?) with
  | (some deps, some hash) => deps.foldl (insertDeps · · hashMemo) (hashMap.insert mod hash)
  | _ => hashMap

/--
Filters the `hashMap` of a `HashMemo` so that it only contains key/value pairs such that every key:
* Belongs to the given list of module names or
* Corresponds to a module that's imported (transitively or not) by
  some module in the list module names
-/
def HashMemo.filterByNames (hashMemo : HashMemo) (mods : List Name) : IO ModuleHashMap := do
  let mut hashMap := ∅
  for mod in mods do
    if hashMemo.hashMap.contains mod then
      hashMap := insertDeps hashMap mod hashMemo
    else
      IO.println s!"{mod} is not covered by the olean cache."
  return hashMap

/-- We cache the hash of each file and their dependencies for later lookup -/
abbrev HashM := StateT HashMemo CacheM

/--
Read the imports from the raw file `content` and return an array of tuples
`(module name, source file)`, one per import.

Note: `fileName` is a string which is purely used for displaying an error message if
parsing imports from `content` should fail. It is intended to be the file's name.
-/
def getFileImports (content : String) (fileName : String := "") :
    CacheM <| Array (Name × FilePath) := do
  let sp := (← read).srcSearchPath
  let fileImports : Array Import ← Lean.parseImports' content fileName
  let out ← fileImports
    -- Lean core files can never be modified and therefore we do not need to process these
    -- moreover, it seems that `Lean.findLean` fails on these.
    |>.filter (! isInLeanCore ·.module)
    |>.mapM fun imp => do
      let impSourceFile ← Lean.findLean sp imp.module
      pure (imp.module, impSourceFile)
  pure out

/-- Computes a canonical hash of a file's contents. -/
def hashFileContents (contents : String) : UInt64 :=
  -- revert potential file transformation by git's `autocrlf`
  hash contents.crlfToLf

/--
Computes the root hash, which mixes the hashes of the content of:
* `lakefile.lean`
* `lean-toolchain`
* `lake-manifest.json`
and the hash of `Lean.githash`.

(We hash `Lean.githash` in case the toolchain changes even though `lean-toolchain` hasn't.
This happens with the `lean-pr-testing-NNNN` toolchains when Lean 4 PRs are updated.)
-/
def getRootHash : CacheM UInt64 := do
  let mathlibDepPath := (← read).mathlibDepPath
  let rootFiles : List FilePath := [
    mathlibDepPath / "lakefile.lean",
    mathlibDepPath / "lean-toolchain",
    mathlibDepPath / "lake-manifest.json"]
  let hashes ← rootFiles.mapM fun path =>
    hashFileContents <$> IO.FS.readFile path
  return hash (hash Lean.githash :: hashes)

/--
Computes the hash of a file, which mixes:
* The root hash
* The hash of its relative path (inside its package directory)
* The hash of its content
* The hashes of the imported files that are part of `Mathlib`
-/
partial def getHash (mod : Name) (sourceFile : FilePath) (visited : Std.HashSet Name := ∅) :
    HashM <| Option UInt64 := do
  if visited.contains mod then
    throw <| IO.userError s!"dependency loop found involving {mod}!"
  let visitedNew := visited.insert mod
  match (← get).cache[mod]? with
  | some hash? => return hash?
  | none =>
    if !(← sourceFile.pathExists) then
      IO.println s!"Warning: {sourceFile} not found. Skipping all files that depend on it."
      modify fun stt => { stt with cache := stt.cache.insert mod none }
      return none
<<<<<<< HEAD
    let content ← IO.FS.readFile sourceFile
    let fileImports ← getFileImports content mod
=======
    let content ← IO.FS.readFile fixedPath
    let fileImports' ← getFileImports content filePath.toString
    -- TODO: This line is only here for backwards compatibility: cache still takes
    -- keys of the form `Mathlib/Init.lean`, `Aesop/Build.lean` instead of module
    -- names: `Mathlib.Init`, `Aesop.Build`, but `getFileImports` has been changed
    -- to return the latter, in preparation for the switch
    let fileImports := fileImports'.map fun (key, _) =>
      mkFilePath (key.components.map toString) |>.withExtension "lean"
>>>>>>> 3b499896
    let mut importHashes := #[]
    for importHash? in ← fileImports.mapM (fun imp => getHash imp.1 imp.2 visitedNew) do
      match importHash? with
      | some importHash => importHashes := importHashes.push importHash
      | none =>
        -- one import did not have a hash --> invalidate hash of this module
        modify fun stt => { stt with cache := stt.cache.insert mod none }
        return none
    let rootHash := (← get).rootHash
    -- TODO: One might hash the modules name instead of this `c`,
    -- which exists in order to not change any generated hashes compared to previous versions.
    -- Changing this means the entire cache gets invalidated once and has to be rebuilt once.
    let c := (mod.components.dropLast.map toString).append [sourceFile.components.getLast!]
    let modHash := hash c -- TODO: change to `hash mod`
    let fileHash := hash <| rootHash :: modHash :: hashFileContents content :: importHashes.toList
    if isPartOfMathlibCache mod then
      -- mathlib/upstream: add hash to `hashMap`
      modifyGet fun stt =>
        (some fileHash, { stt with
          depsMap := stt.depsMap.insert mod (fileImports.map (·.1))
          cache   := stt.cache.insert   mod (some fileHash)
          hashMap := stt.hashMap.insert mod fileHash })
    else
      -- downstream: add `none` to `cache` and do not add hash to `hashMap`
      modifyGet fun stt =>
        (none, { stt with
          depsMap := stt.depsMap.insert mod (fileImports.map (·.1))
          cache   := stt.cache.insert   mod none
          hashMap := stt.hashMap })

/-- Main API to retrieve the hashes of the Lean files -/
def getHashMemo (extraRoots : Std.HashMap Name FilePath) : CacheM HashMemo := do
  -- TODO: `Std.HashMap.mapM` seems not to exist yet, so we got via `.toArray`.
  return (← StateT.run (extraRoots.toArray.mapM fun ⟨key, val⟩ => getHash key val)
    {rootHash := ← getRootHash}).2

end Cache.Hashing<|MERGE_RESOLUTION|>--- conflicted
+++ resolved
@@ -125,19 +125,8 @@
       IO.println s!"Warning: {sourceFile} not found. Skipping all files that depend on it."
       modify fun stt => { stt with cache := stt.cache.insert mod none }
       return none
-<<<<<<< HEAD
     let content ← IO.FS.readFile sourceFile
-    let fileImports ← getFileImports content mod
-=======
-    let content ← IO.FS.readFile fixedPath
-    let fileImports' ← getFileImports content filePath.toString
-    -- TODO: This line is only here for backwards compatibility: cache still takes
-    -- keys of the form `Mathlib/Init.lean`, `Aesop/Build.lean` instead of module
-    -- names: `Mathlib.Init`, `Aesop.Build`, but `getFileImports` has been changed
-    -- to return the latter, in preparation for the switch
-    let fileImports := fileImports'.map fun (key, _) =>
-      mkFilePath (key.components.map toString) |>.withExtension "lean"
->>>>>>> 3b499896
+    let fileImports ← getFileImports content mod.toString
     let mut importHashes := #[]
     for importHash? in ← fileImports.mapM (fun imp => getHash imp.1 imp.2 visitedNew) do
       match importHash? with
