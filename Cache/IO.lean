/-
Copyright (c) 2023 Arthur Paulino. All rights reserved.
Released under Apache 2.0 license as described in the file LICENSE.
Authors: Arthur Paulino
-/

import Cache.Lean

variable {α : Type}

open Lean

namespace Cache.IO

open System (FilePath)

/-- Target directory for build files -/
def LIBDIR : FilePath :=
  ".lake" / "build" / "lib"

/-- Target directory for IR files -/
def IRDIR : FilePath :=
  ".lake" / "build" / "ir"

/-- Determine if the package `mod` is part of the mathlib cache.

TODO: write a better predicate. -/
def isPartOfMathlibCache (mod : Name) : Bool := #[
  `Mathlib,
  `Batteries,
  `Aesop,
  `Cli,
  `ImportGraph,
  `LeanSearchClient,
  `Plausible,
  `Qq,
  `ProofWidgets,
  `Archive,
  `Counterexamples,
  `MathlibTest ].contains mod.getRoot

/-- Target directory for caching -/
initialize CACHEDIR : FilePath ← do
  match ← IO.getEnv "MATHLIB_CACHE_DIR" with
  | some path => return path
  | none =>
    match ← IO.getEnv "XDG_CACHE_HOME" with
    | some path => return path / "mathlib"
    | none =>
      let home ← if System.Platform.isWindows then
        let drive ← IO.getEnv "HOMEDRIVE"
        let path ← IO.getEnv "HOMEPATH"
        pure <| return (← drive) ++ (← path)
      else IO.getEnv "HOME"
      match home with
      | some path => return path / ".cache" / "mathlib"
      | none => pure ⟨".cache"⟩

/-- Target file path for `curl` configurations -/
def CURLCFG :=
  IO.CACHEDIR / "curl.cfg"

/-- curl version at https://github.com/leanprover-community/static-curl -/
def CURLVERSION :=
  "7.88.1"

def CURLBIN :=
  -- change file name if we ever need a more recent version to trigger re-download
  IO.CACHEDIR / s!"curl-{CURLVERSION}"

/-- leantar version at https://github.com/digama0/leangz -/
def LEANTARVERSION :=
  "0.1.14"

def EXE := if System.Platform.isWindows then ".exe" else ""

def LEANTARBIN :=
  -- change file name if we ever need a more recent version to trigger re-download
  IO.CACHEDIR / s!"leantar-{LEANTARVERSION}{EXE}"

def LAKEPACKAGESDIR : FilePath :=
  ".lake" / "packages"

def getCurl : IO String := do
  return if (← CURLBIN.pathExists) then CURLBIN.toString else "curl"

def getLeanTar : IO String := do
  return if (← LEANTARBIN.pathExists) then LEANTARBIN.toString else "leantar"

/--
`CacheM` stores the following information:
* the source directory where `Mathlib.lean` lies
* the Lean search path. This contains
  paths to the source directory of each imported package. The build files (e.g. `.olean`)
  of a package should then be in a `.lake`-folder inside this root directory
  (see `LIBDIR` and `IRDIR`).
* the build directory for proofwidgets
-/
structure CacheM.Context where
  /-- source directory for mathlib files -/
  mathlibDepPath : FilePath
  /-- the Lean source search path -/
  srcSearchPath : SearchPath
  /-- build directory for proofwidgets -/
  proofWidgetsBuildDir : FilePath

@[inherit_doc CacheM.Context]
abbrev CacheM := ReaderT CacheM.Context IO

/-- Whether this is running on Mathlib repo or not -/
def isMathlibRoot : IO Bool :=
  FilePath.mk "Mathlib" |>.pathExists

section

/-- Find path to `Mathlib` source directory -/
private def CacheM.mathlibDepPath (sp : SearchPath) : IO FilePath := do
  let mathlibSourceFile ← Lean.findLean sp `Mathlib
  let some mathlibSource ← pure mathlibSourceFile.parent
    | throw <| IO.userError s!"Mathlib not found in dependencies"
  return mathlibSource

private def CacheM.getContext : IO CacheM.Context := do
  let sp ← initSrcSearchPath
  let mathlibSource ← CacheM.mathlibDepPath sp
  return {
    mathlibDepPath := mathlibSource,
    srcSearchPath := sp,
    proofWidgetsBuildDir := LAKEPACKAGESDIR / "proofwidgets" / ".lake" / "build"}

/-- Run a `CacheM` in `IO` by loading the context from `LEAN_SRC_PATH`. -/
def CacheM.run (f : CacheM α) : IO α := do ReaderT.run f (← getContext)

end

<<<<<<< HEAD
def getPackageDirs : CacheM PackageDirs := return (← read).packageDirs

/--
`path` is assumed to be the unresolved file path corresponding to a module:
For `Mathlib.Init` this would be `Mathlib/Init.lean`.

Find the source directory for `path`.
This corresponds to the folder where the `.lean` files are located, i.e. for `Mathlib.Init`,
the file should be located at `(← getSrcDir _) / "Mathlib" / "Init.lean`.

Usually it is either `.` or something like `./.lake/packages/mathlib/`
-/
def getSrcDir (path : FilePath) : CacheM FilePath := do
=======
def getPackageDir (path : FilePath) : CacheM FilePath := do
>>>>>>> 1acf0ee8
  let sp := (← read).srcSearchPath

  -- `path` is a unresolved file name like `Aesop/Build.lean`
  let mod : Name := .fromComponents <| path.withExtension "" |>.components.map Name.mkSimple

<<<<<<< HEAD
  let .some srcDir ← sp.findWithExtBase "lean" mod |
    throw <| IO.userError s!"Unknown package directory for {mod}\nsearch paths: {sp}"

  return srcDir
=======
  let .some packageDir ← sp.findWithExtBase "lean" mod |
    throw <| IO.userError s!"Unknown package directory for {mod}\nsearch paths: {sp}"
  return packageDir
>>>>>>> 1acf0ee8

/-- Runs a terminal command and retrieves its output, passing the lines to `processLine` -/
partial def runCurlStreaming (args : Array String) (init : α)
    (processLine : α → String → IO α) : IO α := do
  let child ← IO.Process.spawn { cmd := ← getCurl, args, stdout := .piped, stderr := .piped }
  loop child.stdout init
where
  loop (h : IO.FS.Handle) (a : α) : IO α := do
    let line ← h.getLine
    if line.isEmpty then
      return a
    else
      loop h (← processLine a line)

/-- Runs a terminal command and retrieves its output -/
def runCmd (cmd : String) (args : Array String) (throwFailure stderrAsErr := true) : IO String := do
  let out ← IO.Process.output { cmd := cmd, args := args }
  if (out.exitCode != 0 || stderrAsErr && !out.stderr.isEmpty) && throwFailure then
    throw <| IO.userError s!"failure in {cmd} {args}:\n{out.stderr}"
  else if !out.stderr.isEmpty then
    IO.eprintln out.stderr
  return out.stdout

def runCurl (args : Array String) (throwFailure stderrAsErr := true) : IO String := do
  runCmd (← getCurl) (#["--no-progress-meter"] ++ args) throwFailure stderrAsErr

def validateCurl : IO Bool := do
  if (← CURLBIN.pathExists) then return true
  match (← runCmd "curl" #["--version"]).splitOn " " with
  | "curl" :: v :: _ => match v.splitOn "." with
    | maj :: min :: _ =>
      let version := (maj.toNat!, min.toNat!)
      let _ := @lexOrd
      let _ := @leOfOrd
      if version >= (7, 81) then return true
      -- TODO: support more platforms if the need arises
      let arch ← (·.trim) <$> runCmd "uname" #["-m"] false
      let kernel ← (·.trim) <$> runCmd "uname" #["-s"] false
      if kernel == "Linux" && arch ∈ ["x86_64", "aarch64"] then
        IO.println s!"curl is too old; downloading more recent version"
        IO.FS.createDirAll IO.CACHEDIR
        let _ ← runCmd "curl" (stderrAsErr := false) #[
          s!"https://github.com/leanprover-community/static-curl/releases/download/v{CURLVERSION}/curl-{arch}-linux-static",
          "-L", "-o", CURLBIN.toString]
        let _ ← runCmd "chmod" #["u+x", CURLBIN.toString]
        return true
      if version >= (7, 70) then
        IO.println s!"Warning: recommended `curl` version ≥7.81. Found {v}"
        return true
      else
        IO.println s!"Warning: recommended `curl` version ≥7.70. Found {v}. Can't use `--parallel`."
        return false
    | _ => throw <| IO.userError "Invalidly formatted version of `curl`"
  | _ => throw <| IO.userError "Invalidly formatted response from `curl --version`"

def Version := Nat × Nat × Nat
  deriving Inhabited, DecidableEq

instance : Ord Version := let _ := @lexOrd; lexOrd
instance : LE Version := leOfOrd

def parseVersion (s : String) : Option Version := do
  let [maj, min, patch] := s.splitOn "." | none
  some (maj.toNat!, min.toNat!, patch.toNat!)

def validateLeanTar : IO Unit := do
  if (← LEANTARBIN.pathExists) then return
  if let some version ← some <$> runCmd "leantar" #["--version"] <|> pure none then
    let "leantar" :: v :: _ := version.splitOn " "
      | throw <| IO.userError "Invalidly formatted response from `leantar --version`"
    let some v := parseVersion v | throw <| IO.userError "Invalidly formatted version of `leantar`"
    -- currently we need exactly one version of leantar, change this to reflect compatibility
    if v = (parseVersion LEANTARVERSION).get! then return
  let win := System.Platform.getIsWindows ()
  let target ← if win then
    pure "x86_64-pc-windows-msvc"
  else
    let mut arch ← (·.trim) <$> runCmd "uname" #["-m"] false
    if arch = "arm64" then arch := "aarch64"
    unless arch ∈ ["x86_64", "aarch64"] do
      throw <| IO.userError s!"unsupported architecture {arch}"
    pure <|
      if System.Platform.getIsOSX () then s!"{arch}-apple-darwin"
      else s!"{arch}-unknown-linux-musl"
  IO.println s!"installing leantar {LEANTARVERSION}"
  IO.FS.createDirAll IO.CACHEDIR
  let ext := if win then "zip" else "tar.gz"
  let _ ← runCmd "curl" (stderrAsErr := false) #[
    s!"https://github.com/digama0/leangz/releases/download/v{LEANTARVERSION}/leantar-v{LEANTARVERSION}-{target}.{ext}",
    "-L", "-o", s!"{LEANTARBIN}.{ext}"]
  let _ ← runCmd "tar" #["-xf", s!"{LEANTARBIN}.{ext}",
    "-C", IO.CACHEDIR.toString, "--strip-components=1"]
  IO.FS.rename (IO.CACHEDIR / s!"leantar{EXE}").toString LEANTARBIN.toString

/-- Recursively gets all files from a directory with a certain extension -/
partial def getFilesWithExtension
  (fp : FilePath) (extension : String) (acc : Array FilePath := #[]) :
    IO <| Array FilePath := do
  if ← fp.isDir then
    (← fp.readDir).foldlM (fun acc dir => getFilesWithExtension dir.path extension acc) acc
  else return if fp.extension == some extension then acc.push fp else acc

/--
The Hash map of the cache.
-/
abbrev ModuleHashMap := Std.HashMap FilePath UInt64

namespace ModuleHashMap

/-- Filter the hashmap by whether the entries exist as files in the cache directory.

If `keep` is true, the result will contain the entries that do exist;
if `keep` is false, the result will contain the entries that do not exist.
-/
def filterExists (hashMap : ModuleHashMap) (keep : Bool) : IO ModuleHashMap :=
  hashMap.foldM (init := ∅) fun acc path hash => do
    let exist ← (CACHEDIR / hash.asLTar).pathExists
    let add := if keep then exist else !exist
    if add then return acc.insert path hash else return acc

def hashes (hashMap : ModuleHashMap) : Lean.RBTree UInt64 compare :=
  hashMap.fold (init := ∅) fun acc _ hash => acc.insert hash

end ModuleHashMap

/--
Given a path to a Lean file, concatenates the paths to its build files.
Each build file also has a `Bool` indicating whether that file is required for caching to proceed.
-/
def mkBuildPaths (path : FilePath) : CacheM <| List (FilePath × Bool) := do
  /-
  TODO: if `srcDir` or other custom lake layout options are set in the `lean_lib`,
  `packageSrcDir / LIBDIR` might be the wrong path!

  See [Lake documentation](https://github.com/leanprover/lean4/tree/master/src/lake#layout)
  for available options.

  If a dependency is added to mathlib which uses such a custom layout, `mkBuildPaths`
  needs to be adjusted!
  -/
  let packageDir ← getSrcDir path
  if !(← (packageDir / ".lake").isDir) then
    IO.eprintln <| s!"Warning: {packageDir / ".lake"} seems not to exist, most likely `cache` \
      will not work as expected!"

  return [
    -- Note that `packCache` below requires that the `.trace` file is first in this list.
    (packageDir / LIBDIR / path.withExtension "trace", true),
    (packageDir / LIBDIR / path.withExtension "olean", true),
    (packageDir / LIBDIR / path.withExtension "olean.hash", true),
    (packageDir / LIBDIR / path.withExtension "ilean", true),
    (packageDir / LIBDIR / path.withExtension "ilean.hash", true),
    (packageDir / IRDIR  / path.withExtension "c", true),
    (packageDir / IRDIR  / path.withExtension "c.hash", true),
    (packageDir / LIBDIR / path.withExtension "extra", false)]

/-- Check that all required build files exist. -/
def allExist (paths : List (FilePath × Bool)) : IO Bool := do
  for (path, required) in paths do
    if required then if !(← path.pathExists) then return false
  pure true

/-- Compresses build files into the local cache and returns an array with the compressed files -/
def packCache (hashMap : ModuleHashMap) (overwrite verbose unpackedOnly : Bool)
    (comment : Option String := none) :
    CacheM <| Array String := do
  IO.FS.createDirAll CACHEDIR
  IO.println "Compressing cache"
  let mut acc := #[]
  let mut tasks := #[]
  for (path, hash) in hashMap.toList do
    let zip := hash.asLTar
    let zipPath := CACHEDIR / zip
    let buildPaths ← mkBuildPaths path
    if ← allExist buildPaths then
      if overwrite || !(← zipPath.pathExists) then
        acc := acc.push (path, zip)
        tasks := tasks.push <| ← IO.asTask do
          -- Note here we require that the `.trace` file is first
          -- in the list generated by `mkBuildPaths`.
          let trace :: args := (← buildPaths.filterM (·.1.pathExists)) |>.map (·.1.toString)
            | unreachable!
          runCmd (← getLeanTar) <| #[zipPath.toString, trace] ++
            (if let some c := comment then #["-c", s!"git=mathlib4@{c}"] else #[]) ++ args
      else if !unpackedOnly then
        acc := acc.push (path, zip)
  for task in tasks do
    _ ← IO.ofExcept task.get
  acc := acc.qsort (·.1.1 < ·.1.1)
  if verbose then
    for (path, zip) in acc do
      println! "packing {path} as {zip}"
  return acc.map (·.2)

/-- Gets the set of all cached files -/
def getLocalCacheSet : IO <| Lean.RBTree String compare := do
  let paths ← getFilesWithExtension CACHEDIR "ltar"
  return .fromList (paths.toList.map (·.withoutParent CACHEDIR |>.toString)) _

def isPathFromMathlib (path : FilePath) : Bool :=
  match path.components with
  | "Mathlib" :: _ => true
  | ["Mathlib.lean"] => true
  | _ => false

/-- Decompresses build files into their respective folders -/
def unpackCache (hashMap : ModuleHashMap) (force : Bool) : CacheM Unit := do
  let hashMap ← hashMap.filterExists true
  let size := hashMap.size
  if size > 0 then
    let now ← IO.monoMsNow
    IO.println s!"Decompressing {size} file(s)"
    let isMathlibRoot ← isMathlibRoot
    let args := (if force then #["-f"] else #[]) ++ #["-x", "--delete-corrupted", "-j", "-"]
    let child ← IO.Process.spawn { cmd := ← getLeanTar, args, stdin := .piped }
    let (stdin, child) ← child.takeStdin
    let mathlibDepPath := (← read).mathlibDepPath.toString
    let config : Array Lean.Json := hashMap.fold (init := #[]) fun config path hash =>
      let pathStr := s!"{CACHEDIR / hash.asLTar}"
      if isMathlibRoot || !isPathFromMathlib path then
        config.push <| .str pathStr
      else -- only mathlib files, when not in the mathlib4 repo, need to be redirected
        config.push <| .mkObj [("file", pathStr), ("base", mathlibDepPath)]
    stdin.putStr <| Lean.Json.compress <| .arr config
    let exitCode ← child.wait
    if exitCode != 0 then throw <| IO.userError s!"leantar failed with error code {exitCode}"
    IO.println s!"Unpacked in {(← IO.monoMsNow) - now} ms"
    IO.println "Completed successfully!"
  else IO.println "No cache files to decompress"

instance : Ord FilePath where
  compare x y := compare x.toString y.toString

/-- Removes all cache files except for what's in the `keep` set -/
def cleanCache (keep : Lean.RBTree FilePath compare := ∅) : IO Unit := do
  for path in ← getFilesWithExtension CACHEDIR "ltar" do
    if !keep.contains path then IO.FS.removeFile path

/-- Prints the LTAR file and embedded comments (in particular, the mathlib commit that built the
file) regarding the files with specified paths. -/
def lookup (hashMap : ModuleHashMap) (paths : List FilePath) : IO Unit := do
  let mut err := false
  for path in paths do
    let some hash := hashMap[path]? | err := true
    let ltar := CACHEDIR / hash.asLTar
    IO.println s!"{path}: {ltar}"
    for line in (← runCmd (← getLeanTar) #["-k", ltar.toString]).splitOn "\n" |>.dropLast do
      println! "  comment: {line}"
  if err then IO.Process.exit 1

end Cache.IO<|MERGE_RESOLUTION|>--- conflicted
+++ resolved
@@ -133,9 +133,6 @@
 
 end
 
-<<<<<<< HEAD
-def getPackageDirs : CacheM PackageDirs := return (← read).packageDirs
-
 /--
 `path` is assumed to be the unresolved file path corresponding to a module:
 For `Mathlib.Init` this would be `Mathlib/Init.lean`.
@@ -147,24 +144,15 @@
 Usually it is either `.` or something like `./.lake/packages/mathlib/`
 -/
 def getSrcDir (path : FilePath) : CacheM FilePath := do
-=======
-def getPackageDir (path : FilePath) : CacheM FilePath := do
->>>>>>> 1acf0ee8
   let sp := (← read).srcSearchPath
 
   -- `path` is a unresolved file name like `Aesop/Build.lean`
   let mod : Name := .fromComponents <| path.withExtension "" |>.components.map Name.mkSimple
 
-<<<<<<< HEAD
   let .some srcDir ← sp.findWithExtBase "lean" mod |
     throw <| IO.userError s!"Unknown package directory for {mod}\nsearch paths: {sp}"
 
   return srcDir
-=======
-  let .some packageDir ← sp.findWithExtBase "lean" mod |
-    throw <| IO.userError s!"Unknown package directory for {mod}\nsearch paths: {sp}"
-  return packageDir
->>>>>>> 1acf0ee8
 
 /-- Runs a terminal command and retrieves its output, passing the lines to `processLine` -/
 partial def runCurlStreaming (args : Array String) (init : α)
