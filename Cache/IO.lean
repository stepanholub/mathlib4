/-
Copyright (c) 2023 Arthur Paulino. All rights reserved.
Released under Apache 2.0 license as described in the file LICENSE.
Authors: Arthur Paulino, Jon Eugster
-/

import Cache.Lean

variable {α : Type}

open Lean

namespace Cache.IO

open System (FilePath)

/-- Target directory for build files -/
def LIBDIR : FilePath :=
  ".lake" / "build" / "lib" / "lean"

/-- Target directory for IR files -/
def IRDIR : FilePath :=
  ".lake" / "build" / "ir"

/-- Determine if the package `mod` is part of the mathlib cache.

TODO: write a better predicate. -/
def isPartOfMathlibCache (mod : Name) : Bool := #[
  `Mathlib,
  `Batteries,
  `Aesop,
  `Cli,
  `ImportGraph,
  `LeanSearchClient,
  `Plausible,
  `Qq,
  `ProofWidgets,
  `Archive,
  `Counterexamples,
  `MathlibTest ].contains mod.getRoot

/-- Target directory for caching -/
initialize CACHEDIR : FilePath ← do
  match ← IO.getEnv "MATHLIB_CACHE_DIR" with
  | some path => return path
  | none =>
    match ← IO.getEnv "XDG_CACHE_HOME" with
    | some path => return path / "mathlib"
    | none =>
      let home ← if System.Platform.isWindows then
        let drive ← IO.getEnv "HOMEDRIVE"
        let path ← IO.getEnv "HOMEPATH"
        pure <| return (← drive) ++ (← path)
      else IO.getEnv "HOME"
      match home with
      | some path => return path / ".cache" / "mathlib"
      | none => pure ⟨".cache"⟩

/-- Target file path for `curl` configurations -/
def CURLCFG :=
  IO.CACHEDIR / "curl.cfg"

/-- curl version at https://github.com/leanprover-community/static-curl -/
def CURLVERSION :=
  "7.88.1"

def CURLBIN :=
  -- change file name if we ever need a more recent version to trigger re-download
  IO.CACHEDIR / s!"curl-{CURLVERSION}"

/-- leantar version at https://github.com/digama0/leangz -/
def LEANTARVERSION :=
  "0.1.14"

def EXE := if System.Platform.isWindows then ".exe" else ""

def LEANTARBIN :=
  -- change file name if we ever need a more recent version to trigger re-download
  IO.CACHEDIR / s!"leantar-{LEANTARVERSION}{EXE}"

def LAKEPACKAGESDIR : FilePath :=
  ".lake" / "packages"

def getCurl : IO String := do
  return if (← CURLBIN.pathExists) then CURLBIN.toString else "curl"

def getLeanTar : IO String := do
  return if (← LEANTARBIN.pathExists) then LEANTARBIN.toString else "leantar"

/--
`CacheM` stores the following information:
* the source directory where `Mathlib.lean` lies
* the Lean search path. This contains
  paths to the source directory of each imported package, i.e. where the `.lean` files
  can be found.
  (Note: in a standard setup these might also be the paths where the correpsponding `.lake`
  folders are located. However, `lake` has multiple options to customise these paths, like
  setting `srcDir` in a `lean_lib`. See `mkBuildPaths` below which currently assumes
  that no such options are set in any mathlib dependency)
* the build directory for proofwidgets
-/
structure CacheM.Context where
  /-- source directory for mathlib files -/
  mathlibDepPath : FilePath
  /-- the Lean source search path -/
  srcSearchPath : SearchPath
  /-- build directory for proofwidgets -/
  proofWidgetsBuildDir : FilePath

@[inherit_doc CacheM.Context]
abbrev CacheM := ReaderT CacheM.Context IO

/-- Whether this is running on Mathlib repo or not -/
def isMathlibRoot : IO Bool :=
  FilePath.mk "Mathlib" |>.pathExists

section

/-- Find path to `Mathlib` source directory -/
private def CacheM.mathlibDepPath (sp : SearchPath) : IO FilePath := do
  let mathlibSourceFile ← Lean.findLean sp `Mathlib
  let some mathlibSource ← pure mathlibSourceFile.parent
    | throw <| IO.userError s!"Mathlib not found in dependencies"
  return mathlibSource

private def CacheM.getContext : IO CacheM.Context := do
  let sp ← initSrcSearchPath
  let mathlibSource ← CacheM.mathlibDepPath sp
  return {
    mathlibDepPath := mathlibSource,
    srcSearchPath := sp,
    proofWidgetsBuildDir := LAKEPACKAGESDIR / "proofwidgets" / ".lake" / "build"}

/-- Run a `CacheM` in `IO` by loading the context from `LEAN_SRC_PATH`. -/
def CacheM.run (f : CacheM α) : IO α := do ReaderT.run f (← getContext)

end

/--
`mod` is assumed to be the module name like `Mathlib.Init`.

Find the source directory for `mod`.
This corresponds to the folder where the `.lean` files are located, i.e. for `Mathlib.Init`,
the file should be located at `(← getSrcDir _) / "Mathlib" / "Init.lean`.

Usually it is either `.` or something like `./.lake/packages/mathlib/`
-/
def getSrcDir (sp : SearchPath) (mod : Name) : IO FilePath := do
  let .some srcDir ← sp.findWithExtBase "lean" mod |
    throw <| IO.userError s!"Unknown package directory for {mod}\nsearch paths: {sp}"

  return srcDir

/-- Runs a terminal command and retrieves its output, passing the lines to `processLine` -/
partial def runCurlStreaming (args : Array String) (init : α)
    (processLine : α → String → IO α) : IO α := do
  let child ← IO.Process.spawn { cmd := ← getCurl, args, stdout := .piped, stderr := .piped }
  loop child.stdout init
where
  loop (h : IO.FS.Handle) (a : α) : IO α := do
    let line ← h.getLine
    if line.isEmpty then
      return a
    else
      loop h (← processLine a line)

/-- Runs a terminal command and retrieves its output -/
def runCmd (cmd : String) (args : Array String) (throwFailure stderrAsErr := true) : IO String := do
  let out ← IO.Process.output { cmd := cmd, args := args }
  if (out.exitCode != 0 || stderrAsErr && !out.stderr.isEmpty) && throwFailure then
    throw <| IO.userError s!"failure in {cmd} {args}:\n{out.stderr}"
  else if !out.stderr.isEmpty then
    IO.eprintln out.stderr
  return out.stdout

def runCurl (args : Array String) (throwFailure stderrAsErr := true) : IO String := do
  runCmd (← getCurl) (#["--no-progress-meter"] ++ args) throwFailure stderrAsErr

def validateCurl : IO Bool := do
  if (← CURLBIN.pathExists) then return true
  match (← runCmd "curl" #["--version"]).splitOn " " with
  | "curl" :: v :: _ => match v.splitOn "." with
    | maj :: min :: _ =>
      let version := (maj.toNat!, min.toNat!)
      let _ := @lexOrd
      let _ := @leOfOrd
      if version >= (7, 81) then return true
      -- TODO: support more platforms if the need arises
      let arch ← (·.trim) <$> runCmd "uname" #["-m"] false
      let kernel ← (·.trim) <$> runCmd "uname" #["-s"] false
      if kernel == "Linux" && arch ∈ ["x86_64", "aarch64"] then
        IO.println s!"curl is too old; downloading more recent version"
        IO.FS.createDirAll IO.CACHEDIR
        let _ ← runCmd "curl" (stderrAsErr := false) #[
          s!"https://github.com/leanprover-community/static-curl/releases/download/v{CURLVERSION}/curl-{arch}-linux-static",
          "-L", "-o", CURLBIN.toString]
        let _ ← runCmd "chmod" #["u+x", CURLBIN.toString]
        return true
      if version >= (7, 70) then
        IO.println s!"Warning: recommended `curl` version ≥7.81. Found {v}"
        return true
      else
        IO.println s!"Warning: recommended `curl` version ≥7.70. Found {v}. Can't use `--parallel`."
        return false
    | _ => throw <| IO.userError "Invalidly formatted version of `curl`"
  | _ => throw <| IO.userError "Invalidly formatted response from `curl --version`"

def Version := Nat × Nat × Nat
  deriving Inhabited, DecidableEq

instance : Ord Version := let _ := @lexOrd; lexOrd
instance : LE Version := leOfOrd

def parseVersion (s : String) : Option Version := do
  let [maj, min, patch] := s.splitOn "." | none
  some (maj.toNat!, min.toNat!, patch.toNat!)

def validateLeanTar : IO Unit := do
  if (← LEANTARBIN.pathExists) then return
  if let some version ← some <$> runCmd "leantar" #["--version"] <|> pure none then
    let "leantar" :: v :: _ := version.splitOn " "
      | throw <| IO.userError "Invalidly formatted response from `leantar --version`"
    let some v := parseVersion v | throw <| IO.userError "Invalidly formatted version of `leantar`"
    -- currently we need exactly one version of leantar, change this to reflect compatibility
    if v = (parseVersion LEANTARVERSION).get! then return
  let win := System.Platform.getIsWindows ()
  let target ← if win then
    pure "x86_64-pc-windows-msvc"
  else
    let mut arch ← (·.trim) <$> runCmd "uname" #["-m"] false
    if arch = "arm64" then arch := "aarch64"
    unless arch ∈ ["x86_64", "aarch64"] do
      throw <| IO.userError s!"unsupported architecture {arch}"
    pure <|
      if System.Platform.getIsOSX () then s!"{arch}-apple-darwin"
      else s!"{arch}-unknown-linux-musl"
  IO.println s!"installing leantar {LEANTARVERSION}"
  IO.FS.createDirAll IO.CACHEDIR
  let ext := if win then "zip" else "tar.gz"
  let _ ← runCmd "curl" (stderrAsErr := false) #[
    s!"https://github.com/digama0/leangz/releases/download/v{LEANTARVERSION}/leantar-v{LEANTARVERSION}-{target}.{ext}",
    "-L", "-o", s!"{LEANTARBIN}.{ext}"]
  let _ ← runCmd "tar" #["-xf", s!"{LEANTARBIN}.{ext}",
    "-C", IO.CACHEDIR.toString, "--strip-components=1"]
  IO.FS.rename (IO.CACHEDIR / s!"leantar{EXE}").toString LEANTARBIN.toString

/-- Recursively gets all files from a directory with a certain extension -/
partial def getFilesWithExtension
  (fp : FilePath) (extension : String) (acc : Array FilePath := #[]) :
    IO <| Array FilePath := do
  if ← fp.isDir then
    (← fp.readDir).foldlM (fun acc dir => getFilesWithExtension dir.path extension acc) acc
  else return if fp.extension == some extension then acc.push fp else acc

/--
The Hash map of the cache.
-/
abbrev ModuleHashMap := Std.HashMap Name UInt64

namespace ModuleHashMap

/-- Filter the hashmap by whether the entries exist as files in the cache directory.

If `keep` is true, the result will contain the entries that do exist;
if `keep` is false, the result will contain the entries that do not exist.
-/
def filterExists (hashMap : ModuleHashMap) (keep : Bool) : IO ModuleHashMap :=
  hashMap.foldM (init := ∅) fun acc mod hash => do
    let exist ← (CACHEDIR / hash.asLTar).pathExists
    let add := if keep then exist else !exist
    if add then return acc.insert mod hash else return acc

def hashes (hashMap : ModuleHashMap) : Lean.RBTree UInt64 compare :=
  hashMap.fold (init := ∅) fun acc _ hash => acc.insert hash

end ModuleHashMap

/--
Given a module name, concatenates the paths to its build files.
Each build file also has a `Bool` indicating whether that file is required for caching to proceed.
-/
def mkBuildPaths (mod : Name) : CacheM <| List (FilePath × Bool) := do
  /-
  TODO: if `srcDir` or other custom lake layout options are set in the `lean_lib`,
  `packageSrcDir / LIBDIR` might be the wrong path!

  See [Lake documentation](https://github.com/leanprover/lean4/tree/master/src/lake#layout)
  for available options.

  If a dependency is added to mathlib which uses such a custom layout, `mkBuildPaths`
  needs to be adjusted!
  -/
  let sp := (← read).srcSearchPath
  let packageDir ← getSrcDir sp mod
  let path := (System.mkFilePath <| mod.components.map toString)
  if !(← (packageDir / ".lake").isDir) then
    IO.eprintln <| s!"Warning: {packageDir / ".lake"} seems not to exist, most likely `cache` \
      will not work as expected!"

  return [
    -- Note that `packCache` below requires that the `.trace` file is first in this list.
    (packageDir / LIBDIR / path.withExtension "trace", true),
    (packageDir / LIBDIR / path.withExtension "olean", true),
    (packageDir / LIBDIR / path.withExtension "olean.hash", true),
    (packageDir / LIBDIR / path.withExtension "ilean", true),
    (packageDir / LIBDIR / path.withExtension "ilean.hash", true),
    (packageDir / IRDIR  / path.withExtension "c", true),
    (packageDir / IRDIR  / path.withExtension "c.hash", true),
    (packageDir / LIBDIR / path.withExtension "extra", false)]

/-- Check that all required build files exist. -/
def allExist (paths : List (FilePath × Bool)) : IO Bool := do
  for (path, required) in paths do
    if required then if !(← path.pathExists) then return false
  pure true

/-- Compresses build files into the local cache and returns an array with the compressed files -/
def packCache (hashMap : ModuleHashMap) (overwrite verbose unpackedOnly : Bool)
    (comment : Option String := none) :
    CacheM <| Array String := do
  IO.FS.createDirAll CACHEDIR
  IO.println "Compressing cache"
  let sp := (← read).srcSearchPath
  let mut acc := #[]
  let mut tasks := #[]
  for (mod, hash) in hashMap.toList do
    let sourceFile ← Lean.findLean sp mod
    let zip := hash.asLTar
    let zipPath := CACHEDIR / zip
    let buildPaths ← mkBuildPaths mod
    if ← allExist buildPaths then
      if overwrite || !(← zipPath.pathExists) then
        acc := acc.push (sourceFile, zip)
        tasks := tasks.push <| ← IO.asTask do
          -- Note here we require that the `.trace` file is first
          -- in the list generated by `mkBuildPaths`.
          let trace :: args := (← buildPaths.filterM (·.1.pathExists)) |>.map (·.1.toString)
            | unreachable!
          runCmd (← getLeanTar) <| #[zipPath.toString, trace] ++
            (if let some c := comment then #["-c", s!"git=mathlib4@{c}"] else #[]) ++ args
      else if !unpackedOnly then
        acc := acc.push (sourceFile, zip)
  for task in tasks do
    _ ← IO.ofExcept task.get
  acc := acc.qsort (·.1.1 < ·.1.1)
  if verbose then
    for (path, zip) in acc do
      println! "packing {path} as {zip}"
  return acc.map (·.2)

/-- Gets the set of all cached files -/
def getLocalCacheSet : IO <| Lean.RBTree String compare := do
  let paths ← getFilesWithExtension CACHEDIR "ltar"
  return .fromList (paths.toList.map (·.withoutParent CACHEDIR |>.toString)) _

def isFromMathlib (mod : Name) : Bool :=
  mod.getRoot == `Mathlib

/-- Decompresses build files into their respective folders -/
def unpackCache (hashMap : ModuleHashMap) (force : Bool) : CacheM Unit := do
  let hashMap ← hashMap.filterExists true
  let size := hashMap.size
  if size > 0 then
    let now ← IO.monoMsNow
    IO.println s!"Decompressing {size} file(s)"
    let isMathlibRoot ← isMathlibRoot
    let args := (if force then #["-f"] else #[]) ++ #["-x", "--delete-corrupted", "-j", "-"]
    let child ← IO.Process.spawn { cmd := ← getLeanTar, args, stdin := .piped }
    let (stdin, child) ← child.takeStdin
    let mathlibDepPath := (← read).mathlibDepPath.toString
    let config : Array Lean.Json := hashMap.fold (init := #[]) fun config mod hash =>
      let pathStr := s!"{CACHEDIR / hash.asLTar}"
      if isMathlibRoot || !isFromMathlib mod then
        config.push <| .str pathStr
      else -- only mathlib files, when not in the mathlib4 repo, need to be redirected
        config.push <| .mkObj [("file", pathStr), ("base", mathlibDepPath)]
    stdin.putStr <| Lean.Json.compress <| .arr config
    let exitCode ← child.wait
    if exitCode != 0 then throw <| IO.userError s!"leantar failed with error code {exitCode}"
    IO.println s!"Unpacked in {(← IO.monoMsNow) - now} ms"
    IO.println "Completed successfully!"
  else IO.println "No cache files to decompress"

instance : Ord FilePath where
  compare x y := compare x.toString y.toString

/-- Removes all cache files except for what's in the `keep` set -/
def cleanCache (keep : Lean.RBTree FilePath compare := ∅) : IO Unit := do
  for path in ← getFilesWithExtension CACHEDIR "ltar" do
    if !keep.contains path then IO.FS.removeFile path

/-- Prints the LTAR file and embedded comments (in particular, the mathlib commit that built the
file) regarding the specified modules. -/
def lookup (hashMap : ModuleHashMap) (modules : List Name) : IO Unit := do
  let mut err := false
  for mod in modules do
    let some hash := hashMap[mod]? | err := true
    let ltar := CACHEDIR / hash.asLTar
    IO.println s!"{mod}: {ltar}"
    for line in (← runCmd (← getLeanTar) #["-k", ltar.toString]).splitOn "\n" |>.dropLast do
      println! "  comment: {line}"
  if err then IO.Process.exit 1

/--
Parse a string as either a path or a Lean module name.
If the argument describes a folder, use `walkDir` to find all `.lean` files within.

Return tuples of the form `("module name", "path to .lean file")`.

The input string `arg` takes one of the following forms:

1. `Mathlib.Algebra.Fields.Basic`: there exists such a Lean file
2. `Mathlib.Algebra.Fields`: no Lean file exists but a folder
3. `Mathlib/Algebra/Fields/Basic.lean`: the file exists (note potentially `\` on Windows)
4. `Mathlib/Algebra/Fields/`: the folder exists

Not supported yet:

5. `Aesop/Builder.lean`: the file does not exist, it's actually somewhere in `.lake`.

Note: An argument like `Archive` is treated as module, not a path.
-/
def leanModulesFromSpec (sp : SearchPath) (argₛ : String) :
    IO <| Except String <| Array (Name × FilePath) := do
<<<<<<< HEAD
  -- Note: This could be just `FilePath.normalize` if the TODO there was addressed
  let arg : FilePath := System.mkFilePath <| (argₛ : FilePath).normalize.components.filter (· != "")

=======
  -- TODO: This could be just `FilePath.normalize` if the TODO there was addressed
  let arg : FilePath := System.mkFilePath <|
    (argₛ : FilePath).normalize.components.filter (· != "")
>>>>>>> 07e801ff
  if arg.components.length > 1 || arg.extension == "lean" then
    -- provided file name of a Lean file
    let mod : Name := arg.withExtension "" |>.components.foldl .str .anonymous
    let srcDir ← getSrcDir sp mod
    if !(← arg.pathExists) then
      -- TODO: (5.) We could use `getSrcDir` to allow arguments like `Aesop/Builder.lean` which
      -- refer to a file located under `.lake/packages/...`
      return .error s!"Invalid argument: non-existing path {arg}"
    if arg.extension == "lean" then
      -- (3.) provided existing `.lean` file
      return .ok #[(mod, arg)]
    else
      -- (4.) provided existing directory: walk it
      IO.println s!"Searching directory {arg} for .lean files"
      let leanModulesInFolder ← walkDir arg srcDir
      return .ok leanModulesInFolder
  else
    -- provided a module
    let mod := argₛ.toName
    let srcDir ← getSrcDir sp mod
    let sourceFile ← Lean.findLean sp mod
    if ← sourceFile.pathExists then
      -- (1.) provided valid module
      return .ok #[(mod, sourceFile)]
    else
      -- provided "pseudo-module" (like `Mathlib.Data`) which
      -- does not correspond to a Lean file, but to an existing folder
      -- `Mathlib/Data/`
      let folder := sourceFile.withExtension ""
      if ← folder.pathExists then
        -- (2.) provided "module name" of an existing folder: walk it
        IO.println s!"Searching directory {folder} for .lean files"
        let leanModulesInFolder ← walkDir folder srcDir
        return .ok leanModulesInFolder
      else
        return .error "Invalid argument: non-existing module {mod}"
where
  /-- assumes the folder exists -/
  walkDir (folder : FilePath) (srcDir : FilePath) : IO <| Array (Name × FilePath) := do
    -- find all Lean files in the folder, skipping hidden folders/files
    let files ← folder.walkDir fun p => match p.fileName with
      | some s => pure <| !(s.startsWith ".")
      | none => pure false
    let leanFiles := files.filter (·.extension == some "lean")
    let mut leanModulesInFolder : Array (Name × FilePath) := #[]
    for file in leanFiles do
      let path := file.withoutParent srcDir
      let mod : Name := path.withExtension "" |>.components.foldl .str .anonymous
      leanModulesInFolder := leanModulesInFolder.push (mod, file)
    pure leanModulesInFolder

/--
Parse command line arguments.
Position `0` (i.e. the command `get`, `clean`, etc.) is ignored.

The remaining arguments are parsed as either module name or file path, see `leanModulesFromSpec`.
-/
def parseArgs (args : List String) : CacheM <| Std.HashMap Name FilePath := do
  match args with
  | [] => pure ∅
  | _ :: args₀ => args₀.foldlM (init := ∅) fun acc (arg : String) => do
    let sp := (← read).srcSearchPath
    match (← leanModulesFromSpec sp arg) with
    | .ok mods =>
      pure <| acc.insertMany mods
    | .error msg =>
      IO.eprintln msg
      IO.Process.exit 1

end Cache.IO<|MERGE_RESOLUTION|>--- conflicted
+++ resolved
@@ -422,15 +422,9 @@
 -/
 def leanModulesFromSpec (sp : SearchPath) (argₛ : String) :
     IO <| Except String <| Array (Name × FilePath) := do
-<<<<<<< HEAD
-  -- Note: This could be just `FilePath.normalize` if the TODO there was addressed
-  let arg : FilePath := System.mkFilePath <| (argₛ : FilePath).normalize.components.filter (· != "")
-
-=======
   -- TODO: This could be just `FilePath.normalize` if the TODO there was addressed
   let arg : FilePath := System.mkFilePath <|
     (argₛ : FilePath).normalize.components.filter (· != "")
->>>>>>> 07e801ff
   if arg.components.length > 1 || arg.extension == "lean" then
     -- provided file name of a Lean file
     let mod : Name := arg.withExtension "" |>.components.foldl .str .anonymous
