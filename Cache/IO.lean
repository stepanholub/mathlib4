--- conflicted
+++ resolved
@@ -142,27 +142,15 @@
 
 end
 
-<<<<<<< HEAD
 /--
 Find the package directory of a module.
 -/
 def getPackageDir (mod : Name) : CacheM FilePath := do
   let sp := (← read).srcSearchPath
-  let packageDir? ← sp.findWithExtBase "lean" mod
-  match packageDir? with
-  | some dir => return dir
-  | none => throw <| IO.userError s!"Unknown package directory for {mod}\nsearch paths: {sp}"
-=======
-def getPackageDir (path : FilePath) : CacheM FilePath := do
-  let sp := (← read).srcSearchPath
-
-  -- `path` is a unresolved file name like `Aesop/Build.lean`
-  let mod : Name := .fromComponents <| path.withExtension "" |>.components.map Name.mkSimple
 
   let .some packageDir ← sp.findWithExtBase "lean" mod |
     throw <| IO.userError s!"Unknown package directory for {mod}\nsearch paths: {sp}"
   return packageDir
->>>>>>> 00a7c46b
 
 /-- Runs a terminal command and retrieves its output, passing the lines to `processLine` -/
 partial def runCurlStreaming (args : Array String) (init : α)
@@ -419,13 +407,8 @@
     args₀.foldlM (init := ∅) fun acc (argₛ : String) => do
       let arg : FilePath := argₛ
       let mod : Name := arg.withExtension "" |>.components.foldl .str .anonymous
-<<<<<<< HEAD
       let packageDir ← getPackageDir mod
       if arg.components.length > 1 || arg.extension == "lean" then
-=======
-      if arg.components.length > 1 || arg.extension == "lean" then
-        let packageDir ← getPackageDir arg
->>>>>>> 00a7c46b
         -- provided file name of a Lean file
         if !(← arg.pathExists) then
           IO.eprintln s!"Invalid argument: non-existing path {arg}"
