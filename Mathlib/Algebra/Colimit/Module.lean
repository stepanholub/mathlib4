--- conflicted
+++ resolved
@@ -147,29 +147,16 @@
 @[simp]
 theorem lift_comp_of (F : DirectLimit G f →ₗ[R] P) :
     lift R ι G f (fun i ↦ F.comp <| of R ι G f i) (fun i j hij x ↦ by simp) = F := by
-<<<<<<< HEAD
-  ext
-  simp
-
-@[simp]
-theorem lift_of' : lift R ι G f (of R ι G f) (fun i j hij x ↦ by simp) = .id := by
-  ext
-  simp
-=======
-  ext; simp
->>>>>>> 57adb5c7
+  ext; simp
 
 @[deprecated lift_comp_of (since := "2025-08-11")]
 theorem lift_unique (F : DirectLimit G f →ₗ[R] P) (x) :
     F x = lift R ι G f (fun i ↦ F.comp <| of R ι G f i) (fun i j hij x ↦ by simp) x := by
   rw [lift_comp_of]
-<<<<<<< HEAD
-=======
 
 @[simp]
 theorem lift_of' : lift R ι G f (of R ι G f) (fun i j hij x ↦ by simp) = .id := by
   ext; simp
->>>>>>> 57adb5c7
 
 lemma lift_injective [IsDirected ι (· ≤ ·)]
     (injective : ∀ i, Function.Injective <| g i) :
@@ -372,30 +359,19 @@
     g₁ = g₂ :=
   AddCon.hom_ext <| DirectSum.addHom_ext' h
 
-<<<<<<< HEAD
-
+@[simp]
 theorem lift_comp_of (F : DirectLimit G f →+ P) :
     lift G f _ (fun i ↦ F.comp <| of G f i) (fun i j hij x ↦ by simp) = F := by
-  ext
-  simp
-=======
-@[simp]
-theorem lift_comp_of (F : DirectLimit G f →+ P) :
-    lift G f _ (fun i ↦ F.comp <| of G f i) (fun i j hij x ↦ by simp) = F := by
-  ext; simp
->>>>>>> 57adb5c7
+  ext; simp
 
 @[deprecated lift_comp_of (since := "2025-08-11")]
 theorem lift_unique (F : DirectLimit G f →+ P) (x) :
     F x = lift G f P (fun i ↦ F.comp (of G f i)) (fun i j hij x ↦ by simp) x := by
   rw [lift_comp_of]
-<<<<<<< HEAD
-=======
 
 @[simp]
 theorem lift_of' : lift G f _ (of G f) (fun i j hij x ↦ by simp) = .id _ := by
   ext; simp
->>>>>>> 57adb5c7
 
 lemma lift_injective [IsDirected ι (· ≤ ·)]
     (injective : ∀ i, Function.Injective <| g i) :
@@ -441,12 +417,7 @@
       rw [AddMonoidHom.comp_assoc, hg₁ i, ← AddMonoidHom.comp_assoc, hg₂ i,
         AddMonoidHom.comp_assoc] :
       DirectLimit G f →+ DirectLimit G'' f'') := by
-<<<<<<< HEAD
-  ext i
-  simp
-=======
-  ext; simp
->>>>>>> 57adb5c7
+  ext; simp
 
 /--
 Consider direct limits `lim G` and `lim G'` with direct system `f` and `f'` respectively, any
