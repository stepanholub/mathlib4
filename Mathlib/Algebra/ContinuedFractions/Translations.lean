/-
Copyright (c) 2019 Kevin Kappelmann. All rights reserved.
Released under Apache 2.0 license as described in the file LICENSE.
Authors: Kevin Kappelmann
-/
import Mathlib.Algebra.ContinuedFractions.Basic

#align_import algebra.continued_fractions.translations from "leanprover-community/mathlib"@"a7e36e48519ab281320c4d192da6a7b348ce40ad"

/-!
# Basic Translation Lemmas Between Functions Defined for Continued Fractions

## Summary

Some simple translation lemmas between the different definitions of functions defined in
`Algebra.ContinuedFractions.Basic`.
-/



open FGCF GCF List Filter Set

#noalign generalized_continued_fraction.terminated_at_iff_s_terminated_at

#noalign generalized_continued_fraction.terminated_at_iff_s_none

#noalign generalized_continued_fraction.part_num_none_iff_s_none

#noalign generalized_continued_fraction.terminated_at_iff_part_num_none

#noalign generalized_continued_fraction.part_denom_none_iff_s_none

#noalign generalized_continued_fraction.terminated_at_iff_part_denom_none

#noalign generalized_continued_fraction.part_num_eq_s_a

#noalign generalized_continued_fraction.part_denom_eq_s_b

#noalign generalized_continued_fraction.exists_s_a_of_part_num

#noalign generalized_continued_fraction.exists_s_b_of_part_denom

/-!
### Translations Between Computational Functions

Here we give some basic translations that hold by definition for the computational methods of a
continued fraction.
-/

namespace FGCF

variable {K : Type*} [DivisionRing K] [DecidableEq K]
  (f : FGCF K) (h : K) (l : List (K × K)) (p : K × K)

#noalign generalized_continued_fraction.nth_cont_eq_succ_nth_cont_aux

theorem num_eq_cont_fst : f.numerator = f.continuant.1 :=
  rfl
#align generalized_continued_fraction.num_eq_conts_a FGCF.num_eq_cont_fstₓ

theorem denom_eq_cont_snd : f.denominator = f.continuant.2 :=
  rfl
#align generalized_continued_fraction.denom_eq_conts_b FGCF.denom_eq_cont_sndₓ

#noalign generalized_continued_fraction.convergent_eq_num_div_denom

#noalign generalized_continued_fraction.convergent_eq_conts_a_div_conts_b

#noalign generalized_continued_fraction.exists_conts_a_of_num

#noalign generalized_continued_fraction.exists_conts_b_of_denom

#noalign generalized_continued_fraction.zeroth_continuant_aux_eq_one_zero

#noalign generalized_continued_fraction.first_continuant_aux_eq_h_one

@[simp]
theorem continuant_mk_nil : continuant ⟨h, []⟩ = (h, 1) :=
  rfl
#align generalized_continued_fraction.zeroth_continuant_eq_h_one FGCF.continuant_mk_nilₓ

@[simp]
theorem numerator_mk_nil : numerator ⟨h, []⟩ = h :=
  rfl
#align generalized_continued_fraction.zeroth_numerator_eq_h FGCF.numerator_mk_nilₓ

@[simp]
theorem denominator_mk_nil : denominator ⟨h, []⟩ = 1 :=
  rfl
#align generalized_continued_fraction.zeroth_denominator_eq_one FGCF.denominator_mk_nilₓ

@[simp]
theorem eval?_mk_nil : eval? ⟨h, []⟩ = some h := by
  simp [eval?]
#align generalized_continued_fraction.zeroth_convergent_eq_h FGCF.eval?_mk_nilₓ

#noalign generalized_continued_fraction.second_continuant_aux_eq

@[simp]
theorem continuant_mk_singleton : continuant ⟨h, [p]⟩ = (p.2 * h + p.1, p.2) := by
  simp [continuant]
#align generalized_continued_fraction.first_continuant_eq FGCF.continuant_mk_singletonₓ

@[simp]
theorem numerator_mk_singleton : numerator ⟨h, [p]⟩ = p.2 * h + p.1 := by
  rw [numerator, continuant_mk_singleton]
#align generalized_continued_fraction.first_numerator_eq FGCF.numerator_mk_singletonₓ

@[simp]
theorem denominator_mk_singleton : denominator ⟨h, [p]⟩ = p.2 := by
  rw [denominator, continuant_mk_singleton]
#align generalized_continued_fraction.first_denominator_eq FGCF.denominator_mk_singletonₓ

#noalign generalized_continued_fraction.zeroth_convergent'_aux_eq_zero

@[simp]
theorem evalF?_mk_nil : evalF? ⟨h, []⟩ = some h := by
  simp [evalF?]
#align generalized_continued_fraction.zeroth_convergent'_eq_h FGCF.evalF?_mk_nilₓ

#noalign generalized_continued_fraction.convergents'_aux_succ_none

#noalign generalized_continued_fraction.convergents'_aux_succ_some

end FGCF

namespace FCF

variable {K : Type*} [DivisionRing K] [CharZero K] [DecidableEq K]
  (f : FCF K) (h : ℤ) (l : List ℕ+) (n : ℕ+)

theorem num_eq_cont_fst : f.numerator = f.continuant.1 :=
  rfl

theorem denom_eq_cont_snd : f.denominator = f.continuant.2 :=
  rfl

@[simp]
theorem continuant_mk_nil : continuant (⟨h, []⟩ : FCF K) = (h, 1) :=
  rfl

@[simp]
theorem numerator_mk_nil : numerator (⟨h, []⟩ : FCF K) = h :=
  rfl

@[simp]
theorem denominator_mk_nil : denominator (⟨h, []⟩ : FCF K) = 1 :=
  rfl

@[simp]
theorem eval_mk_nil : eval (⟨h, []⟩ : FCF K) = h := by
  simp [eval, Rat.mkRat_one]

@[simp]
theorem continuant_mk_singleton : continuant (⟨h, [n]⟩ : FCF K) = (↑n * h + 1, n) := by
  simp [continuant, - PNat.coe_inj, ← PNat.coe_inj]

<<<<<<< HEAD
@[simp]
theorem numerator_mk_singleton : numerator (⟨h, [n]⟩ : FCF K) = ↑n * h + 1 := by
  rw [numerator, continuant_mk_singleton]
=======
theorem first_continuant_eq {gp : Pair K} (zeroth_s_eq : g.s.get? 0 = some gp) :
    g.continuants 1 = ⟨gp.b * g.h + gp.a, gp.b⟩ := by
  simp [nth_cont_eq_succ_nth_cont_aux]
  -- Porting note (#10959): simp used to work here, but now it can't figure out that 1 + 1 = 2
  convert second_continuant_aux_eq zeroth_s_eq
#align generalized_continued_fraction.first_continuant_eq GeneralizedContinuedFraction.first_continuant_eq
>>>>>>> a32c8957

@[simp]
theorem denominator_mk_singleton : denominator (⟨h, [n]⟩ : FCF K) = n := by
  rw [denominator, continuant_mk_singleton]

@[simp]
theorem continuant_toFGCF : (↑f : FGCF K).continuant = (↑f.numerator, ↑f.denominator) := by
  suffices hf :
      f.l.foldl (fun (x : (K × K) × (K × K)) (y : ℕ+) ↦ FGCF.nextContinuants x (1, ↑y))
        ((1, 0), (↑f.h, 1)) =
          Prod.map (Prod.map (↑) (↑)) (Prod.map (↑) (↑))
            (f.l.foldl FCF.nextContinuants ((1, 0), (f.h, 1)))
  · simp [FGCF.continuant, FCF.numerator, FCF.denominator, FCF.continuant, List.foldl_map, hf,
      - FGCF.nextContinuants]
  have h : (((1, 0), (↑f.h, 1)) : (K × K) × (K × K)) =
      Prod.map (Prod.map (↑) (↑)) (Prod.map (↑) (↑)) (((1 : ℤ), (0 : ℕ)), (f.h, (1 : ℕ+)))
  · simp
  rw [h]
  apply List.foldl_hom
  simp

@[simp]
theorem numerator_toFGCF : (↑f : FGCF K).numerator = ↑f.numerator := by
  simp [FGCF.numerator]

@[simp]
theorem denominator_toFGCF : (↑f : FGCF K).denominator = ↑f.denominator := by
  simp [FGCF.denominator]

@[simp]
theorem eval?_toFGCF : (↑f : FGCF K).eval? = some ↑f.eval := by
  simp [FGCF.eval?, FCF.eval]
  norm_cast

end FCF

namespace CF

variable {K : Type*} [DivisionRing K] [CharZero K] [DecidableEq K]

@[simp]
theorem convergents_toGCF (c : CF K) : GCF.convergents (↑c : GCF K) = ↑(CF.convergents c) := by
  apply PFun.ext
  intro v₁ v₂
  simp [GCF.convergents, CF.convergents]

theorem hasValue_iff_convergents_tendsto [TopologicalSpace K] {c : CF K} {v : K} :
    HasValue (↑c : GCF K) v ↔ Tendsto (convergents c) atTop (nhds v) := by
  rw [HasValue, convergents_toGCF, ← PFun.res_univ, ← tendsto_iff_ptendsto_univ]

end CF<|MERGE_RESOLUTION|>--- conflicted
+++ resolved
@@ -4,6 +4,7 @@
 Authors: Kevin Kappelmann
 -/
 import Mathlib.Algebra.ContinuedFractions.Basic
+import Mathlib.Data.Rat.Cast.CharZero
 
 #align_import algebra.continued_fractions.translations from "leanprover-community/mathlib"@"a7e36e48519ab281320c4d192da6a7b348ce40ad"
 
@@ -155,18 +156,9 @@
 theorem continuant_mk_singleton : continuant (⟨h, [n]⟩ : FCF K) = (↑n * h + 1, n) := by
   simp [continuant, - PNat.coe_inj, ← PNat.coe_inj]
 
-<<<<<<< HEAD
 @[simp]
 theorem numerator_mk_singleton : numerator (⟨h, [n]⟩ : FCF K) = ↑n * h + 1 := by
   rw [numerator, continuant_mk_singleton]
-=======
-theorem first_continuant_eq {gp : Pair K} (zeroth_s_eq : g.s.get? 0 = some gp) :
-    g.continuants 1 = ⟨gp.b * g.h + gp.a, gp.b⟩ := by
-  simp [nth_cont_eq_succ_nth_cont_aux]
-  -- Porting note (#10959): simp used to work here, but now it can't figure out that 1 + 1 = 2
-  convert second_continuant_aux_eq zeroth_s_eq
-#align generalized_continued_fraction.first_continuant_eq GeneralizedContinuedFraction.first_continuant_eq
->>>>>>> a32c8957
 
 @[simp]
 theorem denominator_mk_singleton : denominator (⟨h, [n]⟩ : FCF K) = n := by
@@ -178,12 +170,12 @@
       f.l.foldl (fun (x : (K × K) × (K × K)) (y : ℕ+) ↦ FGCF.nextContinuants x (1, ↑y))
         ((1, 0), (↑f.h, 1)) =
           Prod.map (Prod.map (↑) (↑)) (Prod.map (↑) (↑))
-            (f.l.foldl FCF.nextContinuants ((1, 0), (f.h, 1)))
-  · simp [FGCF.continuant, FCF.numerator, FCF.denominator, FCF.continuant, List.foldl_map, hf,
+            (f.l.foldl FCF.nextContinuants ((1, 0), (f.h, 1))) by
+    simp [FGCF.continuant, FCF.numerator, FCF.denominator, FCF.continuant, List.foldl_map, hf,
       - FGCF.nextContinuants]
   have h : (((1, 0), (↑f.h, 1)) : (K × K) × (K × K)) =
-      Prod.map (Prod.map (↑) (↑)) (Prod.map (↑) (↑)) (((1 : ℤ), (0 : ℕ)), (f.h, (1 : ℕ+)))
-  · simp
+      Prod.map (Prod.map (↑) (↑)) (Prod.map (↑) (↑)) (((1 : ℤ), (0 : ℕ)), (f.h, (1 : ℕ+))) := by
+    simp
   rw [h]
   apply List.foldl_hom
   simp
