/-
Copyright (c) 2021 Bryan Gin-ge Chen. All rights reserved.
Released under Apache 2.0 license as described in the file LICENSE.
Authors: Bryan Gin-ge Chen, Yury Kudryashov
-/
<<<<<<< HEAD
import Mathlib.Algebra.Hom.Group
import Mathlib.Algebra.Group.PPow
=======
import Mathlib.Algebra.Group.Hom.Defs

#align_import algebra.group.ext from "leanprover-community/mathlib"@"e574b1a4e891376b0ef974b926da39e05da12a06"
>>>>>>> 5b96848c

/-!
# Extensionality lemmas for monoid and group structures

In this file we prove extensionality lemmas for `Monoid` and higher algebraic structures with one
binary operation. Extensionality lemmas for structures that are lower in the hierarchy can be found
in `Algebra.Group.Defs`.

## Implementation details

To get equality of `npow` etc, we define a monoid homomorphism between two monoid structures on the
same type, then apply lemmas like `MonoidHom.map_div`, `MonoidHom.map_pow` etc.

To refer to the `*` operator of a particular instance `i`, we use
`(letI := i; HMul.hMul : M → M → M)` instead of `i.mul` (which elaborates to `Mul.mul`), as the
former uses `HMul.hMul` which is the canonical spelling.

## Tags
monoid, group, extensionality
-/

open Function

universe u

variable [Monoid M]

@[to_additive (attr := ext)]
theorem Semigroup.ext {M : Type u} ⦃m₁ m₂ : Semigroup M⦄ (h_mul : m₁.mul = m₂.mul) : m₁ = m₂ := by
  let f := @MulHom.mk _ _ m₁.toMul m₂.toMul id fun _ _ => congr_fun (congr_fun h_mul _) _
  have : m₁.ppow = m₂.ppow := by
    ext n hn x
    exact @map_ppow _ M M m₁ m₂ _ f x ⟨n, hn⟩
  rcases m₁ with @⟨@⟨_⟩, _⟩
  rcases m₂ with @⟨@⟨_⟩, _⟩
  congr
#align semigroup.ext Semigroup.extₓ
#noalign semigroup.ext_iff
#align add_semigroup.ext AddSemigroup.extₓ
#noalign add_semigroup.ext_iff

@[to_additive]
theorem CommSemigroup.toSemigroup_injective {M : Type u} [Semigroup M] :
    Function.Injective (@CommSemigroup.toSemigroup M) := by
  rintro ⟨⟩ ⟨⟩ h
  congr

@[to_additive (attr := ext)]
theorem CommSemigroup.ext {M : Type _} ⦃m₁ m₂ : CommSemigroup M⦄ (h_mul : m₁.mul = m₂.mul) :
    m₁ = m₂ :=
  CommSemigroup.toSemigroup_injective <| Semigroup.ext h_mul
#align comm_semigroup.ext CommSemigroup.extₓ
#noalign comm_semigroup.ext_iff
#align add_comm_semigroup.ext AddCommSemigroup.extₓ
#noalign add_comm_semigroup.ext_iff

@[to_additive (attr := ext)]
theorem Monoid.ext {M : Type u} ⦃m₁ m₂ : Monoid M⦄
    (h_mul : (letI := m₁; HMul.hMul : M → M → M) = (letI := m₂; HMul.hMul : M → M → M)) :
    m₁ = m₂ := by
  have : m₁.toMulOneClass = m₂.toMulOneClass := MulOneClass.ext h_mul
<<<<<<< HEAD
  have h₁ : m₁.one = m₂.one := congr_arg (·.one) (this)
  have h₂ : m₁.toSemigroup = m₂.toSemigroup := Semigroup.ext h_mul
=======
  have h₁ : m₁.one = m₂.one := congr_arg (·.one) this
>>>>>>> 5b96848c
  let f : @MonoidHom M M m₁.toMulOneClass m₂.toMulOneClass :=
    @MonoidHom.mk _ _ (_) _ (@OneHom.mk _ _ (_) _ id h₁)
      (fun x y => congr_fun (congr_fun h_mul x) y)
  have : m₁.npow = m₂.npow := by
    ext n x
    exact @MonoidHom.map_pow M M m₁ m₂ f x n
  rcases m₁ with @⟨_, ⟨_⟩⟩
  rcases m₂ with @⟨_, ⟨_⟩⟩
  congr
#align monoid.ext Monoid.ext
#align add_monoid.ext AddMonoid.ext

@[to_additive]
theorem CommMonoid.toMonoid_injective {M : Type u} :
    Function.Injective (@CommMonoid.toMonoid M) := by
  rintro ⟨⟩ ⟨⟩ h
  congr
#align comm_monoid.to_monoid_injective CommMonoid.toMonoid_injective
#align add_comm_monoid.to_add_monoid_injective AddCommMonoid.toAddMonoid_injective

@[to_additive (attr := ext)]
theorem CommMonoid.ext {M : Type*} ⦃m₁ m₂ : CommMonoid M⦄
    (h_mul : (letI := m₁; HMul.hMul : M → M → M) = (letI := m₂; HMul.hMul : M → M → M)) : m₁ = m₂ :=
  CommMonoid.toMonoid_injective <| Monoid.ext h_mul
#align comm_monoid.ext CommMonoid.ext
#align add_comm_monoid.ext AddCommMonoid.ext

@[to_additive]
theorem LeftCancelMonoid.toMonoid_injective {M : Type u} :
    Function.Injective (@LeftCancelMonoid.toMonoid M) := by
  rintro @⟨@⟨⟩⟩ @⟨@⟨⟩⟩ h
  congr <;> injection h
#align left_cancel_monoid.to_monoid_injective LeftCancelMonoid.toMonoid_injective
#align add_left_cancel_monoid.to_add_monoid_injective AddLeftCancelMonoid.toAddMonoid_injective

@[to_additive (attr := ext)]
theorem LeftCancelMonoid.ext {M : Type u} ⦃m₁ m₂ : LeftCancelMonoid M⦄
    (h_mul : (letI := m₁; HMul.hMul : M → M → M) = (letI := m₂; HMul.hMul : M → M → M)) :
    m₁ = m₂ :=
  LeftCancelMonoid.toMonoid_injective <| Monoid.ext h_mul
#align left_cancel_monoid.ext LeftCancelMonoid.ext
#align add_left_cancel_monoid.ext AddLeftCancelMonoid.ext

@[to_additive]
theorem RightCancelMonoid.toMonoid_injective {M : Type u} :
    Function.Injective (@RightCancelMonoid.toMonoid M) := by
  rintro @⟨@⟨⟩⟩ @⟨@⟨⟩⟩ h
  congr <;> injection h
#align right_cancel_monoid.to_monoid_injective RightCancelMonoid.toMonoid_injective
#align add_right_cancel_monoid.to_add_monoid_injective AddRightCancelMonoid.toAddMonoid_injective

@[to_additive (attr := ext)]
theorem RightCancelMonoid.ext {M : Type u} ⦃m₁ m₂ : RightCancelMonoid M⦄
    (h_mul : (letI := m₁; HMul.hMul : M → M → M) = (letI := m₂; HMul.hMul : M → M → M))  :
    m₁ = m₂ :=
  RightCancelMonoid.toMonoid_injective <| Monoid.ext h_mul
#align right_cancel_monoid.ext RightCancelMonoid.ext
#align add_right_cancel_monoid.ext AddRightCancelMonoid.ext

@[to_additive]
theorem CancelMonoid.toLeftCancelMonoid_injective {M : Type u} :
    Function.Injective (@CancelMonoid.toLeftCancelMonoid M) := by
  rintro ⟨⟩ ⟨⟩ h
  congr
#align cancel_monoid.to_left_cancel_monoid_injective CancelMonoid.toLeftCancelMonoid_injective
#align add_cancel_monoid.to_left_cancel_add_monoid_injective AddCancelMonoid.toAddLeftCancelMonoid_injective

@[to_additive (attr := ext)]
theorem CancelMonoid.ext {M : Type*} ⦃m₁ m₂ : CancelMonoid M⦄
    (h_mul : (letI := m₁; HMul.hMul : M → M → M) = (letI := m₂; HMul.hMul : M → M → M)) :
    m₁ = m₂ :=
  CancelMonoid.toLeftCancelMonoid_injective <| LeftCancelMonoid.ext h_mul
#align cancel_monoid.ext CancelMonoid.ext
#align add_cancel_monoid.ext AddCancelMonoid.ext

@[to_additive]
theorem CancelCommMonoid.toCommMonoid_injective {M : Type u} :
    Function.Injective (@CancelCommMonoid.toCommMonoid M) := by
  rintro @⟨@⟨@⟨⟩⟩⟩ @⟨@⟨@⟨⟩⟩⟩ h
  congr <;> {
    injection h with h'
    injection h' }
#align cancel_comm_monoid.to_comm_monoid_injective CancelCommMonoid.toCommMonoid_injective
#align add_cancel_comm_monoid.to_add_comm_monoid_injective AddCancelCommMonoid.toAddCommMonoid_injective

@[to_additive (attr := ext)]
theorem CancelCommMonoid.ext {M : Type*} ⦃m₁ m₂ : CancelCommMonoid M⦄
    (h_mul : (letI := m₁; HMul.hMul : M → M → M) = (letI := m₂; HMul.hMul : M → M → M)) :
    m₁ = m₂ :=
  CancelCommMonoid.toCommMonoid_injective <| CommMonoid.ext h_mul
#align cancel_comm_monoid.ext CancelCommMonoid.ext
#align add_cancel_comm_monoid.ext AddCancelCommMonoid.ext

@[to_additive (attr := ext)]
theorem DivInvMonoid.ext {M : Type*} ⦃m₁ m₂ : DivInvMonoid M⦄
    (h_mul : (letI := m₁; HMul.hMul : M → M → M) = (letI := m₂; HMul.hMul : M → M → M))
    (h_inv : (letI := m₁; Inv.inv : M → M) = (letI := m₂; Inv.inv : M → M)) : m₁ = m₂ := by
  have h_mon := Monoid.ext h_mul
  have h₁ : m₁.one = m₂.one := congr_arg (·.one) h_mon
  let f : @MonoidHom M M m₁.toMulOneClass m₂.toMulOneClass :=
    @MonoidHom.mk _ _ (_) _ (@OneHom.mk _ _ (_) _ id h₁)
      (fun x y => congr_fun (congr_fun h_mul x) y)
  have : m₁.npow = m₂.npow := congr_arg (·.npow) h_mon
  have : m₁.zpow = m₂.zpow := by
    ext m x
    exact @MonoidHom.map_zpow' M M m₁ m₂ f (congr_fun h_inv) x m
  have : m₁.div = m₂.div := by
    ext a b
    exact @map_div' _ _
      (F := @MonoidHom _ _ (_) _) _ (id _) _
      (@MonoidHom.instMonoidHomClass _ _ (_) _) f (congr_fun h_inv) a b
  rcases m₁ with @⟨_, ⟨_⟩, ⟨_⟩⟩
  rcases m₂ with @⟨_, ⟨_⟩, ⟨_⟩⟩
  congr
#align div_inv_monoid.ext DivInvMonoid.ext
#align sub_neg_monoid.ext SubNegMonoid.ext

@[to_additive]
lemma Group.toDivInvMonoid_injective {G : Type*} : Injective (@Group.toDivInvMonoid G) := by
  rintro ⟨⟩ ⟨⟩ ⟨⟩; rfl
#align group.to_div_inv_monoid_injective Group.toDivInvMonoid_injective
#align add_group.to_sub_neg_add_monoid_injective AddGroup.toSubNegAddMonoid_injective

@[to_additive (attr := ext)]
theorem Group.ext {G : Type*} ⦃g₁ g₂ : Group G⦄ (h_mul : g₁.mul = g₂.mul) : g₁ = g₂ := by
  have h₁ : g₁.one = g₂.one := congr_arg (·.one) (Monoid.ext h_mul)
  let f : @MonoidHom G G g₁.toMulOneClass g₂.toMulOneClass :=
    @MonoidHom.mk _ _ (_) _ (@OneHom.mk _ _ (_) _ id h₁)
      (fun x y => congr_fun (congr_fun h_mul x) y)
  exact
    Group.toDivInvMonoid_injective
      (DivInvMonoid.ext h_mul
        (funext <| @MonoidHom.map_inv G G g₁ g₂.toDivisionMonoid f))
#align group.ext Group.ext
#align add_group.ext AddGroup.ext

@[to_additive]
lemma CommGroup.toGroup_injective {G : Type*} : Injective (@CommGroup.toGroup G) := by
  rintro ⟨⟩ ⟨⟩ ⟨⟩; rfl
#align comm_group.to_group_injective CommGroup.toGroup_injective
#align add_comm_group.to_add_group_injective AddCommGroup.toAddGroup_injective

@[to_additive (attr := ext)]
theorem CommGroup.ext {G : Type*} ⦃g₁ g₂ : CommGroup G⦄ (h_mul : g₁.mul = g₂.mul) : g₁ = g₂ :=
  CommGroup.toGroup_injective <| Group.ext h_mul
#align comm_group.ext CommGroup.ext
#align add_comm_group.ext AddCommGroup.ext<|MERGE_RESOLUTION|>--- conflicted
+++ resolved
@@ -3,14 +3,11 @@
 Released under Apache 2.0 license as described in the file LICENSE.
 Authors: Bryan Gin-ge Chen, Yury Kudryashov
 -/
-<<<<<<< HEAD
 import Mathlib.Algebra.Hom.Group
 import Mathlib.Algebra.Group.PPow
-=======
 import Mathlib.Algebra.Group.Hom.Defs
 
 #align_import algebra.group.ext from "leanprover-community/mathlib"@"e574b1a4e891376b0ef974b926da39e05da12a06"
->>>>>>> 5b96848c
 
 /-!
 # Extensionality lemmas for monoid and group structures
@@ -72,12 +69,8 @@
     (h_mul : (letI := m₁; HMul.hMul : M → M → M) = (letI := m₂; HMul.hMul : M → M → M)) :
     m₁ = m₂ := by
   have : m₁.toMulOneClass = m₂.toMulOneClass := MulOneClass.ext h_mul
-<<<<<<< HEAD
   have h₁ : m₁.one = m₂.one := congr_arg (·.one) (this)
   have h₂ : m₁.toSemigroup = m₂.toSemigroup := Semigroup.ext h_mul
-=======
-  have h₁ : m₁.one = m₂.one := congr_arg (·.one) this
->>>>>>> 5b96848c
   let f : @MonoidHom M M m₁.toMulOneClass m₂.toMulOneClass :=
     @MonoidHom.mk _ _ (_) _ (@OneHom.mk _ _ (_) _ id h₁)
       (fun x y => congr_fun (congr_fun h_mul x) y)
