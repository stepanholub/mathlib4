--- conflicted
+++ resolved
@@ -7,7 +7,7 @@
 import Mathlib.Logic.Function.Basic
 import Mathlib.Data.Int.Cast.Basic
 import Mathlib.Tactic.Spread
-import Mathlib.Util.Term.Basic
+import Mathlib.Util.TermReduce
 
 /-!
 # Lifting algebraic data classes along injective/surjective maps
@@ -56,12 +56,8 @@
 injective map that preserves `+` to an additive semigroup."]
 protected abbrev semigroup [Semigroup M₂] (f : M₁ → M₂) (hf : Injective f)
     (mul : ∀ x y, f (x * y) = f x * f y) : Semigroup M₁ :=
-<<<<<<< HEAD
-  reduceProj% zeta%
-  { ‹Mul M₁› with mul_assoc := fun x y z => hf <| by erw [mul, mul, mul, mul, mul_assoc] }
-=======
+  reduceProj% zeta%
   { ‹Mul M₁› with mul_assoc := fun x y z => hf <| by rw [mul, mul, mul, mul, mul_assoc] }
->>>>>>> d33330ab
 
 /-- A type endowed with `*` is a commutative magma, if it admits a surjective map that preserves
 `*` from a commutative magma. -/
@@ -89,14 +85,9 @@
 semigroup, if it admits an injective map that preserves `+` to an additive left cancel semigroup."]
 protected abbrev leftCancelSemigroup [LeftCancelSemigroup M₂] (f : M₁ → M₂) (hf : Injective f)
     (mul : ∀ x y, f (x * y) = f x * f y) : LeftCancelSemigroup M₁ :=
-<<<<<<< HEAD
   reduceProj% zeta%
   { delta% hf.semigroup f mul with
-    mul_left_cancel := fun x y z H => hf <| (mul_right_inj (f x)).1 <| by erw [← mul, ← mul, H] }
-=======
-  { hf.semigroup f mul with
     mul_left_cancel := fun x y z H => hf <| (mul_right_inj (f x)).1 <| by rw [← mul, ← mul, H] }
->>>>>>> d33330ab
 
 /-- A type endowed with `*` is a right cancel semigroup, if it admits an injective map that
 preserves `*` to a right cancel semigroup.  See note [reducible non-instances]. -/
@@ -105,14 +96,9 @@
 semigroup."]
 protected abbrev rightCancelSemigroup [RightCancelSemigroup M₂] (f : M₁ → M₂) (hf : Injective f)
     (mul : ∀ x y, f (x * y) = f x * f y) : RightCancelSemigroup M₁ :=
-<<<<<<< HEAD
   reduceProj% zeta%
   { delta% hf.semigroup f mul with
-    mul_right_cancel := fun x y z H => hf <| (mul_left_inj (f y)).1 <| by erw [← mul, ← mul, H] }
-=======
-  { hf.semigroup f mul with
     mul_right_cancel := fun x y z H => hf <| (mul_left_inj (f y)).1 <| by rw [← mul, ← mul, H] }
->>>>>>> d33330ab
 
 variable [One M₁]
 
@@ -151,18 +137,11 @@
     [AddMonoidWithOne M₂] (f : M₁ → M₂) (hf : Injective f) (zero : f 0 = 0) (one : f 1 = 1)
     (add : ∀ x y, f (x + y) = f x + f y) (nsmul : ∀ (n : ℕ) (x), f (n • x) = n • f x)
     (natCast : ∀ n : ℕ, f n = n) : AddMonoidWithOne M₁ :=
-<<<<<<< HEAD
   reduceProj% zeta%
   { delta% hf.addMonoid f zero add (swap nsmul) with
     toNatCast := ‹NatCast M₁›,
-    natCast_zero := hf (by erw [natCast, Nat.cast_zero, zero]),
-    natCast_succ := fun n => hf (by erw [natCast, Nat.cast_succ, add, one, natCast]) }
-=======
-  { hf.addMonoid f zero add (swap nsmul) with
-    natCast := Nat.cast,
     natCast_zero := hf (by rw [natCast, Nat.cast_zero, zero]),
-    natCast_succ := fun n => hf (by rw [natCast, Nat.cast_succ, add, one, natCast]), one := 1 }
->>>>>>> d33330ab
+    natCast_succ := fun n => hf (by rw [natCast, Nat.cast_succ, add, one, natCast]) }
 
 /-- A type endowed with `1` and `*` is a left cancel monoid, if it admits an injective map that
 preserves `1` and `*` to a left cancel monoid. See note [reducible non-instances]. -/
@@ -300,14 +279,9 @@
     (mul : ∀ x y, f (x * y) = f x * f y) (inv : ∀ x, f x⁻¹ = (f x)⁻¹)
     (div : ∀ x y, f (x / y) = f x / f y) (npow : ∀ (x) (n : ℕ), f (x ^ n) = f x ^ n)
     (zpow : ∀ (x) (n : ℤ), f (x ^ n) = f x ^ n) : DivisionMonoid M₁ :=
-<<<<<<< HEAD
   reduceProj% zeta%
   { delta% hf.divInvMonoid f one mul inv div npow zpow, delta% hf.involutiveInv f inv with
-    mul_inv_rev := fun x y => hf <| by erw [inv, mul, mul_inv_rev, mul, inv, inv],
-=======
-  { hf.divInvMonoid f one mul inv div npow zpow, hf.involutiveInv f inv with
     mul_inv_rev := fun x y => hf <| by rw [inv, mul, mul_inv_rev, mul, inv, inv],
->>>>>>> d33330ab
     inv_eq_of_mul := fun x y h => hf <| by
       rw [inv, inv_eq_of_mul_eq_one_right (by rw [← mul, h, one])] }
 
@@ -335,14 +309,9 @@
     (mul : ∀ x y, f (x * y) = f x * f y) (inv : ∀ x, f x⁻¹ = (f x)⁻¹)
     (div : ∀ x y, f (x / y) = f x / f y) (npow : ∀ (x) (n : ℕ), f (x ^ n) = f x ^ n)
     (zpow : ∀ (x) (n : ℤ), f (x ^ n) = f x ^ n) : Group M₁ :=
-<<<<<<< HEAD
   reduceProj% zeta%
   { delta% hf.divInvMonoid f one mul inv div npow zpow with
-    mul_left_inv := fun x => hf <| by erw [mul, inv, mul_left_inv, one] }
-=======
-  { hf.divInvMonoid f one mul inv div npow zpow with
     inv_mul_cancel := fun x => hf <| by rw [mul, inv, inv_mul_cancel, one] }
->>>>>>> d33330ab
 
 /-- A type endowed with `0`, `1` and `+` is an additive group with one, if it admits an injective
 map that preserves `0`, `1` and `+` to an additive group with one.  See note
@@ -536,14 +505,9 @@
     (mul : ∀ x y, f (x * y) = f x * f y) (inv : ∀ x, f x⁻¹ = (f x)⁻¹)
     (div : ∀ x y, f (x / y) = f x / f y) (npow : ∀ (x) (n : ℕ), f (x ^ n) = f x ^ n)
     (zpow : ∀ (x) (n : ℤ), f (x ^ n) = f x ^ n) : Group M₂ :=
-<<<<<<< HEAD
   reduceProj% zeta%
   { delta% hf.divInvMonoid f one mul inv div npow zpow with
-    mul_left_inv := hf.forall.2 fun x => by erw [← inv, ← mul, mul_left_inv, one] }
-=======
-  { hf.divInvMonoid f one mul inv div npow zpow with
     inv_mul_cancel := hf.forall.2 fun x => by rw [← inv, ← mul, inv_mul_cancel, one] }
->>>>>>> d33330ab
 
 /-- A type endowed with `0`, `1`, `+` is an additive group with one,
 if it admits a surjective map that preserves `0`, `1`, and `+` to an additive group with one.
