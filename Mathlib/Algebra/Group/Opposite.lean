/-
Copyright (c) 2018 Kenny Lau. All rights reserved.
Released under Apache 2.0 license as described in the file LICENSE.
Authors: Kenny Lau
-/
import Mathlib.Algebra.Group.Commute.Defs
import Mathlib.Algebra.Group.Equiv.Basic
import Mathlib.Algebra.Group.InjSurj
import Mathlib.Algebra.Opposites
import Mathlib.Data.Int.Cast.Defs
import Mathlib.Tactic.Spread

/-!
# Group structures on the multiplicative and additive opposites
-/

<<<<<<< HEAD
assert_not_exists
  MonoidWithZero
  DenselyOrdered
=======
assert_not_exists DenselyOrdered
assert_not_exists MonoidWithZero
assert_not_exists Units
>>>>>>> 013b3e65

variable {α : Type*}

namespace MulOpposite

/-!
### Additive structures on `αᵐᵒᵖ`
-/

@[to_additive] instance instNatCast [NatCast α] : NatCast αᵐᵒᵖ where natCast n := op n
@[to_additive] instance instIntCast [IntCast α] : IntCast αᵐᵒᵖ where intCast n := op n

instance instAddSemigroup [AddSemigroup α] : AddSemigroup αᵐᵒᵖ :=
  unop_injective.addSemigroup _ fun _ _ => rfl

instance instAddLeftCancelSemigroup [AddLeftCancelSemigroup α] : AddLeftCancelSemigroup αᵐᵒᵖ :=
  unop_injective.addLeftCancelSemigroup _ fun _ _ => rfl

instance instAddRightCancelSemigroup [AddRightCancelSemigroup α] : AddRightCancelSemigroup αᵐᵒᵖ :=
  unop_injective.addRightCancelSemigroup _ fun _ _ => rfl

instance instAddCommSemigroup [AddCommSemigroup α] : AddCommSemigroup αᵐᵒᵖ :=
  unop_injective.addCommSemigroup _ fun _ _ => rfl

instance instAddZeroClass [AddZeroClass α] : AddZeroClass αᵐᵒᵖ :=
  unop_injective.addZeroClass _ (by exact rfl) fun _ _ => rfl

instance instAddMonoid [AddMonoid α] : AddMonoid αᵐᵒᵖ :=
  unop_injective.addMonoid _ (by exact rfl) (fun _ _ => rfl) fun _ _ => rfl

instance instAddCommMonoid [AddCommMonoid α] : AddCommMonoid αᵐᵒᵖ :=
  unop_injective.addCommMonoid _ rfl (fun _ _ => rfl) fun _ _ => rfl

instance instAddMonoidWithOne [AddMonoidWithOne α] : AddMonoidWithOne αᵐᵒᵖ where
  toNatCast := instNatCast
  toAddMonoid := instAddMonoid
  toOne := instOne
  natCast_zero := show op ((0 : ℕ) : α) = 0 by rw [Nat.cast_zero, op_zero]
  natCast_succ := show ∀ n, op ((n + 1 : ℕ) : α) = op ↑(n : ℕ) + 1 by simp

instance instAddCommMonoidWithOne [AddCommMonoidWithOne α] : AddCommMonoidWithOne αᵐᵒᵖ where
  toAddMonoidWithOne := instAddMonoidWithOne
  __ := instAddCommMonoid

instance instSubNegMonoid [SubNegMonoid α] : SubNegMonoid αᵐᵒᵖ :=
  unop_injective.subNegMonoid _ (by exact rfl) (fun _ _ => rfl) (fun _ => rfl) (fun _ _ => rfl)
    (fun _ _ => rfl) fun _ _ => rfl

instance instAddGroup [AddGroup α] : AddGroup αᵐᵒᵖ :=
  unop_injective.addGroup _ (by exact rfl) (fun _ _ => rfl) (fun _ => rfl) (fun _ _ => rfl)
  (fun _ _ => rfl) fun _ _ => rfl

instance instAddCommGroup [AddCommGroup α] : AddCommGroup αᵐᵒᵖ :=
  unop_injective.addCommGroup _ rfl (fun _ _ => rfl) (fun _ => rfl) (fun _ _ => rfl)
    (fun _ _ => rfl) fun _ _ => rfl

instance instAddGroupWithOne [AddGroupWithOne α] : AddGroupWithOne αᵐᵒᵖ where
  toAddMonoidWithOne := instAddMonoidWithOne
  toIntCast := instIntCast
  __ := instAddGroup
  intCast_ofNat n := show op ((n : ℤ) : α) = op (n : α) by rw [Int.cast_natCast]
  intCast_negSucc n := show op _ = op (-unop (op ((n + 1 : ℕ) : α))) by simp

instance instAddCommGroupWithOne [AddCommGroupWithOne α] : AddCommGroupWithOne αᵐᵒᵖ where
  toAddCommGroup := instAddCommGroup
  __ := instAddGroupWithOne

/-!
### Multiplicative structures on `αᵐᵒᵖ`

We also generate additive structures on `αᵃᵒᵖ` using `to_additive`
-/

@[to_additive]
instance instIsRightCancelMul [Mul α] [IsLeftCancelMul α] : IsRightCancelMul αᵐᵒᵖ where
  mul_right_cancel _ _ _ h := unop_injective <| mul_left_cancel <| op_injective h

@[to_additive]
instance instIsLeftCancelMul [Mul α] [IsRightCancelMul α] : IsLeftCancelMul αᵐᵒᵖ where
  mul_left_cancel _ _ _ h := unop_injective <| mul_right_cancel <| op_injective h

@[to_additive]
instance instSemigroup [Semigroup α] : Semigroup αᵐᵒᵖ where
  mul_assoc x y z := unop_injective <| Eq.symm <| mul_assoc (unop z) (unop y) (unop x)

@[to_additive]
instance instLeftCancelSemigroup [RightCancelSemigroup α] : LeftCancelSemigroup αᵐᵒᵖ where
  mul_left_cancel _ _ _ := mul_left_cancel

@[to_additive]
instance instRightCancelSemigroup [LeftCancelSemigroup α] : RightCancelSemigroup αᵐᵒᵖ where
  mul_right_cancel _ _ _ := mul_right_cancel

@[to_additive]
instance instCommSemigroup [CommSemigroup α] : CommSemigroup αᵐᵒᵖ where
  mul_comm x y := unop_injective <| mul_comm (unop y) (unop x)

@[to_additive]
instance instMulOneClass [MulOneClass α] : MulOneClass αᵐᵒᵖ where
  toMul := instMul
  toOne := instOne
  one_mul _ := unop_injective <| mul_one _
  mul_one _ := unop_injective <| one_mul _

@[to_additive]
instance instMonoid [Monoid α] : Monoid αᵐᵒᵖ where
  toSemigroup := instSemigroup
  __ := instMulOneClass
  npow n a := op <| a.unop ^ n
  npow_zero _ := unop_injective <| pow_zero _
  npow_succ _ _ := unop_injective <| pow_succ' _ _

@[to_additive]
instance instLeftCancelMonoid [RightCancelMonoid α] : LeftCancelMonoid αᵐᵒᵖ where
  toMonoid := instMonoid
  __ := instLeftCancelSemigroup

@[to_additive]
instance instRightCancelMonoid [LeftCancelMonoid α] : RightCancelMonoid αᵐᵒᵖ where
  toMonoid := instMonoid
  __ := instRightCancelSemigroup

@[to_additive]
instance instCancelMonoid [CancelMonoid α] : CancelMonoid αᵐᵒᵖ where
  toLeftCancelMonoid := instLeftCancelMonoid
  __ := instRightCancelMonoid

@[to_additive]
instance instCommMonoid [CommMonoid α] : CommMonoid αᵐᵒᵖ where
  toMonoid := instMonoid
  __ := instCommSemigroup

@[to_additive]
instance instCancelCommMonoid [CancelCommMonoid α] : CancelCommMonoid αᵐᵒᵖ where
  toCommMonoid := instCommMonoid
  __ := instLeftCancelMonoid

@[to_additive AddOpposite.instSubNegMonoid]
instance instDivInvMonoid [DivInvMonoid α] : DivInvMonoid αᵐᵒᵖ where
  toMonoid := instMonoid
  toInv := instInv
  zpow n a := op <| a.unop ^ n
  zpow_zero' _ := unop_injective <| zpow_zero _
  zpow_succ' _ _ := unop_injective <| by
    rw [unop_op, zpow_natCast, pow_succ', unop_mul, unop_op, zpow_natCast]
  zpow_neg' _ _ := unop_injective <| DivInvMonoid.zpow_neg' _ _

@[to_additive]
instance instDivisionMonoid [DivisionMonoid α] : DivisionMonoid αᵐᵒᵖ where
  toDivInvMonoid := instDivInvMonoid
  __ := instInvolutiveInv
  mul_inv_rev _ _ := unop_injective <| mul_inv_rev _ _
  inv_eq_of_mul _ _ h := unop_injective <| inv_eq_of_mul_eq_one_left <| congr_arg unop h

@[to_additive AddOpposite.instSubtractionCommMonoid]
instance instDivisionCommMonoid [DivisionCommMonoid α] : DivisionCommMonoid αᵐᵒᵖ where
  toDivisionMonoid := instDivisionMonoid
  __ := instCommSemigroup

@[to_additive]
instance instGroup [Group α] : Group αᵐᵒᵖ where
  toDivInvMonoid := instDivInvMonoid
  inv_mul_cancel _ := unop_injective <| mul_inv_cancel _

@[to_additive]
instance instCommGroup [CommGroup α] : CommGroup αᵐᵒᵖ where
  toGroup := instGroup
  __ := instCommSemigroup

section Monoid
variable [Monoid α]

@[simp] lemma op_pow (x : α) (n : ℕ) : op (x ^ n) = op x ^ n := rfl

@[simp] lemma unop_pow (x : αᵐᵒᵖ) (n : ℕ) : unop (x ^ n) = unop x ^ n := rfl

end Monoid

section DivInvMonoid
variable [DivInvMonoid α]

@[simp] lemma op_zpow (x : α) (z : ℤ) : op (x ^ z) = op x ^ z := rfl

@[simp] lemma unop_zpow (x : αᵐᵒᵖ) (z : ℤ) : unop (x ^ z) = unop x ^ z := rfl

end DivInvMonoid

@[to_additive (attr := simp, norm_cast)]
theorem op_natCast [NatCast α] (n : ℕ) : op (n : α) = n :=
  rfl

@[to_additive (attr := simp)]
theorem op_ofNat [NatCast α] (n : ℕ) [n.AtLeastTwo] :
    op (ofNat(n) : α) = ofNat(n) :=
  rfl

@[to_additive (attr := simp, norm_cast)]
theorem op_intCast [IntCast α] (n : ℤ) : op (n : α) = n :=
  rfl

@[to_additive (attr := simp, norm_cast)]
theorem unop_natCast [NatCast α] (n : ℕ) : unop (n : αᵐᵒᵖ) = n :=
  rfl

@[to_additive (attr := simp)]
theorem unop_ofNat [NatCast α] (n : ℕ) [n.AtLeastTwo] :
    unop (ofNat(n) : αᵐᵒᵖ) = ofNat(n) :=
  rfl

@[to_additive (attr := simp, norm_cast)]
theorem unop_intCast [IntCast α] (n : ℤ) : unop (n : αᵐᵒᵖ) = n :=
  rfl

@[to_additive (attr := simp)]
theorem unop_div [DivInvMonoid α] (x y : αᵐᵒᵖ) : unop (x / y) = (unop y)⁻¹ * unop x :=
  rfl

@[to_additive (attr := simp)]
theorem op_div [DivInvMonoid α] (x y : α) : op (x / y) = (op y)⁻¹ * op x := by simp [div_eq_mul_inv]

@[to_additive (attr := simp)]
theorem semiconjBy_op [Mul α] {a x y : α} : SemiconjBy (op a) (op y) (op x) ↔ SemiconjBy a x y := by
  simp only [SemiconjBy, ← op_mul, op_inj, eq_comm]

@[to_additive (attr := simp, nolint simpComm)]
theorem semiconjBy_unop [Mul α] {a x y : αᵐᵒᵖ} :
    SemiconjBy (unop a) (unop y) (unop x) ↔ SemiconjBy a x y := by
  conv_rhs => rw [← op_unop a, ← op_unop x, ← op_unop y, semiconjBy_op]

attribute [nolint simpComm] AddOpposite.addSemiconjBy_unop

@[to_additive]
theorem _root_.SemiconjBy.op [Mul α] {a x y : α} (h : SemiconjBy a x y) :
    SemiconjBy (op a) (op y) (op x) :=
  semiconjBy_op.2 h

@[to_additive]
theorem _root_.SemiconjBy.unop [Mul α] {a x y : αᵐᵒᵖ} (h : SemiconjBy a x y) :
    SemiconjBy (unop a) (unop y) (unop x) :=
  semiconjBy_unop.2 h

@[to_additive]
theorem _root_.Commute.op [Mul α] {x y : α} (h : Commute x y) : Commute (op x) (op y) :=
  SemiconjBy.op h

@[to_additive]
nonrec theorem _root_.Commute.unop [Mul α] {x y : αᵐᵒᵖ} (h : Commute x y) :
    Commute (unop x) (unop y) :=
  h.unop

@[to_additive (attr := simp)]
theorem commute_op [Mul α] {x y : α} : Commute (op x) (op y) ↔ Commute x y :=
  semiconjBy_op

@[to_additive (attr := simp, nolint simpComm)]
theorem commute_unop [Mul α] {x y : αᵐᵒᵖ} : Commute (unop x) (unop y) ↔ Commute x y :=
  semiconjBy_unop

attribute [nolint simpComm] AddOpposite.addCommute_unop

/-- The function `MulOpposite.op` is an additive equivalence. -/
@[simps! (config := { fullyApplied := false, simpRhs := true }) apply symm_apply]
def opAddEquiv [Add α] : α ≃+ αᵐᵒᵖ :=
  { opEquiv with map_add' := fun _ _ => rfl }

@[simp]
theorem opAddEquiv_toEquiv [Add α] : ((opAddEquiv : α ≃+ αᵐᵒᵖ) : α ≃ αᵐᵒᵖ) = opEquiv := rfl

end MulOpposite

/-!
### Multiplicative structures on `αᵃᵒᵖ`
-/


namespace AddOpposite

instance instSemigroup [Semigroup α] : Semigroup αᵃᵒᵖ := unop_injective.semigroup _ fun _ _ ↦ rfl

instance instLeftCancelSemigroup [LeftCancelSemigroup α] : LeftCancelSemigroup αᵃᵒᵖ :=
  unop_injective.leftCancelSemigroup _ fun _ _ => rfl

instance instRightCancelSemigroup [RightCancelSemigroup α] : RightCancelSemigroup αᵃᵒᵖ :=
  unop_injective.rightCancelSemigroup _ fun _ _ => rfl

instance instCommSemigroup [CommSemigroup α] : CommSemigroup αᵃᵒᵖ :=
  unop_injective.commSemigroup _ fun _ _ => rfl

instance instMulOneClass [MulOneClass α] : MulOneClass αᵃᵒᵖ :=
  unop_injective.mulOneClass _ (by exact rfl) fun _ _ => rfl

instance pow {β} [Pow α β] : Pow αᵃᵒᵖ β where pow a b := op (unop a ^ b)

@[simp]
theorem op_pow {β} [Pow α β] (a : α) (b : β) : op (a ^ b) = op a ^ b :=
  rfl

@[simp]
theorem unop_pow {β} [Pow α β] (a : αᵃᵒᵖ) (b : β) : unop (a ^ b) = unop a ^ b :=
  rfl

instance instMonoid [Monoid α] : Monoid αᵃᵒᵖ :=
  unop_injective.monoid _ (by exact rfl) (fun _ _ => rfl) fun _ _ => rfl

instance instCommMonoid [CommMonoid α] : CommMonoid αᵃᵒᵖ :=
  unop_injective.commMonoid _ (by exact rfl) (fun _ _ => rfl) fun _ _ => rfl

instance instDivInvMonoid [DivInvMonoid α] : DivInvMonoid αᵃᵒᵖ :=
  unop_injective.divInvMonoid _ (by exact rfl) (fun _ _ => rfl) (fun _ => rfl) (fun _ _ => rfl)
    (fun _ _ => rfl) fun _ _ => rfl

instance instGroup [Group α] : Group αᵃᵒᵖ :=
  unop_injective.group _ (by exact rfl) (fun _ _ => rfl) (fun _ => rfl) (fun _ _ => rfl)
    (fun _ _ => rfl) fun _ _ => rfl

instance instCommGroup [CommGroup α] : CommGroup αᵃᵒᵖ :=
  unop_injective.commGroup _ (by exact rfl) (fun _ _ => rfl) (fun _ => rfl) (fun _ _ => rfl)
    (fun _ _ => rfl) fun _ _ => rfl

-- NOTE: `addMonoidWithOne α → addMonoidWithOne αᵃᵒᵖ` does not hold
instance instAddCommMonoidWithOne [AddCommMonoidWithOne α] : AddCommMonoidWithOne αᵃᵒᵖ where
  toNatCast := instNatCast
  toOne := instOne
  __ := instAddCommMonoid
  natCast_zero := show op ((0 : ℕ) : α) = 0 by rw [Nat.cast_zero, op_zero]
  natCast_succ := show ∀ n, op ((n + 1 : ℕ) : α) = op ↑(n : ℕ) + 1 by simp [add_comm]

instance instAddCommGroupWithOne [AddCommGroupWithOne α] : AddCommGroupWithOne αᵃᵒᵖ where
  toIntCast := instIntCast
  toAddCommGroup := instAddCommGroup
  __ := instAddCommMonoidWithOne
  intCast_ofNat _ := congr_arg op <| Int.cast_natCast _
  intCast_negSucc _ := congr_arg op <| Int.cast_negSucc _

/-- The function `AddOpposite.op` is a multiplicative equivalence. -/
@[simps! (config := { fullyApplied := false, simpRhs := true })]
def opMulEquiv [Mul α] : α ≃* αᵃᵒᵖ :=
  { opEquiv with map_mul' := fun _ _ => rfl }

@[simp]
theorem opMulEquiv_toEquiv [Mul α] : ((opMulEquiv : α ≃* αᵃᵒᵖ) : α ≃ αᵃᵒᵖ) = opEquiv :=
  rfl

end AddOpposite

open MulOpposite

/-- Inversion on a group is a `MulEquiv` to the opposite group. When `G` is commutative, there is
`MulEquiv.inv`. -/
@[to_additive (attr := simps! (config := { fullyApplied := false, simpRhs := true }))
      "Negation on an additive group is an `AddEquiv` to the opposite group. When `G`
      is commutative, there is `AddEquiv.inv`."]
def MulEquiv.inv' (G : Type*) [DivisionMonoid G] : G ≃* Gᵐᵒᵖ :=
  { (Equiv.inv G).trans opEquiv with map_mul' := fun x y => unop_injective <| mul_inv_rev x y }

/-- A semigroup homomorphism `f : M →ₙ* N` such that `f x` commutes with `f y` for all `x, y`
defines a semigroup homomorphism to `Nᵐᵒᵖ`. -/
@[to_additive (attr := simps (config := .asFn))
      "An additive semigroup homomorphism `f : AddHom M N` such that `f x` additively
      commutes with `f y` for all `x, y` defines an additive semigroup homomorphism to `Sᵃᵒᵖ`."]
def MulHom.toOpposite {M N : Type*} [Mul M] [Mul N] (f : M →ₙ* N)
    (hf : ∀ x y, Commute (f x) (f y)) : M →ₙ* Nᵐᵒᵖ where
  toFun := op ∘ f
  map_mul' x y := by simp [(hf x y).eq]

/-- A semigroup homomorphism `f : M →ₙ* N` such that `f x` commutes with `f y` for all `x, y`
defines a semigroup homomorphism from `Mᵐᵒᵖ`. -/
@[to_additive (attr := simps (config := .asFn))
      "An additive semigroup homomorphism `f : AddHom M N` such that `f x` additively
      commutes with `f y` for all `x`, `y` defines an additive semigroup homomorphism from `Mᵃᵒᵖ`."]
def MulHom.fromOpposite {M N : Type*} [Mul M] [Mul N] (f : M →ₙ* N)
    (hf : ∀ x y, Commute (f x) (f y)) : Mᵐᵒᵖ →ₙ* N where
  toFun := f ∘ MulOpposite.unop
  map_mul' _ _ := (f.map_mul _ _).trans (hf _ _).eq

/-- A monoid homomorphism `f : M →* N` such that `f x` commutes with `f y` for all `x, y` defines
a monoid homomorphism to `Nᵐᵒᵖ`. -/
@[to_additive (attr := simps (config := .asFn))
      "An additive monoid homomorphism `f : M →+ N` such that `f x` additively commutes
      with `f y` for all `x, y` defines an additive monoid homomorphism to `Sᵃᵒᵖ`."]
def MonoidHom.toOpposite {M N : Type*} [MulOneClass M] [MulOneClass N] (f : M →* N)
    (hf : ∀ x y, Commute (f x) (f y)) : M →* Nᵐᵒᵖ where
  toFun := op ∘ f
  map_one' := congrArg op f.map_one
  map_mul' x y := by simp [(hf x y).eq]

/-- A monoid homomorphism `f : M →* N` such that `f x` commutes with `f y` for all `x, y` defines
a monoid homomorphism from `Mᵐᵒᵖ`. -/
@[to_additive (attr := simps (config := .asFn))
      "An additive monoid homomorphism `f : M →+ N` such that `f x` additively commutes
      with `f y` for all `x`, `y` defines an additive monoid homomorphism from `Mᵃᵒᵖ`."]
def MonoidHom.fromOpposite {M N : Type*} [MulOneClass M] [MulOneClass N] (f : M →* N)
    (hf : ∀ x y, Commute (f x) (f y)) : Mᵐᵒᵖ →* N where
  toFun := f ∘ MulOpposite.unop
  map_one' := f.map_one
  map_mul' _ _ := (f.map_mul _ _).trans (hf _ _).eq

/-- A semigroup homomorphism `M →ₙ* N` can equivalently be viewed as a semigroup homomorphism
`Mᵐᵒᵖ →ₙ* Nᵐᵒᵖ`. This is the action of the (fully faithful) `ᵐᵒᵖ`-functor on morphisms. -/
@[to_additive (attr := simps)
      "An additive semigroup homomorphism `AddHom M N` can equivalently be viewed as an
      additive semigroup homomorphism `AddHom Mᵃᵒᵖ Nᵃᵒᵖ`. This is the action of the
      (fully faithful)`ᵃᵒᵖ`-functor on morphisms."]
def MulHom.op {M N} [Mul M] [Mul N] : (M →ₙ* N) ≃ (Mᵐᵒᵖ →ₙ* Nᵐᵒᵖ) where
  toFun f :=
    { toFun := MulOpposite.op ∘ f ∘ unop,
      map_mul' := fun x y => unop_injective (f.map_mul y.unop x.unop) }
  invFun f :=
    { toFun := unop ∘ f ∘ MulOpposite.op,
      map_mul' := fun x y => congrArg unop (f.map_mul (MulOpposite.op y) (MulOpposite.op x)) }
  left_inv _ := rfl
  right_inv _ := rfl

/-- The 'unopposite' of a semigroup homomorphism `Mᵐᵒᵖ →ₙ* Nᵐᵒᵖ`. Inverse to `MulHom.op`. -/
@[to_additive (attr := simp)
      "The 'unopposite' of an additive semigroup homomorphism `Mᵃᵒᵖ →ₙ+ Nᵃᵒᵖ`. Inverse
      to `AddHom.op`."]
def MulHom.unop {M N} [Mul M] [Mul N] : (Mᵐᵒᵖ →ₙ* Nᵐᵒᵖ) ≃ (M →ₙ* N) :=
  MulHom.op.symm

/-- An additive semigroup homomorphism `AddHom M N` can equivalently be viewed as an additive
homomorphism `AddHom Mᵐᵒᵖ Nᵐᵒᵖ`. This is the action of the (fully faithful) `ᵐᵒᵖ`-functor on
morphisms. -/
@[simps]
def AddHom.mulOp {M N} [Add M] [Add N] : AddHom M N ≃ AddHom Mᵐᵒᵖ Nᵐᵒᵖ where
  toFun f :=
    { toFun := MulOpposite.op ∘ f ∘ MulOpposite.unop,
      map_add' := fun x y => unop_injective (f.map_add x.unop y.unop) }
  invFun f :=
    { toFun := MulOpposite.unop ∘ f ∘ MulOpposite.op,
      map_add' :=
        fun x y => congrArg MulOpposite.unop (f.map_add (MulOpposite.op x) (MulOpposite.op y)) }
  left_inv _ := rfl
  right_inv _ := rfl

/-- The 'unopposite' of an additive semigroup hom `αᵐᵒᵖ →+ βᵐᵒᵖ`. Inverse to
`AddHom.mul_op`. -/
@[simp]
def AddHom.mulUnop {α β} [Add α] [Add β] : AddHom αᵐᵒᵖ βᵐᵒᵖ ≃ AddHom α β :=
  AddHom.mulOp.symm

/-- A monoid homomorphism `M →* N` can equivalently be viewed as a monoid homomorphism
`Mᵐᵒᵖ →* Nᵐᵒᵖ`. This is the action of the (fully faithful) `ᵐᵒᵖ`-functor on morphisms. -/
@[to_additive (attr := simps)
      "An additive monoid homomorphism `M →+ N` can equivalently be viewed as an
      additive monoid homomorphism `Mᵃᵒᵖ →+ Nᵃᵒᵖ`. This is the action of the (fully faithful)
      `ᵃᵒᵖ`-functor on morphisms."]
def MonoidHom.op {M N} [MulOneClass M] [MulOneClass N] : (M →* N) ≃ (Mᵐᵒᵖ →* Nᵐᵒᵖ) where
  toFun f :=
    { toFun := MulOpposite.op ∘ f ∘ unop, map_one' := congrArg MulOpposite.op f.map_one,
      map_mul' := fun x y => unop_injective (f.map_mul y.unop x.unop) }
  invFun f :=
    { toFun := unop ∘ f ∘ MulOpposite.op, map_one' := congrArg unop f.map_one,
      map_mul' := fun x y => congrArg unop (f.map_mul (MulOpposite.op y) (MulOpposite.op x)) }
  left_inv _ := rfl
  right_inv _ := rfl

/-- The 'unopposite' of a monoid homomorphism `Mᵐᵒᵖ →* Nᵐᵒᵖ`. Inverse to `MonoidHom.op`. -/
@[to_additive (attr := simp)
      "The 'unopposite' of an additive monoid homomorphism `Mᵃᵒᵖ →+ Nᵃᵒᵖ`. Inverse to
      `AddMonoidHom.op`."]
def MonoidHom.unop {M N} [MulOneClass M] [MulOneClass N] : (Mᵐᵒᵖ →* Nᵐᵒᵖ) ≃ (M →* N) :=
  MonoidHom.op.symm

/-- A monoid is isomorphic to the opposite of its opposite. -/
@[to_additive (attr := simps!)
      "A additive monoid is isomorphic to the opposite of its opposite."]
def MulEquiv.opOp (M : Type*) [Mul M] : M ≃* Mᵐᵒᵖᵐᵒᵖ where
  __ := MulOpposite.opEquiv.trans MulOpposite.opEquiv
  map_mul' _ _ := rfl

/-- An additive homomorphism `M →+ N` can equivalently be viewed as an additive homomorphism
`Mᵐᵒᵖ →+ Nᵐᵒᵖ`. This is the action of the (fully faithful) `ᵐᵒᵖ`-functor on morphisms. -/
@[simps]
def AddMonoidHom.mulOp {M N} [AddZeroClass M] [AddZeroClass N] : (M →+ N) ≃ (Mᵐᵒᵖ →+ Nᵐᵒᵖ) where
  toFun f :=
    { toFun := MulOpposite.op ∘ f ∘ MulOpposite.unop, map_zero' := unop_injective f.map_zero,
      map_add' := fun x y => unop_injective (f.map_add x.unop y.unop) }
  invFun f :=
    { toFun := MulOpposite.unop ∘ f ∘ MulOpposite.op,
      map_zero' := congrArg MulOpposite.unop f.map_zero,
      map_add' :=
        fun x y => congrArg MulOpposite.unop (f.map_add (MulOpposite.op x) (MulOpposite.op y)) }
  left_inv _ := rfl
  right_inv _ := rfl

/-- The 'unopposite' of an additive monoid hom `αᵐᵒᵖ →+ βᵐᵒᵖ`. Inverse to
`AddMonoidHom.mul_op`. -/
@[simp]
def AddMonoidHom.mulUnop {α β} [AddZeroClass α] [AddZeroClass β] : (αᵐᵒᵖ →+ βᵐᵒᵖ) ≃ (α →+ β) :=
  AddMonoidHom.mulOp.symm

/-- An iso `α ≃+ β` can equivalently be viewed as an iso `αᵐᵒᵖ ≃+ βᵐᵒᵖ`. -/
@[simps]
def AddEquiv.mulOp {α β} [Add α] [Add β] : α ≃+ β ≃ (αᵐᵒᵖ ≃+ βᵐᵒᵖ) where
  toFun f := opAddEquiv.symm.trans (f.trans opAddEquiv)
  invFun f := opAddEquiv.trans (f.trans opAddEquiv.symm)
  left_inv _ := rfl
  right_inv _ := rfl

/-- The 'unopposite' of an iso `αᵐᵒᵖ ≃+ βᵐᵒᵖ`. Inverse to `AddEquiv.mul_op`. -/
@[simp]
def AddEquiv.mulUnop {α β} [Add α] [Add β] : αᵐᵒᵖ ≃+ βᵐᵒᵖ ≃ (α ≃+ β) :=
  AddEquiv.mulOp.symm

/-- An iso `α ≃* β` can equivalently be viewed as an iso `αᵐᵒᵖ ≃* βᵐᵒᵖ`. -/
@[to_additive (attr := simps)
  "An iso `α ≃+ β` can equivalently be viewed as an iso `αᵃᵒᵖ ≃+ βᵃᵒᵖ`."]
def MulEquiv.op {α β} [Mul α] [Mul β] : α ≃* β ≃ (αᵐᵒᵖ ≃* βᵐᵒᵖ) where
  toFun f :=
    { toFun := MulOpposite.op ∘ f ∘ unop, invFun := MulOpposite.op ∘ f.symm ∘ unop,
      left_inv := fun x => unop_injective (f.symm_apply_apply x.unop),
      right_inv := fun x => unop_injective (f.apply_symm_apply x.unop),
      map_mul' := fun x y => unop_injective (map_mul f y.unop x.unop) }
  invFun f :=
    { toFun := unop ∘ f ∘ MulOpposite.op, invFun := unop ∘ f.symm ∘ MulOpposite.op,
      left_inv := fun x => by simp,
      right_inv := fun x => by simp,
      map_mul' := fun x y => congr_arg unop (map_mul f (MulOpposite.op y) (MulOpposite.op x)) }
  left_inv _ := rfl
  right_inv _ := rfl

/-- The 'unopposite' of an iso `αᵐᵒᵖ ≃* βᵐᵒᵖ`. Inverse to `MulEquiv.op`. -/
@[to_additive (attr := simp)
  "The 'unopposite' of an iso `αᵃᵒᵖ ≃+ βᵃᵒᵖ`. Inverse to `AddEquiv.op`."]
def MulEquiv.unop {α β} [Mul α] [Mul β] : αᵐᵒᵖ ≃* βᵐᵒᵖ ≃ (α ≃* β) :=
  MulEquiv.op.symm

section Ext

/-- This ext lemma changes equalities on `αᵐᵒᵖ →+ β` to equalities on `α →+ β`.
This is useful because there are often ext lemmas for specific `α`s that will apply
to an equality of `α →+ β` such as `Finsupp.addHom_ext'`. -/
@[ext]
theorem AddMonoidHom.mul_op_ext {α β} [AddZeroClass α] [AddZeroClass β] (f g : αᵐᵒᵖ →+ β)
    (h :
      f.comp (opAddEquiv : α ≃+ αᵐᵒᵖ).toAddMonoidHom =
        g.comp (opAddEquiv : α ≃+ αᵐᵒᵖ).toAddMonoidHom) :
    f = g :=
  AddMonoidHom.ext <| MulOpposite.rec' fun x => (DFunLike.congr_fun h :) x

end Ext<|MERGE_RESOLUTION|>--- conflicted
+++ resolved
@@ -14,15 +14,7 @@
 # Group structures on the multiplicative and additive opposites
 -/
 
-<<<<<<< HEAD
-assert_not_exists
-  MonoidWithZero
-  DenselyOrdered
-=======
-assert_not_exists DenselyOrdered
-assert_not_exists MonoidWithZero
-assert_not_exists Units
->>>>>>> 013b3e65
+assert_not_exists MonoidWithZero DenselyOrdered Units
 
 variable {α : Type*}
 
