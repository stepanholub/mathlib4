--- conflicted
+++ resolved
@@ -62,11 +62,7 @@
   ⟨none⟩
 
 @[to_additive]
-<<<<<<< HEAD
-instance mul [Mul α] : Mul (WithOne α) :=
-=======
 instance instMul [Mul α] : Mul (WithOne α) :=
->>>>>>> fa6adc28
   ⟨Option.merge (· * ·)⟩
 
 @[to_additive]
