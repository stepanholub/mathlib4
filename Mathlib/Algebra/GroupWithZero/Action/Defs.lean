--- conflicted
+++ resolved
@@ -5,13 +5,7 @@
 -/
 import Mathlib.Algebra.Group.Action.Defs
 import Mathlib.Algebra.Group.Hom.Defs
-<<<<<<< HEAD
-import Mathlib.Algebra.Group.TypeTags
-import Mathlib.Algebra.Opposites
-import Mathlib.Logic.Embedding.Basic
-import Mathlib.Util.Term.Basic
-=======
->>>>>>> d33330ab
+import Mathlib.Util.TermReduce
 
 /-!
 # Definitions of group actions
@@ -222,15 +216,12 @@
 
 variable (A)
 
-<<<<<<< HEAD
 /-- Compose a `DistribMulAction` with a `MonoidHom`, with action `f r' • m`.
 See note [reducible non-instances]. -/
 abbrev DistribMulAction.compHom [Monoid N] (f : N →* M) : DistribMulAction N A :=
   reduceProj% zeta%
   { delta% DistribSMul.compFun A f, delta% MulAction.compHom A f with }
 
-=======
->>>>>>> d33330ab
 /-- Each element of the monoid defines an additive monoid homomorphism. -/
 @[simps!]
 def DistribMulAction.toAddMonoidHom (x : M) : A →+ A :=
