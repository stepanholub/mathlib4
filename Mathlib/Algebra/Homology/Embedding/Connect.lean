--- conflicted
+++ resolved
@@ -90,14 +90,7 @@
   obtain n | (_ | _ | n) := n
   · obtain rfl : m = .ofNat (n + 1) := by simp [← hnm]
     obtain rfl : p = .ofNat (n + 2) := by simp [← hmp]; omega
-<<<<<<< HEAD
-    simp only [Int.ofNat_eq_coe, X_ofNat, d_ofNat, HomologicalComplex.d_comp_d]
-=======
-    #adaptation_note /-- Prior to nightly-2025-04-25 this was just `simp`. -/
-    -- Previously, `simp` would use `d_ofNat`,
-    -- but now it uses `Int.natCast_add` and goes in a different direction and gets stuck.
-    simp_rw [Int.ofNat_eq_coe, X_ofNat, d_ofNat, HomologicalComplex.d_comp_d]
->>>>>>> ef37b3f2
+    simp
   · obtain rfl : m = 0 := by omega
     obtain rfl : p = 1 := by omega
     simp
