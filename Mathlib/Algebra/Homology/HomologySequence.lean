--- conflicted
+++ resolved
@@ -112,12 +112,9 @@
 
 -- Adaptation note: nightly-2024-03-11
 -- We turn off simprocs here.
-<<<<<<< HEAD
-=======
 -- Ideally someone will investigate whether `simp` lemmas can be rearranged
 -- so that this works without the `set_option`,
 -- *or* come up with a proposal regarding finer control of disabling simprocs.
->>>>>>> 94343c4b
 set_option simprocs false in
 instance [K.HasHomology i] [K.HasHomology j] :
     Epi ((composableArrows₃ K i j).map' 2 3) := by
@@ -156,12 +153,9 @@
 
 -- Adaptation note: nightly-2024-03-11
 -- We turn off simprocs here.
-<<<<<<< HEAD
-=======
 -- Ideally someone will investigate whether `simp` lemmas can be rearranged
 -- so that this works without the `set_option`,
 -- *or* come up with a proposal regarding finer control of disabling simprocs.
->>>>>>> 94343c4b
 set_option simprocs false in
 /-- The functor `HomologicalComplex C c ⥤ ComposableArrows C 3` that maps `K` to the
 diagram `K.homology i ⟶ K.opcycles i ⟶ K.cycles j ⟶ K.homology j`. -/
