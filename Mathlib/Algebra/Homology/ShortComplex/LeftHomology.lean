/-
Copyright (c) 2023 Joël Riou. All rights reserved.
Released under Apache 2.0 license as described in the file LICENSE.
Authors: Joël Riou
-/

import Mathlib.Algebra.Homology.ShortComplex.Basic
import Mathlib.CategoryTheory.Limits.Shapes.Kernels

/-! LeftHomology of short complexes

Given a short complex `S : ShortComplex C`, which consists of two composable
maps `f : X₁ ⟶ X₂` and `g : X₂ ⟶ X₃` such that `f ≫ g = 0`, we shall define
here the "left homology" `S.leftHomology` of `S` (TODO). For this, we introduce the
notion of "left homology data". Such an `h : S.LeftHomologyData` consists of the
datum of morphisms `i : K ⟶ X₂` and `π : K ⟶ H` such that `i` identifies
`K` to the kernel of `g : X₂ ⟶ X₃`, and that `π` identifies `H` to the cokernel
of the induced map `f' : X₁ ⟶ K`.

When such a `S.LeftHomologyData` exists, we shall say that `[S.HasLeftHomology]`
and (TODO) we shall define `S.leftHomology` to be the `H` field of a chosen left homology data.
Similarly, we shall define `S.cycles` to be the `K` field.

The dual notion is defined in `RightHomologyData.lean`. In `Homology.lean`,
when `S` has two compatible left and right homology data (i.e. they give
the same `H` up to a canonical isomorphism), we shall define `[S.HasHomology]`
and `S.homology` (TODO).

-/

namespace CategoryTheory

open Category

namespace Limits

variable {C : Type _} [Category C] [HasZeroMorphisms C]

/-- `X` identifies to the kernel of a zero map `X ⟶ Y`. -/
def KernelFork.IsLimit.ofId {X Y : C} (f : X ⟶ Y) (hf : f = 0) :
    IsLimit (KernelFork.ofι (𝟙 X) (show 𝟙 X ≫ f = 0 by rw [hf, comp_zero])) :=
  KernelFork.IsLimit.ofι _ _ (fun x _ => x) (fun _ _ => comp_id _)
    (fun _ _ _ hb => by simp only [← hb, comp_id])

/-- Any zero object identifies to the kernel of a given monomorphisms. -/
def KernelFork.IsLimit.ofIsZeroOfMono {X Y : C} {f : X ⟶ Y} (c : KernelFork f)
    (hf : Mono f) (h : IsZero c.pt) : IsLimit c :=
  isLimitAux _ (fun s => 0) (fun s => by rw [zero_comp, ← cancel_mono f, zero_comp, s.condition])
    (fun _ _ _ => h.eq_of_tgt _ _)

lemma KernelFork.IsLimit.isIso_ι_of_zero {X Y : C} {f : X ⟶ Y} (c : KernelFork f)
    (hc : IsLimit c) (hf : f = 0) : IsIso c.ι := by
  let e : c.pt ≅ X := IsLimit.conePointUniqueUpToIso hc
    (KernelFork.IsLimit.ofId (f : X ⟶ Y) hf)
  have eq : e.inv ≫ c.ι = 𝟙 X := Fork.IsLimit.lift_ι hc
  haveI : IsIso (e.inv ≫ c.ι) := by
    rw [eq]
    infer_instance
  exact IsIso.of_isIso_comp_left e.inv c.ι

/-- `Y` identifies to the cokernel of a zero map `X ⟶ Y`. -/
def CokernelCofork.IsColimit.ofId {X Y : C} (f : X ⟶ Y) (hf : f = 0) :
    IsColimit (CokernelCofork.ofπ (𝟙 Y) (show f ≫ 𝟙 Y = 0 by rw [hf, zero_comp])) :=
  CokernelCofork.IsColimit.ofπ  _ _ (fun x _ => x) (fun _ _ => id_comp _)
    (fun _ _ _ hb => by simp only [← hb, id_comp])

/-- Any zero object identifies to the cokernel of a given epimorphisms. -/
def CokernelCofork.IsColimit.ofIsZeroOfEpi {X Y : C} {f : X ⟶ Y} (c : CokernelCofork f)
    (hf : Epi f) (h : IsZero c.pt) : IsColimit c :=
  isColimitAux _ (fun s => 0) (fun s => by rw [comp_zero, ← cancel_epi f, comp_zero, s.condition])
    (fun _ _ _ => h.eq_of_src _ _)

lemma CokernelCofork.IsColimit.isIso_π_of_zero {X Y : C} {f : X ⟶ Y} (c : CokernelCofork f)
    (hc : IsColimit c) (hf : f = 0) : IsIso c.π := by
  let e : c.pt ≅ Y := IsColimit.coconePointUniqueUpToIso hc
    (CokernelCofork.IsColimit.ofId (f : X ⟶ Y) hf)
  have eq : c.π ≫ e.hom = 𝟙 Y := Cofork.IsColimit.π_desc hc
  haveI : IsIso (c.π ≫ e.hom) := by
    rw [eq]
    dsimp
    infer_instance
  exact IsIso.of_isIso_comp_right c.π e.hom

/-- a colimit cokernel cofork gives a limit kernel fork in the opposite category -/
def CokernelCofork.IsColimit.ofπOp {X Y Q : C} (p : Y ⟶ Q) {f : X ⟶ Y}
    (w : f ≫ p = 0) (h : IsColimit (CokernelCofork.ofπ p w)) :
    IsLimit (KernelFork.ofι p.op (show p.op ≫ f.op = 0 by rw [← op_comp, w, op_zero])) :=
  KernelFork.IsLimit.ofι _ _
    (fun x hx => (h.desc (CokernelCofork.ofπ x.unop (Quiver.Hom.op_inj hx))).op)
    (fun x hx => Quiver.Hom.unop_inj (Cofork.IsColimit.π_desc h))
    (fun x hx b hb => Quiver.Hom.unop_inj (Cofork.IsColimit.hom_ext h
      (by simpa only [Quiver.Hom.unop_op, Cofork.IsColimit.π_desc] using Quiver.Hom.op_inj hb)))

/-- a colimit cokernel cofork in the opposite category gives a limit kernel fork
in the original category -/
def CokernelCofork.IsColimit.ofπUnop {X Y Q : Cᵒᵖ} (p : Y ⟶ Q) {f : X ⟶ Y}
    (w : f ≫ p = 0) (h : IsColimit (CokernelCofork.ofπ p w)) :
    IsLimit (KernelFork.ofι p.unop (show p.unop ≫ f.unop = 0 by rw [← unop_comp, w, unop_zero])) :=
  KernelFork.IsLimit.ofι _ _
    (fun x hx => (h.desc (CokernelCofork.ofπ x.op (Quiver.Hom.unop_inj hx))).unop)
    (fun x hx => Quiver.Hom.op_inj (Cofork.IsColimit.π_desc h))
    (fun x hx b hb => Quiver.Hom.op_inj (Cofork.IsColimit.hom_ext h
      (by simpa only [Quiver.Hom.op_unop, Cofork.IsColimit.π_desc] using Quiver.Hom.unop_inj hb)))

/-- a limit kernel fork gives a colimit cokernel cofork in the opposite category -/
def KernelFork.IsLimit.ofιOp {K X Y : C} (i : K ⟶ X) {f : X ⟶ Y}
    (w : i ≫ f = 0) (h : IsLimit (KernelFork.ofι i w)) :
    IsColimit (CokernelCofork.ofπ i.op
      (show f.op ≫ i.op = 0 by rw [← op_comp, w, op_zero])) :=
  CokernelCofork.IsColimit.ofπ _ _
    (fun x hx => (h.lift (KernelFork.ofι x.unop (Quiver.Hom.op_inj hx))).op)
    (fun x hx => Quiver.Hom.unop_inj (Fork.IsLimit.lift_ι h))
    (fun x hx b hb => Quiver.Hom.unop_inj (Fork.IsLimit.hom_ext h (by
      simpa only [Quiver.Hom.unop_op, Fork.IsLimit.lift_ι] using Quiver.Hom.op_inj hb)))

/-- a limit kernel fork in the opposite category gives a colimit cokernel cofork
in the original category -/
def KernelFork.IsLimit.ofιUnop {K X Y : Cᵒᵖ} (i : K ⟶ X) {f : X ⟶ Y}
    (w : i ≫ f = 0) (h : IsLimit (KernelFork.ofι i w)) :
    IsColimit (CokernelCofork.ofπ i.unop
      (show f.unop ≫ i.unop = 0 by rw [← unop_comp, w, unop_zero])) :=
  CokernelCofork.IsColimit.ofπ _ _
    (fun x hx => (h.lift (KernelFork.ofι x.op (Quiver.Hom.unop_inj hx))).unop)
    (fun x hx => Quiver.Hom.op_inj (Fork.IsLimit.lift_ι h))
    (fun x hx b hb => Quiver.Hom.op_inj (Fork.IsLimit.hom_ext h (by
      simpa only [Quiver.Hom.op_unop, Fork.IsLimit.lift_ι] using Quiver.Hom.unop_inj hb)))

end Limits

end CategoryTheory

namespace CategoryTheory

open Category Limits

namespace ShortComplex

<<<<<<< HEAD
variable {C D : Type _} [Category C] [Category D]
  [HasZeroMorphisms C]
  (S : ShortComplex C) {S₁ S₂ S₃ : ShortComplex C}
=======
variable {C : Type _} [Category C] [HasZeroMorphisms C] (S : ShortComplex C)
  {S₁ S₂ S₃ : ShortComplex C}
>>>>>>> 1c81f561

/-- A left homology data for a short complex `S` consists of morphisms `i : K ⟶ S.X₂` and
`π : K ⟶ H` such that `i` identifies `K` to the kernel of `g : S.X₂ ⟶ S.X₃`,
and that `π` identifies `H` to the cokernel of the induced map `f' : S.X₁ ⟶ K` --/
structure LeftHomologyData where
  /-- a choice of kernel of `S.g : S.X₂ ⟶ S.X₃`-/
  K : C
  /-- a choice of cokernel of the induced morphism `S.f' : S.X₁ ⟶ K`-/
  H : C
  /-- the inclusion of cycles in `S.X₂` -/
  i : K ⟶ S.X₂
  /-- the projection from cycles to the (left) homology -/
  π : K ⟶ H
  /-- the kernel condition for `i` -/
  wi : i ≫ S.g = 0
  /-- `i : K ⟶ S.X₂ ` is a kernel of `g : S.X₂ ⟶ S.X₃` -/
  hi : IsLimit (KernelFork.ofι i wi)
  /-- the cokernel condition for `π` -/
  wπ : hi.lift (KernelFork.ofι _ S.zero) ≫ π = 0
  /-- `π : K ⟶ H ` is a cokernel of the induced morphism `S.f' : S.X₁ ⟶ K` -/
  hπ : IsColimit (CokernelCofork.ofπ π wπ)

initialize_simps_projections LeftHomologyData (-hi, -hπ)

namespace LeftHomologyData

<<<<<<< HEAD
/-- the chosen kernels and cokernels of the limits API gives a `S.LeftHomologyData` -/
@[simps]
noncomputable def ofKerOfCoker [HasKernel S.g] [HasCokernel (kernel.lift S.g S.f S.zero)] :
  S.LeftHomologyData :=
{ K := kernel S.g,
  H := cokernel (kernel.lift S.g S.f S.zero),
  i := kernel.ι _,
  π := cokernel.π _,
  wi := kernel.condition _,
  hi := kernelIsKernel _,
  wπ := cokernel.condition _,
  hπ := cokernelIsCokernel _, }
=======
/-- The chosen kernels and cokernels of the limits API give a `LeftHomologyData` -/
@[simps]
noncomputable def ofHasKernelOfHasCokernel
    [HasKernel S.g] [HasCokernel (kernel.lift S.g S.f S.zero)] :
  S.LeftHomologyData where
  K := kernel S.g
  H := cokernel (kernel.lift S.g S.f S.zero)
  i := kernel.ι _
  π := cokernel.π _
  wi := kernel.condition _
  hi := kernelIsKernel _
  wπ := cokernel.condition _
  hπ := cokernelIsCokernel _
>>>>>>> 1c81f561

attribute [reassoc (attr := simp)] wi wπ

variable {S}
variable (h : S.LeftHomologyData) {A : C}

<<<<<<< HEAD
instance : Mono h.i :=
  ⟨fun _ _ => Fork.IsLimit.hom_ext h.hi⟩

instance : Epi h.π :=
  ⟨fun _ _ => Cofork.IsColimit.hom_ext h.hπ⟩

/-- any morphism `k : A ⟶ S.X₂` that is a cycle (i.e. `k ≫ S.g = 0`) lifts to a morphism `A ⟶ K` -/
def liftK (k : A ⟶ S.X₂) (hk : k ≫ S.g = 0) : A ⟶ h.K :=
h.hi.lift (KernelFork.ofι k hk)

@[reassoc (attr := simp)]
lemma liftK_i (k : A ⟶ S.X₂) (hk : k ≫ S.g = 0) :
  h.liftK k hk ≫ h.i = k :=
h.hi.fac _ WalkingParallelPair.zero

/-- the (left) homology class `A ⟶ H` attached to a cycle `k : A ⟶ S.X₂` -/
@[simp]
def liftH (k : A ⟶ S.X₂) (hk : k ≫ S.g = 0) : A ⟶ h.H :=
  h.liftK k hk ≫ h.π

/-- The morphism `S.X₁ ⟶ h.K` induced by `S.f : S.X₁ ⟶ S.X₂` and the fact that
`h.K` is a kernel of `S.g : S.X₂ ⟶ S.X₃`. -/
def f' : S.X₁ ⟶ h.K := h.liftK S.f S.zero

@[reassoc (attr := simp)]
lemma f'_i : h.f' ≫ h.i = S.f :=
liftK_i _ _ _

@[reassoc (attr := simp)]
lemma f'_π : h.f' ≫ h.π = 0 := h.wπ
=======
instance : Mono h.i := ⟨fun _ _ => Fork.IsLimit.hom_ext h.hi⟩

instance : Epi h.π := ⟨fun _ _ => Cofork.IsColimit.hom_ext h.hπ⟩

/-- Any morphism `k : A ⟶ S.X₂` that is a cycle (i.e. `k ≫ S.g = 0`) lifts
to a morphism `A ⟶ K` -/
def liftK (k : A ⟶ S.X₂) (hk : k ≫ S.g = 0) : A ⟶ h.K := h.hi.lift (KernelFork.ofι k hk)

@[reassoc (attr := simp)]
lemma liftK_i (k : A ⟶ S.X₂) (hk : k ≫ S.g = 0) : h.liftK k hk ≫ h.i = k :=
  h.hi.fac _ WalkingParallelPair.zero

/-- The (left) homology class `A ⟶ H` attached to a cycle `k : A ⟶ S.X₂` -/
@[simp]
def liftH (k : A ⟶ S.X₂) (hk : k ≫ S.g = 0) : A ⟶ h.H := h.liftK k hk ≫ h.π

/-- Given `h : LeftHomologyData S`, this is morphism `S.X₁ ⟶ h.K` induced
by `S.f : S.X₁ ⟶ S.X₂` and the fact that `h.K` is a kernel of `S.g : S.X₂ ⟶ S.X₃`. -/
def f' : S.X₁ ⟶ h.K := h.liftK S.f S.zero

@[reassoc (attr := simp)] lemma f'_i : h.f' ≫ h.i = S.f := liftK_i _ _ _

@[reassoc (attr := simp)] lemma f'_π : h.f' ≫ h.π = 0 := h.wπ
>>>>>>> 1c81f561

@[reassoc]
lemma liftK_π_eq_zero_of_boundary (k : A ⟶ S.X₂) (x : A ⟶ S.X₁) (hx : k = x ≫ S.f) :
    h.liftK k (by rw [hx, assoc, S.zero, comp_zero]) ≫ h.π = 0 := by
  rw [show 0 = (x ≫ h.f') ≫ h.π by simp]
  congr 1
  simp only [← cancel_mono h.i, hx, liftK_i, assoc, f'_i]

/-- For `h : S.LeftHomologyData`, this is a restatement of `h.hπ`, saying that
`π : h.K ⟶ h.H` is a cokernel of `h.f' : S.X₁ ⟶ h.K`. -/
def hπ' : IsColimit (CokernelCofork.ofπ h.π h.f'_π) := h.hπ

<<<<<<< HEAD
/-- the morphism `H ⟶ A` induced by a morphism `k : K ⟶ A` such that `f' ≫ k = 0` -/
def descH (k : h.K ⟶ A) (hk : h.f' ≫ k = 0) :
  h.H ⟶ A :=
h.hπ.desc (CokernelCofork.ofπ k hk)

@[reassoc (attr := simp)]
lemma π_descH (k : h.K ⟶ A) (hk : h.f' ≫ k = 0) :
  h.π ≫ h.descH k hk = k :=
h.hπ.fac (CokernelCofork.ofπ k hk) WalkingParallelPair.one
=======
/-- The morphism `H ⟶ A` induced by a morphism `k : K ⟶ A` such that `f' ≫ k = 0` -/
def descH (k : h.K ⟶ A) (hk : h.f' ≫ k = 0) : h.H ⟶ A :=
  h.hπ.desc (CokernelCofork.ofπ k hk)

@[reassoc (attr := simp)]
lemma π_descH (k : h.K ⟶ A) (hk : h.f' ≫ k = 0) : h.π ≫ h.descH k hk = k :=
  h.hπ.fac (CokernelCofork.ofπ k hk) WalkingParallelPair.one
>>>>>>> 1c81f561

variable (S)

/-- When the second map `S.g` is zero, this is the left homology data on `S` given
by any colimit cokernel cofork of `S.f` -/
@[simps]
def ofIsColimitCokernelCofork (hg : S.g = 0) (c : CokernelCofork S.f) (hc : IsColimit c) :
<<<<<<< HEAD
  S.LeftHomologyData where
=======
    S.LeftHomologyData where
>>>>>>> 1c81f561
  K := S.X₂
  H := c.pt
  i := 𝟙 _
  π := c.π
  wi := by rw [id_comp, hg]
  hi := KernelFork.IsLimit.ofId _ hg
  wπ := CokernelCofork.condition _
  hπ := IsColimit.ofIsoColimit hc (Cofork.ext (Iso.refl _) (by aesop_cat))

@[simp] lemma ofIsColimitCokernelCofork_f' (hg : S.g = 0) (c : CokernelCofork S.f)
    (hc : IsColimit c) : (ofIsColimitCokernelCofork S hg c hc).f' = S.f := by
  rw [← cancel_mono (ofIsColimitCokernelCofork S hg c hc).i, f'_i,
    ofIsColimitCokernelCofork_i]
  dsimp
  rw [comp_id]

/-- When the second map `S.g` is zero, this is the left homology data on `S` given by
the chosen `cokernel S.f` -/
@[simps!]
noncomputable def ofHasCokernel [HasCokernel S.f] (hg : S.g = 0) : S.LeftHomologyData :=
  ofIsColimitCokernelCofork S hg _ (cokernelIsCokernel _)

/-- When the first map `S.f` is zero, this is the left homology data on `S` given
by any limit kernel fork of `S.g` -/
@[simps]
def ofIsLimitKernelFork (hf : S.f = 0) (c : KernelFork S.g) (hc : IsLimit c) :
<<<<<<< HEAD
  S.LeftHomologyData where
=======
    S.LeftHomologyData where
>>>>>>> 1c81f561
  K := c.pt
  H := c.pt
  i := c.ι
  π := 𝟙 _
  wi := KernelFork.condition _
  hi := IsLimit.ofIsoLimit hc (Fork.ext (Iso.refl _) (by aesop_cat))
  wπ := Fork.IsLimit.hom_ext hc (by
    dsimp
    simp only [comp_id, zero_comp, Fork.IsLimit.lift_ι, Fork.ι_ofι, hf])
  hπ := CokernelCofork.IsColimit.ofId _ (Fork.IsLimit.hom_ext hc (by
    dsimp
    simp only [comp_id, zero_comp, Fork.IsLimit.lift_ι, Fork.ι_ofι, hf]))

<<<<<<< HEAD
@[simp] lemma ofIsLimitKernelFork_f' (hf : S.f = 0) (c : KernelFork S.g)
  (hc : IsLimit c) : (ofIsLimitKernelFork S hf c hc).f' = 0 :=
by rw [← cancel_mono (ofIsLimitKernelFork S hf c hc).i, f'_i, hf, zero_comp]

/-- When the first map `S.f` is zero, this is the left homology data on `S` given
by chosen `kernel S.g` -/
=======
@[simp] lemma ofIsLimitKernelFork_f' (hf : S.f = 0) (c : KernelFork S.g) (hc : IsLimit c) :
    (ofIsLimitKernelFork S hf c hc).f' = 0 := by
  rw [← cancel_mono (ofIsLimitKernelFork S hf c hc).i, f'_i, hf, zero_comp]

/-- When the first map `S.f` is zero, this is the left homology data on `S` given
by the chosen `kernel S.g` -/
>>>>>>> 1c81f561
@[simp]
noncomputable def ofHasKernel [HasKernel S.g] (hf : S.f = 0) : S.LeftHomologyData :=
  ofIsLimitKernelFork S hf _ (kernelIsKernel _)

/-- When both `S.f` and `S.g` are zero, the middle object `S.X₂` gives a left homology data on S -/
@[simps]
def ofZeros (hf : S.f = 0) (hg : S.g = 0) : S.LeftHomologyData where
  K := S.X₂
  H := S.X₂
  i := 𝟙 _
  π := 𝟙 _
  wi := by rw [id_comp, hg]
  hi := KernelFork.IsLimit.ofId _ hg
  wπ := by
    change S.f ≫ 𝟙 _ = 0
    simp only [hf, zero_comp]
  hπ := CokernelCofork.IsColimit.ofId _ hf

<<<<<<< HEAD
@[simp]
lemma ofZeros_f' (hf : S.f = 0) (hg : S.g = 0) :
    (ofZeros S hf hg).f' = 0 := by
  rw [← cancel_mono ((ofZeros S hf hg).i), zero_comp, f'_i, hf]

/-
/-- the obvious left homology data of the short complex `c.pt ⟶ X ⟶ Y` when `c` is a limit
kernel fork of the morphism `f : X ⟶ Y`. -/
@[simps]
noncomputable def kernelSequence' {X Y : C} (f : X ⟶ Y) (c : KernelFork f) (hc : IsLimit c)
    [HasZeroObject C] :
    LeftHomologyData (ShortComplex.mk c.ι f (KernelFork.condition c)) where
  K := c.pt
  H := 0
  i := c.ι
  π := 0
  wi := KernelFork.condition _
  hi := IsLimit.ofIsoLimit hc (Fork.ext (Iso.refl _) (by simp))
  wπ := Subsingleton.elim _ _
  hπ := by
    refine' CokernelCofork.IsColimit.ofIsZeroOfEpi _ _ _
    . dsimp
      convert (inferInstance : Epi (𝟙 c.pt))
      haveI := mono_of_isLimit_fork hc
      rw [← cancel_mono c.ι]
      simp only [Fork.ofι_pt, parallelPair_obj_zero, Functor.const_obj_obj,
        Fork.IsLimit.lift_ι, Fork.ι_ofι, id_comp, comp_id]
    . apply isZero_zero

/-- for any morphism `f : X ⟶ Y`, this is the obvious left homology data of the short
complex `kernel f ⟶ X ⟶ Y`. -/
@[simps!]
noncomputable def kernelSequence {X Y : C} (f : X ⟶ Y) [HasKernel f] [HasZeroObject C] :
    LeftHomologyData (ShortComplex.mk (kernel.ι f) f (kernel.condition f)) := by
  let h := kernelSequence' f _ (kernelIsKernel f)
  exact h-/

end LeftHomologyData

class HasLeftHomology : Prop :=
(condition : Nonempty S.LeftHomologyData)

noncomputable def leftHomologyData [HasLeftHomology S] :
=======
@[simp] lemma ofZeros_f' (hf : S.f = 0) (hg : S.g = 0) :
    (ofZeros S hf hg).f' = 0 := by
  rw [← cancel_mono ((ofZeros S hf hg).i), zero_comp, f'_i, hf]

end LeftHomologyData

/-- A short complex `S` has left homology when there exists a `S.LeftHomologyData` -/
class HasLeftHomology : Prop where
  condition : Nonempty S.LeftHomologyData

/-- A chosen `S.LeftHomologyData` for a short complex `S` that has left homology -/
noncomputable def leftHomologyData [S.HasLeftHomology] :
>>>>>>> 1c81f561
  S.LeftHomologyData := HasLeftHomology.condition.some

variable {S}

namespace HasLeftHomology

<<<<<<< HEAD
lemma mk' (h : S.LeftHomologyData) : HasLeftHomology S :=
⟨Nonempty.intro h⟩

instance of_ker_of_coker
    [HasKernel S.g] [HasCokernel (kernel.lift S.g S.f S.zero)] :
  S.HasLeftHomology := HasLeftHomology.mk' (LeftHomologyData.ofKerOfCoker S)
=======
lemma mk' (h : S.LeftHomologyData) : HasLeftHomology S := ⟨Nonempty.intro h⟩

instance of_hasKernel_of_hasCokernel [HasKernel S.g] [HasCokernel (kernel.lift S.g S.f S.zero)] :
  S.HasLeftHomology := HasLeftHomology.mk' (LeftHomologyData.ofHasKernelOfHasCokernel S)
>>>>>>> 1c81f561

instance of_hasCokernel {X Y : C} (f : X ⟶ Y) (Z : C) [HasCokernel f] :
    (ShortComplex.mk f (0 : Y ⟶ Z) comp_zero).HasLeftHomology :=
  HasLeftHomology.mk' (LeftHomologyData.ofHasCokernel _ rfl)

instance of_hasKernel {Y Z : C} (g : Y ⟶ Z) (X : C) [HasKernel g] :
    (ShortComplex.mk (0 : X ⟶ Y) g zero_comp).HasLeftHomology :=
  HasLeftHomology.mk' (LeftHomologyData.ofHasKernel _ rfl)

instance of_zeros (X Y Z : C) :
    (ShortComplex.mk (0 : X ⟶ Y) (0 : Y ⟶ Z) zero_comp).HasLeftHomology :=
  HasLeftHomology.mk' (LeftHomologyData.ofZeros _ rfl rfl)

end HasLeftHomology

section

variable (φ : S₁ ⟶ S₂) (h₁ : S₁.LeftHomologyData) (h₂ : S₂.LeftHomologyData)

<<<<<<< HEAD
structure LeftHomologyMapData where
  φK : h₁.K ⟶ h₂.K
  φH : h₁.H ⟶ h₂.H
  commi : φK ≫ h₂.i = h₁.i ≫ φ.τ₂ := by aesop_cat
  commf' : h₁.f' ≫ φK = φ.τ₁ ≫ h₂.f' := by aesop_cat
=======
/-- Given left homology data `h₁` and `h₂` for two short complexes `S₁` and `S₂`,
a `LeftHomologyMapData` for a morphism `φ : S₁ ⟶ S₂`
consists of a description of the induced morphisms on the `K` (cycles)
and `H` (left homology) fields of `h₁` and `h₂`. -/
structure LeftHomologyMapData where
  /-- the induced map on cycles -/
  φK : h₁.K ⟶ h₂.K
  /-- the induced map on left homology -/
  φH : h₁.H ⟶ h₂.H
  /-- commutation with `i` -/
  commi : φK ≫ h₂.i = h₁.i ≫ φ.τ₂ := by aesop_cat
  /-- commutation with `f'` -/
  commf' : h₁.f' ≫ φK = φ.τ₁ ≫ h₂.f' := by aesop_cat
  /-- commutation with `π` -/
>>>>>>> 1c81f561
  commπ : h₁.π ≫ φH = φK ≫ h₂.π := by aesop_cat

namespace LeftHomologyMapData

attribute [reassoc (attr := simp)] commi commf' commπ
<<<<<<< HEAD
attribute [nolint simpNF] mk.injEq

@[simps]
def zero (h₁ : S₁.LeftHomologyData) (h₂ : S₂.LeftHomologyData) :
  LeftHomologyMapData 0 h₁ h₂ where
  φK := 0
  φH := 0

@[simps]
def id (h : S.LeftHomologyData) : LeftHomologyMapData (𝟙 S) h h where
  φK := 𝟙 _
  φH := 𝟙 _

@[simps]
def comp {φ : S₁ ⟶ S₂} {φ' : S₂ ⟶ S₃} {h₁ : S₁.LeftHomologyData}
  {h₂ : S₂.LeftHomologyData} {h₃ : S₃.LeftHomologyData}
  (ψ : LeftHomologyMapData φ h₁ h₂) (ψ' : LeftHomologyMapData φ' h₂ h₃) :
  LeftHomologyMapData (φ ≫ φ') h₁ h₃ :=
{ φK := ψ.φK ≫ ψ'.φK,
  φH := ψ.φH ≫ ψ'.φH, }

instance : Subsingleton (LeftHomologyMapData φ h₁ h₂) :=
  ⟨fun ψ₁ ψ₂ => by
    have hK : ψ₁.φK = ψ₂.φK := by rw [← cancel_mono h₂.i, commi, commi]
    have hH : ψ₁.φH = ψ₂.φH := by rw [← cancel_epi h₁.π, commπ, commπ, hK]
    cases ψ₁
    cases ψ₂
    congr⟩

attribute [-simp] mk.injEq

instance : Inhabited (LeftHomologyMapData φ h₁ h₂) := ⟨by
  let φK : h₁.K ⟶ h₂.K := h₂.liftK (h₁.i ≫ φ.τ₂)
    (by rw [assoc, φ.comm₂₃, h₁.wi_assoc, zero_comp])
  have commf' : h₁.f' ≫ φK = φ.τ₁ ≫ h₂.f' := by
    rw [← cancel_mono h₂.i, assoc, assoc, LeftHomologyData.liftK_i,
      LeftHomologyData.f'_i_assoc, LeftHomologyData.f'_i, φ.comm₁₂]
  let φH : h₁.H ⟶ h₂.H := h₁.descH (φK ≫ h₂.π)
    (by rw [reassoc_of% commf', h₂.f'_π, comp_zero])
  exact ⟨φK, φH, by simp, commf', by simp⟩⟩

instance : Unique (LeftHomologyMapData φ h₁ h₂) := Unique.mk' _

def _root_.CategoryTheory.ShortComplex.leftHomologyMapData :
  LeftHomologyMapData φ h₁ h₂ := default

variable {φ h₁ h₂}

lemma congr_φH {γ₁ γ₂ : LeftHomologyMapData φ h₁ h₂} (eq : γ₁ = γ₂) : γ₁.φH = γ₂.φH := by rw [eq]
lemma congr_φK {γ₁ γ₂ : LeftHomologyMapData φ h₁ h₂} (eq : γ₁ = γ₂) : γ₁.φK = γ₂.φK := by rw [eq]

@[simps]
def ofZeros (φ : S₁ ⟶ S₂) (hf₁ : S₁.f = 0) (hg₁ : S₁.g = 0) (hf₂ : S₂.f = 0) (hg₂ : S₂.g = 0) :
  LeftHomologyMapData φ (LeftHomologyData.ofZeros S₁ hf₁ hg₁)
    (LeftHomologyData.ofZeros S₂ hf₂ hg₂) where
  φK := φ.τ₂
  φH := φ.τ₂

@[simps]
def ofIsColimitCokernelCofork (φ : S₁ ⟶ S₂)
  (hg₁ : S₁.g = 0) (c₁ : CokernelCofork S₁.f) (hc₁ : IsColimit c₁)
  (hg₂ : S₂.g = 0) (c₂ : CokernelCofork S₂.f) (hc₂ : IsColimit c₂) (f : c₁.pt ⟶ c₂.pt)
  (comm : φ.τ₂ ≫ c₂.π = c₁.π ≫ f) :
  LeftHomologyMapData φ (LeftHomologyData.ofIsColimitCokernelCofork S₁ hg₁ c₁ hc₁)
    (LeftHomologyData.ofIsColimitCokernelCofork S₂ hg₂ c₂ hc₂) where
  φK := φ.τ₂
  φH := f
  commπ := comm.symm
  commf' := by simp only [LeftHomologyData.ofIsColimitCokernelCofork_f', φ.comm₁₂]

@[simps]
def ofIsLimitKernelFork (φ : S₁ ⟶ S₂)
  (hf₁ : S₁.f = 0) (c₁ : KernelFork S₁.g) (hc₁ : IsLimit c₁)
  (hf₂ : S₂.f = 0) (c₂ : KernelFork S₂.g) (hc₂ : IsLimit c₂) (f : c₁.pt ⟶ c₂.pt)
  (comm : c₁.ι ≫ φ.τ₂ = f ≫ c₂.ι) :
  LeftHomologyMapData φ (LeftHomologyData.ofIsLimitKernelFork S₁ hf₁ c₁ hc₁)
    (LeftHomologyData.ofIsLimitKernelFork S₂ hf₂ c₂ hc₂) where
  φK := f
  φH := f
  commi := comm.symm

variable (S)

@[simps]
def compatibilityOfZerosOfIsColimitCokernelCofork (hf : S.f = 0) (hg : S.g = 0)
  (c : CokernelCofork S.f) (hc : IsColimit c) :
  LeftHomologyMapData (𝟙 S) (LeftHomologyData.ofZeros S hf hg)
    (LeftHomologyData.ofIsColimitCokernelCofork S hg c hc) where
  φK := 𝟙 _
  φH := c.π

@[simps]
def compatibilityOfZerosOfIsLimitKernelFork (hf : S.f = 0) (hg : S.g = 0)
  (c : KernelFork S.g) (hc : IsLimit c) :
  LeftHomologyMapData (𝟙 S)
    (LeftHomologyData.ofIsLimitKernelFork S hf c hc)
    (LeftHomologyData.ofZeros S hf hg) where
  φK := c.ι
  φH := c.ι

end LeftHomologyMapData

end

variable (S)

noncomputable def leftHomology [HasLeftHomology S] : C := S.leftHomologyData.H
noncomputable def cycles [HasLeftHomology S] : C := S.leftHomologyData.K
noncomputable def leftHomologyπ [HasLeftHomology S] : S.cycles ⟶ S.leftHomology :=
  S.leftHomologyData.π
noncomputable def iCycles [HasLeftHomology S] : S.cycles ⟶ S.X₂ := S.leftHomologyData.i
noncomputable def toCycles [HasLeftHomology S] : S.X₁ ⟶ S.cycles := S.leftHomologyData.f'

@[reassoc (attr := simp)]
lemma iCycles_g [HasLeftHomology S] : S.iCycles ≫ S.g = 0 :=
  S.leftHomologyData.wi

@[reassoc (attr := simp)]
lemma toCycles_i [HasLeftHomology S] : S.toCycles ≫ S.iCycles = S.f :=
  S.leftHomologyData.f'_i

instance [HasLeftHomology S] : Mono S.iCycles := by
  dsimp only [iCycles]
  infer_instance

instance [HasLeftHomology S] : Epi S.leftHomologyπ := by
  dsimp only [leftHomologyπ]
  infer_instance

variable {S}

def leftHomologyMap' (φ : S₁ ⟶ S₂) (h₁ : S₁.LeftHomologyData) (h₂ : S₂.LeftHomologyData) :
  h₁.H ⟶ h₂.H := (leftHomologyMapData φ _ _).φH

def cyclesMap' (φ : S₁ ⟶ S₂) (h₁ : S₁.LeftHomologyData) (h₂ : S₂.LeftHomologyData) :
  h₁.K ⟶ h₂.K := (leftHomologyMapData φ _ _).φK

@[reassoc (attr := simp)]
lemma cyclesMap'_i (φ : S₁ ⟶ S₂) (h₁ : S₁.LeftHomologyData) (h₂ : S₂.LeftHomologyData) :
    cyclesMap' φ h₁ h₂ ≫ h₂.i = h₁.i ≫ φ.τ₂ :=
  LeftHomologyMapData.commi _

@[reassoc (attr := simp)]
lemma f'_cyclesMap' (φ : S₁ ⟶ S₂) (h₁ : S₁.LeftHomologyData) (h₂ : S₂.LeftHomologyData) :
    h₁.f' ≫ cyclesMap' φ h₁ h₂ = φ.τ₁ ≫ h₂.f' := by
  simp only [← cancel_mono h₂.i, assoc, φ.comm₁₂, cyclesMap'_i,
    LeftHomologyData.f'_i_assoc, LeftHomologyData.f'_i]

@[reassoc (attr := simp)]
lemma leftHomologyπ_naturality' (φ : S₁ ⟶ S₂)
    (h₁ : S₁.LeftHomologyData) (h₂ : S₂.LeftHomologyData) :
    h₁.π ≫ leftHomologyMap' φ h₁ h₂ = cyclesMap' φ h₁ h₂ ≫ h₂.π :=
  LeftHomologyMapData.commπ _

noncomputable def leftHomologyMap [HasLeftHomology S₁] [HasLeftHomology S₂]
    (φ : S₁ ⟶ S₂) : S₁.leftHomology ⟶ S₂.leftHomology :=
  leftHomologyMap' φ _ _

noncomputable def cyclesMap [HasLeftHomology S₁] [HasLeftHomology S₂]
    (φ : S₁ ⟶ S₂) : S₁.cycles ⟶ S₂.cycles :=
  cyclesMap' φ _ _

@[reassoc (attr := simp)]
lemma cyclesMap_i (φ : S₁ ⟶ S₂) [S₁.HasLeftHomology] [S₂.HasLeftHomology] :
    cyclesMap φ ≫ S₂.iCycles = S₁.iCycles ≫ φ.τ₂ :=
  cyclesMap'_i _ _ _

@[reassoc (attr := simp)]
lemma toCycles_naturality (φ : S₁ ⟶ S₂) [S₁.HasLeftHomology] [S₂.HasLeftHomology] :
    S₁.toCycles ≫ cyclesMap φ = φ.τ₁ ≫ S₂.toCycles :=
  f'_cyclesMap' _ _ _

@[reassoc (attr := simp)]
lemma leftHomologyπ_naturality [HasLeftHomology S₁] [HasLeftHomology S₂]
    (φ : S₁ ⟶ S₂) :
    S₁.leftHomologyπ ≫ leftHomologyMap φ = cyclesMap φ ≫ S₂.leftHomologyπ :=
  leftHomologyπ_naturality' _ _ _

namespace LeftHomologyMapData

variable {φ : S₁ ⟶ S₂} {h₁ : S₁.LeftHomologyData} {h₂ : S₂.LeftHomologyData}
  (γ : LeftHomologyMapData φ h₁ h₂)

lemma leftHomologyMap'_eq : leftHomologyMap' φ h₁ h₂ = γ.φH :=
  LeftHomologyMapData.congr_φH (Subsingleton.elim _ _)

lemma cyclesMap'_eq : cyclesMap' φ h₁ h₂ = γ.φK :=
  LeftHomologyMapData.congr_φK (Subsingleton.elim _ _)

end LeftHomologyMapData

@[simp]
lemma leftHomologyMap'_id (h : S.LeftHomologyData) :
    leftHomologyMap' (𝟙 S) h h = 𝟙 _ :=
  (LeftHomologyMapData.id h).leftHomologyMap'_eq

@[simp]
lemma cyclesMap'_id (h : S.LeftHomologyData) :
    cyclesMap' (𝟙 S) h h = 𝟙 _ :=
  (LeftHomologyMapData.id h).cyclesMap'_eq

variable (S)

@[simp]
lemma leftHomologyMap_id [HasLeftHomology S] :
    leftHomologyMap (𝟙 S) = 𝟙 _ :=
  leftHomologyMap'_id _

@[simp]
lemma cyclesMap_id [HasLeftHomology S] :
    cyclesMap (𝟙 S) = 𝟙 _ :=
  cyclesMap'_id _

@[simp]
lemma leftHomologyMap'_zero (h₁ : S₁.LeftHomologyData) (h₂ : S₂.LeftHomologyData) :
    leftHomologyMap' 0 h₁ h₂ = 0 :=
  (LeftHomologyMapData.zero h₁ h₂).leftHomologyMap'_eq

@[simp]
lemma cyclesMap'_zero (h₁ : S₁.LeftHomologyData) (h₂ : S₂.LeftHomologyData) :
    cyclesMap' 0 h₁ h₂ = 0 :=
  (LeftHomologyMapData.zero h₁ h₂).cyclesMap'_eq

variable (S₁ S₂)

@[simp]
lemma leftHomologyMap_zero [HasLeftHomology S₁] [HasLeftHomology S₂] :
    leftHomologyMap (0 : S₁ ⟶ S₂) = 0 :=
  leftHomologyMap'_zero _ _

@[simp]
lemma cyclesMap_zero [HasLeftHomology S₁] [HasLeftHomology S₂] :
  cyclesMap (0 : S₁ ⟶ S₂) = 0 :=
cyclesMap'_zero _ _

variable {S₁ S₂}

@[reassoc]
lemma leftHomologyMap'_comp (φ₁ : S₁ ⟶ S₂) (φ₂ : S₂ ⟶ S₃)
    (h₁ : S₁.LeftHomologyData) (h₂ : S₂.LeftHomologyData) (h₃ : S₃.LeftHomologyData) :
    leftHomologyMap' (φ₁ ≫ φ₂) h₁ h₃ = leftHomologyMap' φ₁ h₁ h₂ ≫
      leftHomologyMap' φ₂ h₂ h₃ := by
  let γ₁ := leftHomologyMapData φ₁ h₁ h₂
  let γ₂ := leftHomologyMapData φ₂ h₂ h₃
  rw [γ₁.leftHomologyMap'_eq, γ₂.leftHomologyMap'_eq, (γ₁.comp γ₂).leftHomologyMap'_eq,
    LeftHomologyMapData.comp_φH]

@[reassoc]
lemma cyclesMap'_comp (φ₁ : S₁ ⟶ S₂) (φ₂ : S₂ ⟶ S₃)
    (h₁ : S₁.LeftHomologyData) (h₂ : S₂.LeftHomologyData) (h₃ : S₃.LeftHomologyData) :
    cyclesMap' (φ₁ ≫ φ₂) h₁ h₃ = cyclesMap' φ₁ h₁ h₂ ≫ cyclesMap' φ₂ h₂ h₃ := by
  let γ₁ := leftHomologyMapData φ₁ h₁ h₂
  let γ₂ := leftHomologyMapData φ₂ h₂ h₃
  rw [γ₁.cyclesMap'_eq, γ₂.cyclesMap'_eq, (γ₁.comp γ₂).cyclesMap'_eq,
    LeftHomologyMapData.comp_φK]

@[reassoc]
lemma leftHomologyMap_comp [HasLeftHomology S₁] [HasLeftHomology S₂] [HasLeftHomology S₃]
    (φ₁ : S₁ ⟶ S₂) (φ₂ : S₂ ⟶ S₃) :
    leftHomologyMap (φ₁ ≫ φ₂) = leftHomologyMap φ₁ ≫ leftHomologyMap φ₂ :=
leftHomologyMap'_comp _ _ _ _ _

@[reassoc]
lemma cyclesMap_comp [HasLeftHomology S₁] [HasLeftHomology S₂] [HasLeftHomology S₃]
    (φ₁ : S₁ ⟶ S₂) (φ₂ : S₂ ⟶ S₃) :
    cyclesMap (φ₁ ≫ φ₂) = cyclesMap φ₁ ≫ cyclesMap φ₂ :=
  cyclesMap'_comp _ _ _ _ _

attribute [simp] leftHomologyMap_comp cyclesMap_comp

@[simps]
def leftHomologyMapIso' (e : S₁ ≅ S₂) (h₁ : S₁.LeftHomologyData)
    (h₂ : S₂.LeftHomologyData) : h₁.H ≅ h₂.H where
  hom := leftHomologyMap' e.hom h₁ h₂
  inv := leftHomologyMap' e.inv h₂ h₁
  hom_inv_id := by rw [← leftHomologyMap'_comp, e.hom_inv_id, leftHomologyMap'_id]
  inv_hom_id := by rw [← leftHomologyMap'_comp, e.inv_hom_id, leftHomologyMap'_id]

instance isIso_leftHomologyMap'_of_isIso (φ : S₁ ⟶ S₂) [IsIso φ]
    (h₁ : S₁.LeftHomologyData) (h₂ : S₂.LeftHomologyData) :
    IsIso (leftHomologyMap' φ h₁ h₂) :=
  (inferInstance : IsIso (leftHomologyMapIso' (asIso φ) h₁ h₂).hom)

@[simps]
def cyclesMapIso' (e : S₁ ≅ S₂) (h₁ : S₁.LeftHomologyData)
  (h₂ : S₂.LeftHomologyData) : h₁.K ≅ h₂.K where
  hom := cyclesMap' e.hom h₁ h₂
  inv := cyclesMap' e.inv h₂ h₁
  hom_inv_id := by rw [← cyclesMap'_comp, e.hom_inv_id, cyclesMap'_id]
  inv_hom_id := by rw [← cyclesMap'_comp, e.inv_hom_id, cyclesMap'_id]

instance isIso_cyclesMap'_of_isIso (φ : S₁ ⟶ S₂) [IsIso φ]
    (h₁ : S₁.LeftHomologyData) (h₂ : S₂.LeftHomologyData) :
    IsIso (cyclesMap' φ h₁ h₂) :=
  (inferInstance : IsIso (cyclesMapIso' (asIso φ) h₁ h₂).hom)

@[simps]
noncomputable def leftHomologyMapIso (e : S₁ ≅ S₂) [S₁.HasLeftHomology]
  [S₂.HasLeftHomology] : S₁.leftHomology ≅ S₂.leftHomology where
  hom := leftHomologyMap e.hom
  inv := leftHomologyMap e.inv
  hom_inv_id := by rw [← leftHomologyMap_comp, e.hom_inv_id, leftHomologyMap_id]
  inv_hom_id := by rw [← leftHomologyMap_comp, e.inv_hom_id, leftHomologyMap_id]

instance isIso_leftHomologyMap_of_iso (φ : S₁ ⟶ S₂) [IsIso φ] [S₁.HasLeftHomology]
    [S₂.HasLeftHomology] :
    IsIso (leftHomologyMap φ) :=
  (inferInstance : IsIso (leftHomologyMapIso (asIso φ)).hom)

@[simps]
noncomputable def cyclesMapIso (e : S₁ ≅ S₂) [S₁.HasLeftHomology]
    [S₂.HasLeftHomology] : S₁.cycles ≅ S₂.cycles where
  hom := cyclesMap e.hom
  inv := cyclesMap e.inv
  hom_inv_id := by rw [← cyclesMap_comp, e.hom_inv_id, cyclesMap_id]
  inv_hom_id := by rw [← cyclesMap_comp, e.inv_hom_id, cyclesMap_id]

instance isIso_cyclesMap_of_iso (φ : S₁ ⟶ S₂) [IsIso φ] [S₁.HasLeftHomology]
    [S₂.HasLeftHomology] : IsIso (cyclesMap φ) :=
  (inferInstance : IsIso (cyclesMapIso (asIso φ)).hom)

variable {S}

noncomputable def LeftHomologyData.leftHomologyIso (h : S.LeftHomologyData) [S.HasLeftHomology] :
  S.leftHomology ≅ h.H := leftHomologyMapIso' (Iso.refl _) _ _

noncomputable def LeftHomologyData.cyclesIso (h : S.LeftHomologyData) [S.HasLeftHomology] :
  S.cycles ≅ h.K := cyclesMapIso' (Iso.refl _) _ _

@[reassoc (attr := simp)]
lemma LeftHomologyData.cyclesIso_hom_comp_i (h : S.LeftHomologyData) [S.HasLeftHomology] :
    h.cyclesIso.hom ≫ h.i = S.iCycles := by
  dsimp [iCycles, LeftHomologyData.cyclesIso]
  simp only [cyclesMap'_i, id_τ₂, comp_id]

@[reassoc (attr := simp)]
lemma LeftHomologyData.cyclesIso_inv_comp_iCycles (h : S.LeftHomologyData)
    [S.HasLeftHomology] : h.cyclesIso.inv ≫ S.iCycles = h.i := by
  simp only [← h.cyclesIso_hom_comp_i, Iso.inv_hom_id_assoc]

namespace LeftHomologyMapData

variable {φ : S₁ ⟶ S₂} {h₁ : S₁.LeftHomologyData} {h₂ : S₂.LeftHomologyData}
  (γ : LeftHomologyMapData φ h₁ h₂)

lemma leftHomologyMap_eq [S₁.HasLeftHomology] [S₂.HasLeftHomology] :
    leftHomologyMap φ = h₁.leftHomologyIso.hom ≫ γ.φH ≫ h₂.leftHomologyIso.inv := by
  dsimp [LeftHomologyData.leftHomologyIso, leftHomologyMapIso']
  rw [← γ.leftHomologyMap'_eq, ← leftHomologyMap'_comp,
    ← leftHomologyMap'_comp, id_comp, comp_id]
  rfl

lemma cyclesMap_eq [S₁.HasLeftHomology] [S₂.HasLeftHomology] :
    cyclesMap φ = h₁.cyclesIso.hom ≫ γ.φK ≫ h₂.cyclesIso.inv := by
  dsimp [LeftHomologyData.cyclesIso, cyclesMapIso']
  rw [← γ.cyclesMap'_eq, ← cyclesMap'_comp, ← cyclesMap'_comp, id_comp, comp_id]
  rfl

lemma leftHomologyMap_comm [S₁.HasLeftHomology] [S₂.HasLeftHomology] :
    leftHomologyMap φ ≫ h₂.leftHomologyIso.hom = h₁.leftHomologyIso.hom ≫ γ.φH := by
  simp only [γ.leftHomologyMap_eq, assoc, Iso.inv_hom_id, comp_id]

lemma cyclesMap_comm [S₁.HasLeftHomology] [S₂.HasLeftHomology] :
    cyclesMap φ ≫ h₂.cyclesIso.hom = h₁.cyclesIso.hom ≫ γ.φK := by
  simp only [γ.cyclesMap_eq, assoc, Iso.inv_hom_id, comp_id]

end LeftHomologyMapData

section

variable (C)
variable [HasKernels C] [HasCokernels C]

@[simps]
noncomputable def leftHomologyFunctor :
    ShortComplex C ⥤ C where
  obj S := S.leftHomology
  map := leftHomologyMap

@[simps]
noncomputable def cyclesFunctor :
    ShortComplex C ⥤ C where
  obj S := S.cycles
  map := cyclesMap

@[simps]
noncomputable def leftHomologyπNatTrans :
    cyclesFunctor C ⟶ leftHomologyFunctor C where
  app S := leftHomologyπ S
  naturality := fun _ _ φ => (leftHomologyπ_naturality φ).symm

@[simps]
noncomputable def iCyclesNatTrans :
    cyclesFunctor C ⟶ ShortComplex.π₂ where
  app S := S.iCycles

@[simps]
noncomputable def toCyclesNatTrans :
    π₁ ⟶ cyclesFunctor C where
  app S := S.toCycles
  naturality := fun _ _  φ => (toCycles_naturality φ).symm

end

namespace LeftHomologyData

@[simps]
noncomputable def ofEpiOfIsIsoOfMono (φ : S₁ ⟶ S₂) (h : LeftHomologyData S₁)
  [Epi φ.τ₁] [IsIso φ.τ₂] [Mono φ.τ₃] : LeftHomologyData S₂ := by
  let i : h.K ⟶ S₂.X₂ := h.i ≫ φ.τ₂
  have wi : i ≫ S₂.g = 0 := by simp only [assoc, φ.comm₂₃, h.wi_assoc, zero_comp]
  have hi : IsLimit (KernelFork.ofι i wi) := KernelFork.IsLimit.ofι _ _
    (fun x hx => h.liftK (x ≫ inv φ.τ₂) (by rw [assoc, ← cancel_mono φ.τ₃, assoc,
      assoc, ← φ.comm₂₃, IsIso.inv_hom_id_assoc, hx, zero_comp]))
    (fun x hx => by simp) (fun x hx b hb => by
      dsimp
      rw [← cancel_mono h.i, ← cancel_mono φ.τ₂, assoc, assoc, liftK_i_assoc,
        assoc, IsIso.inv_hom_id, comp_id, hb])
  let f' := hi.lift (KernelFork.ofι S₂.f S₂.zero)
  have hf' : φ.τ₁ ≫ f' = h.f' := by
    have eq := @Fork.IsLimit.lift_ι _ _ _ _ _ _ _ ((KernelFork.ofι S₂.f S₂.zero)) hi
    simp only [Fork.ι_ofι] at eq
    rw [← cancel_mono h.i, ← cancel_mono φ.τ₂, assoc, assoc, eq, f'_i, φ.comm₁₂]
  have wπ : f' ≫ h.π = 0 := by
    rw [← cancel_epi φ.τ₁, comp_zero, reassoc_of% hf', h.f'_π]
  have hπ : IsColimit (CokernelCofork.ofπ h.π wπ) := CokernelCofork.IsColimit.ofπ _ _
    (fun x hx => h.descH x (by rw [← hf', assoc, hx, comp_zero]))
    (fun x hx => by simp) (fun x hx b hb => by rw [← cancel_epi h.π, π_descH, hb])
  exact ⟨h.K, h.H, i, h.π, wi, hi, wπ, hπ⟩

@[simp]
lemma ofEpiOfIsIsoOfMono_τ₁_f' (φ : S₁ ⟶ S₂) (h : LeftHomologyData S₁)
    [Epi φ.τ₁] [IsIso φ.τ₂] [Mono φ.τ₃] : φ.τ₁ ≫ (ofEpiOfIsIsoOfMono φ h).f' = h.f' := by
  rw [← cancel_mono (ofEpiOfIsIsoOfMono φ h).i, assoc, f'_i,
    ofEpiOfIsIsoOfMono_i, f'_i_assoc, φ.comm₁₂]

@[simps]
noncomputable def ofEpiOfIsIsoOfMono' (φ : S₁ ⟶ S₂) (h : LeftHomologyData S₂)
    [Epi φ.τ₁] [IsIso φ.τ₂] [Mono φ.τ₃] : LeftHomologyData S₁ := by
  let i : h.K ⟶ S₁.X₂ := h.i ≫ inv φ.τ₂
  have wi : i ≫ S₁.g = 0 := by
    rw [assoc, ← cancel_mono φ.τ₃, zero_comp, assoc, assoc, ← φ.comm₂₃,
      IsIso.inv_hom_id_assoc, h.wi]
  have hi : IsLimit (KernelFork.ofι i wi) := KernelFork.IsLimit.ofι _ _
    (fun x hx => h.liftK (x ≫ φ.τ₂)
      (by rw [assoc, φ.comm₂₃, reassoc_of% hx, zero_comp]))
    (fun x hx => by simp )
    (fun x hx b hb => by rw [← cancel_mono h.i, ← cancel_mono (inv φ.τ₂), assoc, assoc,
      hb, liftK_i_assoc, assoc, IsIso.hom_inv_id, comp_id])
  let f' := hi.lift (KernelFork.ofι S₁.f S₁.zero)
  have hf' : f' ≫ i = S₁.f := Fork.IsLimit.lift_ι _
  have hf'' : f' = φ.τ₁ ≫ h.f' := by
    rw [← cancel_mono h.i, ← cancel_mono (inv φ.τ₂), assoc, assoc, assoc, hf', f'_i_assoc,
      φ.comm₁₂_assoc, IsIso.hom_inv_id, comp_id]
  have wπ : f' ≫ h.π = 0 := by simp only [hf'', assoc, f'_π, comp_zero]
  have hπ : IsColimit (CokernelCofork.ofπ h.π wπ) := CokernelCofork.IsColimit.ofπ _ _
    (fun x hx => h.descH x (by rw [← cancel_epi φ.τ₁, ← reassoc_of% hf'', hx, comp_zero]))
    (fun x hx => π_descH _ _ _)
    (fun x hx b hx => by rw [← cancel_epi h.π, π_descH, hx])
  exact ⟨h.K, h.H, i, h.π, wi, hi, wπ, hπ⟩

@[simp]
lemma ofEpiOfIsIsoOfMono'_f' (φ : S₁ ⟶ S₂) (h : LeftHomologyData S₂)
    [Epi φ.τ₁] [IsIso φ.τ₂] [Mono φ.τ₃] :
  (ofEpiOfIsIsoOfMono' φ h).f' = φ.τ₁ ≫ h.f' :=
by rw [← cancel_mono (ofEpiOfIsIsoOfMono' φ h).i, f'_i, ofEpiOfIsIsoOfMono'_i,
    assoc, f'_i_assoc, φ.comm₁₂_assoc, IsIso.hom_inv_id, comp_id]

noncomputable def ofIso (e : S₁ ≅ S₂) (h₁ : LeftHomologyData S₁) : LeftHomologyData S₂ :=
  h₁.ofEpiOfIsIsoOfMono e.hom

end LeftHomologyData

lemma hasLeftHomology_of_epi_of_isIso_of_mono (φ : S₁ ⟶ S₂) [HasLeftHomology S₁]
    [Epi φ.τ₁] [IsIso φ.τ₂] [Mono φ.τ₃] : HasLeftHomology S₂ :=
  HasLeftHomology.mk' (LeftHomologyData.ofEpiOfIsIsoOfMono φ S₁.leftHomologyData)

lemma hasLeftHomology_of_epi_of_isIso_of_mono' (φ : S₁ ⟶ S₂) [HasLeftHomology S₂]
    [Epi φ.τ₁] [IsIso φ.τ₂] [Mono φ.τ₃] : HasLeftHomology S₁ :=
HasLeftHomology.mk' (LeftHomologyData.ofEpiOfIsIsoOfMono' φ S₂.leftHomologyData)

lemma hasLeftHomology_of_iso {S₁ S₂ : ShortComplex C}
    (e : S₁ ≅ S₂) [HasLeftHomology S₁] : HasLeftHomology S₂ :=
  hasLeftHomology_of_epi_of_isIso_of_mono e.hom

namespace LeftHomologyMapData

@[simps]
def ofEpiOfIsIsoOfMono (φ : S₁ ⟶ S₂) (h : LeftHomologyData S₁)
    [Epi φ.τ₁] [IsIso φ.τ₂] [Mono φ.τ₃] :
    LeftHomologyMapData φ h (LeftHomologyData.ofEpiOfIsIsoOfMono φ h) where
  φK := 𝟙 _
  φH := 𝟙 _

@[simps]
noncomputable def ofEpiOfIsIsoOfMono' (φ : S₁ ⟶ S₂) (h : LeftHomologyData S₂)
  [Epi φ.τ₁] [IsIso φ.τ₂] [Mono φ.τ₃] :
    LeftHomologyMapData φ (LeftHomologyData.ofEpiOfIsIsoOfMono' φ h) h where
  φK := 𝟙 _
  φH := 𝟙 _

end LeftHomologyMapData

instance (φ : S₁ ⟶ S₂) (h₁ : S₁.LeftHomologyData) (h₂ : S₂.LeftHomologyData)
    [Epi φ.τ₁] [IsIso φ.τ₂] [Mono φ.τ₃] :
    IsIso (leftHomologyMap' φ h₁ h₂) := by
  let h₂' := LeftHomologyData.ofEpiOfIsIsoOfMono φ h₁
  haveI : IsIso (leftHomologyMap' φ h₁ h₂') := by
    rw [(LeftHomologyMapData.ofEpiOfIsIsoOfMono φ h₁).leftHomologyMap'_eq]
    dsimp
    infer_instance
  have eq := leftHomologyMap'_comp φ (𝟙 S₂) h₁ h₂' h₂
  rw [comp_id] at eq
  rw [eq]
  infer_instance

instance (φ : S₁ ⟶ S₂) [S₁.HasLeftHomology] [S₂.HasLeftHomology]
    [Epi φ.τ₁] [IsIso φ.τ₂] [Mono φ.τ₃] :
    IsIso (leftHomologyMap φ) := by
  dsimp only [leftHomologyMap]
  infer_instance

section

variable (S) (h : LeftHomologyData S)
  {A : C} (k : A ⟶ S.X₂) (hk : k ≫ S.g = 0) [HasLeftHomology S]

noncomputable def liftCycles : A ⟶ S.cycles :=
  S.leftHomologyData.liftK k hk

@[reassoc (attr := simp)]
lemma liftCycles_i : S.liftCycles k hk ≫ S.iCycles = k :=
  LeftHomologyData.liftK_i _ k hk

@[reassoc]
lemma comp_liftCycles {A' : C} (α : A' ⟶ A) :
    α ≫ S.liftCycles k hk = S.liftCycles (α ≫ k) (by rw [assoc, hk, comp_zero]) := by
  simp only [← cancel_mono S.iCycles, assoc, liftCycles_i]

noncomputable def cyclesIsKernel : IsLimit (KernelFork.ofι S.iCycles S.iCycles_g) :=
  S.leftHomologyData.hi

lemma isIso_iCycles_of_zero (hg : S.g = 0) : IsIso (S.iCycles) :=
  KernelFork.IsLimit.isIso_ι_of_zero _ S.cyclesIsKernel hg

@[simps]
noncomputable def cyclesIsoKernel [HasKernel S.g] : S.cycles ≅ kernel S.g where
  hom := kernel.lift S.g S.iCycles (by simp)
  inv := S.liftCycles (kernel.ι S.g) (by simp)
  hom_inv_id := by simp only [←  cancel_mono S.iCycles, assoc, liftCycles_i,
    kernel.lift_ι, id_comp]
  inv_hom_id := by simp only [← cancel_mono (kernel.ι S.g), assoc, kernel.lift_ι,
    liftCycles_i, id_comp]

@[simp]
noncomputable def liftLeftHomology : A ⟶ S.leftHomology :=
  S.liftCycles k hk ≫ S.leftHomologyπ

@[reassoc]
lemma liftCycles_leftHomologyπ_eq_zero_of_boundary (x : A ⟶ S.X₁) (hx : k = x ≫ S.f) :
    S.liftCycles k (by rw [hx, assoc, S.zero, comp_zero]) ≫ S.leftHomologyπ = 0 :=
  LeftHomologyData.liftK_π_eq_zero_of_boundary _ k x hx

@[reassoc (attr := simp)]
lemma toCycles_comp_leftHomology_π :
  S.toCycles ≫ S.leftHomologyπ = 0 :=
S.liftCycles_leftHomologyπ_eq_zero_of_boundary S.f (𝟙 _) (by rw [id_comp])

noncomputable def leftHomologyIsCokernel :
    IsColimit (CokernelCofork.ofπ S.leftHomologyπ S.toCycles_comp_leftHomology_π) :=
  S.leftHomologyData.hπ

@[reassoc (attr := simp)]
lemma liftCycles_comp_cyclesMap (φ : S ⟶ S₁) [S₁.HasLeftHomology] :
    S.liftCycles k hk ≫ cyclesMap φ =
      S₁.liftCycles (k ≫ φ.τ₂) (by rw [assoc, φ.comm₂₃, reassoc_of% hk, zero_comp]) := by
  simp only [← cancel_mono (S₁.iCycles), assoc, cyclesMap_i, liftCycles_i_assoc, liftCycles_i]

variable {S}

@[reassoc (attr := simp)]
lemma LeftHomologyData.leftHomologyπ_comp_leftHomologyIso_hom :
    S.leftHomologyπ ≫ h.leftHomologyIso.hom = h.cyclesIso.hom ≫ h.π := by
  dsimp only [leftHomologyπ, leftHomologyIso, cyclesIso, leftHomologyMapIso',
    cyclesMapIso', Iso.refl]
  rw [← leftHomologyπ_naturality']

@[reassoc (attr := simp)]
lemma LeftHomologyData.π_comp_leftHomologyIso_inv :
    h.π ≫ h.leftHomologyIso.inv = h.cyclesIso.inv ≫ S.leftHomologyπ := by
  simp only [← cancel_epi h.cyclesIso.hom, ← cancel_mono h.leftHomologyIso.hom, assoc,
    Iso.inv_hom_id, comp_id, Iso.hom_inv_id_assoc,
    LeftHomologyData.leftHomologyπ_comp_leftHomologyIso_hom]

@[reassoc (attr := simp)]
lemma LeftHomologyData.liftCycles_comp_cyclesIso_hom :
  S.liftCycles k hk ≫ h.cyclesIso.hom = h.liftK k hk :=
by simp only [← cancel_mono h.i, assoc, LeftHomologyData.cyclesIso_hom_comp_i,
  liftCycles_i, LeftHomologyData.liftK_i]

@[simp]
lemma LeftHomologyData.lift_K_comp_cyclesIso_inv :
    h.liftK k hk ≫ h.cyclesIso.inv = S.liftCycles k hk := by
  rw [← h.liftCycles_comp_cyclesIso_hom, assoc, Iso.hom_inv_id, comp_id]

lemma LeftHomologyData.ext_iff' (f₁ f₂ : S.leftHomology ⟶ A) :
    f₁ = f₂ ↔ h.π ≫ h.leftHomologyIso.inv ≫ f₁ = h.π ≫ h.leftHomologyIso.inv ≫ f₂ := by
  rw [← cancel_epi h.leftHomologyIso.inv, cancel_epi h.π]

end

namespace HasLeftHomology

variable (S)

lemma hasKernel [S.HasLeftHomology] : HasKernel S.g :=
⟨⟨⟨_, S.leftHomologyData.hi⟩⟩⟩

lemma hasCokernel [S.HasLeftHomology] [HasKernel S.g] :
    HasCokernel (kernel.lift S.g S.f S.zero) := by
  let h := S.leftHomologyData
  haveI : HasColimit (parallelPair h.f' 0) := ⟨⟨⟨_, h.hπ'⟩⟩⟩
  let e : parallelPair (kernel.lift S.g S.f S.zero) 0 ≅ parallelPair h.f' 0 :=
    parallelPair.ext (Iso.refl _)
      (IsLimit.conePointUniqueUpToIso (kernelIsKernel S.g) h.hi)
      (by aesop_cat) (by aesop_cat)
  exact hasColimitOfIso e

end HasLeftHomology

noncomputable def leftHomologyIsoCokernelLift [S.HasLeftHomology] [HasKernel S.g]
    [HasCokernel (kernel.lift S.g S.f S.zero)] :
    S.leftHomology ≅ cokernel (kernel.lift S.g S.f S.zero) :=
  (LeftHomologyData.ofKerOfCoker S).leftHomologyIso

namespace LeftHomologyData

lemma isIso_i_of_zero_g (h : LeftHomologyData S) (hg : S.g = 0) : IsIso h.i :=
  ⟨⟨h.liftK (𝟙 S.X₂) (by rw [hg, id_comp]),
    by simp only [← cancel_mono h.i, id_comp, assoc, liftK_i, comp_id], liftK_i _ _ _⟩⟩

end LeftHomologyData

=======

end LeftHomologyMapData

end

>>>>>>> 1c81f561
end ShortComplex

end CategoryTheory<|MERGE_RESOLUTION|>--- conflicted
+++ resolved
@@ -35,18 +35,6 @@
 namespace Limits
 
 variable {C : Type _} [Category C] [HasZeroMorphisms C]
-
-/-- `X` identifies to the kernel of a zero map `X ⟶ Y`. -/
-def KernelFork.IsLimit.ofId {X Y : C} (f : X ⟶ Y) (hf : f = 0) :
-    IsLimit (KernelFork.ofι (𝟙 X) (show 𝟙 X ≫ f = 0 by rw [hf, comp_zero])) :=
-  KernelFork.IsLimit.ofι _ _ (fun x _ => x) (fun _ _ => comp_id _)
-    (fun _ _ _ hb => by simp only [← hb, comp_id])
-
-/-- Any zero object identifies to the kernel of a given monomorphisms. -/
-def KernelFork.IsLimit.ofIsZeroOfMono {X Y : C} {f : X ⟶ Y} (c : KernelFork f)
-    (hf : Mono f) (h : IsZero c.pt) : IsLimit c :=
-  isLimitAux _ (fun s => 0) (fun s => by rw [zero_comp, ← cancel_mono f, zero_comp, s.condition])
-    (fun _ _ _ => h.eq_of_tgt _ _)
 
 lemma KernelFork.IsLimit.isIso_ι_of_zero {X Y : C} {f : X ⟶ Y} (c : KernelFork f)
     (hc : IsLimit c) (hf : f = 0) : IsIso c.ι := by
@@ -57,18 +45,6 @@
     rw [eq]
     infer_instance
   exact IsIso.of_isIso_comp_left e.inv c.ι
-
-/-- `Y` identifies to the cokernel of a zero map `X ⟶ Y`. -/
-def CokernelCofork.IsColimit.ofId {X Y : C} (f : X ⟶ Y) (hf : f = 0) :
-    IsColimit (CokernelCofork.ofπ (𝟙 Y) (show f ≫ 𝟙 Y = 0 by rw [hf, zero_comp])) :=
-  CokernelCofork.IsColimit.ofπ  _ _ (fun x _ => x) (fun _ _ => id_comp _)
-    (fun _ _ _ hb => by simp only [← hb, id_comp])
-
-/-- Any zero object identifies to the cokernel of a given epimorphisms. -/
-def CokernelCofork.IsColimit.ofIsZeroOfEpi {X Y : C} {f : X ⟶ Y} (c : CokernelCofork f)
-    (hf : Epi f) (h : IsZero c.pt) : IsColimit c :=
-  isColimitAux _ (fun s => 0) (fun s => by rw [comp_zero, ← cancel_epi f, comp_zero, s.condition])
-    (fun _ _ _ => h.eq_of_src _ _)
 
 lemma CokernelCofork.IsColimit.isIso_π_of_zero {X Y : C} {f : X ⟶ Y} (c : CokernelCofork f)
     (hc : IsColimit c) (hf : f = 0) : IsIso c.π := by
@@ -135,14 +111,8 @@
 
 namespace ShortComplex
 
-<<<<<<< HEAD
-variable {C D : Type _} [Category C] [Category D]
-  [HasZeroMorphisms C]
-  (S : ShortComplex C) {S₁ S₂ S₃ : ShortComplex C}
-=======
 variable {C : Type _} [Category C] [HasZeroMorphisms C] (S : ShortComplex C)
   {S₁ S₂ S₃ : ShortComplex C}
->>>>>>> 1c81f561
 
 /-- A left homology data for a short complex `S` consists of morphisms `i : K ⟶ S.X₂` and
 `π : K ⟶ H` such that `i` identifies `K` to the kernel of `g : S.X₂ ⟶ S.X₃`,
@@ -169,20 +139,6 @@
 
 namespace LeftHomologyData
 
-<<<<<<< HEAD
-/-- the chosen kernels and cokernels of the limits API gives a `S.LeftHomologyData` -/
-@[simps]
-noncomputable def ofKerOfCoker [HasKernel S.g] [HasCokernel (kernel.lift S.g S.f S.zero)] :
-  S.LeftHomologyData :=
-{ K := kernel S.g,
-  H := cokernel (kernel.lift S.g S.f S.zero),
-  i := kernel.ι _,
-  π := cokernel.π _,
-  wi := kernel.condition _,
-  hi := kernelIsKernel _,
-  wπ := cokernel.condition _,
-  hπ := cokernelIsCokernel _, }
-=======
 /-- The chosen kernels and cokernels of the limits API give a `LeftHomologyData` -/
 @[simps]
 noncomputable def ofHasKernelOfHasCokernel
@@ -196,45 +152,12 @@
   hi := kernelIsKernel _
   wπ := cokernel.condition _
   hπ := cokernelIsCokernel _
->>>>>>> 1c81f561
 
 attribute [reassoc (attr := simp)] wi wπ
 
 variable {S}
 variable (h : S.LeftHomologyData) {A : C}
 
-<<<<<<< HEAD
-instance : Mono h.i :=
-  ⟨fun _ _ => Fork.IsLimit.hom_ext h.hi⟩
-
-instance : Epi h.π :=
-  ⟨fun _ _ => Cofork.IsColimit.hom_ext h.hπ⟩
-
-/-- any morphism `k : A ⟶ S.X₂` that is a cycle (i.e. `k ≫ S.g = 0`) lifts to a morphism `A ⟶ K` -/
-def liftK (k : A ⟶ S.X₂) (hk : k ≫ S.g = 0) : A ⟶ h.K :=
-h.hi.lift (KernelFork.ofι k hk)
-
-@[reassoc (attr := simp)]
-lemma liftK_i (k : A ⟶ S.X₂) (hk : k ≫ S.g = 0) :
-  h.liftK k hk ≫ h.i = k :=
-h.hi.fac _ WalkingParallelPair.zero
-
-/-- the (left) homology class `A ⟶ H` attached to a cycle `k : A ⟶ S.X₂` -/
-@[simp]
-def liftH (k : A ⟶ S.X₂) (hk : k ≫ S.g = 0) : A ⟶ h.H :=
-  h.liftK k hk ≫ h.π
-
-/-- The morphism `S.X₁ ⟶ h.K` induced by `S.f : S.X₁ ⟶ S.X₂` and the fact that
-`h.K` is a kernel of `S.g : S.X₂ ⟶ S.X₃`. -/
-def f' : S.X₁ ⟶ h.K := h.liftK S.f S.zero
-
-@[reassoc (attr := simp)]
-lemma f'_i : h.f' ≫ h.i = S.f :=
-liftK_i _ _ _
-
-@[reassoc (attr := simp)]
-lemma f'_π : h.f' ≫ h.π = 0 := h.wπ
-=======
 instance : Mono h.i := ⟨fun _ _ => Fork.IsLimit.hom_ext h.hi⟩
 
 instance : Epi h.π := ⟨fun _ _ => Cofork.IsColimit.hom_ext h.hπ⟩
@@ -258,7 +181,6 @@
 @[reassoc (attr := simp)] lemma f'_i : h.f' ≫ h.i = S.f := liftK_i _ _ _
 
 @[reassoc (attr := simp)] lemma f'_π : h.f' ≫ h.π = 0 := h.wπ
->>>>>>> 1c81f561
 
 @[reassoc]
 lemma liftK_π_eq_zero_of_boundary (k : A ⟶ S.X₂) (x : A ⟶ S.X₁) (hx : k = x ≫ S.f) :
@@ -271,17 +193,6 @@
 `π : h.K ⟶ h.H` is a cokernel of `h.f' : S.X₁ ⟶ h.K`. -/
 def hπ' : IsColimit (CokernelCofork.ofπ h.π h.f'_π) := h.hπ
 
-<<<<<<< HEAD
-/-- the morphism `H ⟶ A` induced by a morphism `k : K ⟶ A` such that `f' ≫ k = 0` -/
-def descH (k : h.K ⟶ A) (hk : h.f' ≫ k = 0) :
-  h.H ⟶ A :=
-h.hπ.desc (CokernelCofork.ofπ k hk)
-
-@[reassoc (attr := simp)]
-lemma π_descH (k : h.K ⟶ A) (hk : h.f' ≫ k = 0) :
-  h.π ≫ h.descH k hk = k :=
-h.hπ.fac (CokernelCofork.ofπ k hk) WalkingParallelPair.one
-=======
 /-- The morphism `H ⟶ A` induced by a morphism `k : K ⟶ A` such that `f' ≫ k = 0` -/
 def descH (k : h.K ⟶ A) (hk : h.f' ≫ k = 0) : h.H ⟶ A :=
   h.hπ.desc (CokernelCofork.ofπ k hk)
@@ -289,7 +200,6 @@
 @[reassoc (attr := simp)]
 lemma π_descH (k : h.K ⟶ A) (hk : h.f' ≫ k = 0) : h.π ≫ h.descH k hk = k :=
   h.hπ.fac (CokernelCofork.ofπ k hk) WalkingParallelPair.one
->>>>>>> 1c81f561
 
 variable (S)
 
@@ -297,11 +207,7 @@
 by any colimit cokernel cofork of `S.f` -/
 @[simps]
 def ofIsColimitCokernelCofork (hg : S.g = 0) (c : CokernelCofork S.f) (hc : IsColimit c) :
-<<<<<<< HEAD
-  S.LeftHomologyData where
-=======
     S.LeftHomologyData where
->>>>>>> 1c81f561
   K := S.X₂
   H := c.pt
   i := 𝟙 _
@@ -328,11 +234,7 @@
 by any limit kernel fork of `S.g` -/
 @[simps]
 def ofIsLimitKernelFork (hf : S.f = 0) (c : KernelFork S.g) (hc : IsLimit c) :
-<<<<<<< HEAD
-  S.LeftHomologyData where
-=======
     S.LeftHomologyData where
->>>>>>> 1c81f561
   K := c.pt
   H := c.pt
   i := c.ι
@@ -346,21 +248,12 @@
     dsimp
     simp only [comp_id, zero_comp, Fork.IsLimit.lift_ι, Fork.ι_ofι, hf]))
 
-<<<<<<< HEAD
-@[simp] lemma ofIsLimitKernelFork_f' (hf : S.f = 0) (c : KernelFork S.g)
-  (hc : IsLimit c) : (ofIsLimitKernelFork S hf c hc).f' = 0 :=
-by rw [← cancel_mono (ofIsLimitKernelFork S hf c hc).i, f'_i, hf, zero_comp]
-
-/-- When the first map `S.f` is zero, this is the left homology data on `S` given
-by chosen `kernel S.g` -/
-=======
 @[simp] lemma ofIsLimitKernelFork_f' (hf : S.f = 0) (c : KernelFork S.g) (hc : IsLimit c) :
     (ofIsLimitKernelFork S hf c hc).f' = 0 := by
   rw [← cancel_mono (ofIsLimitKernelFork S hf c hc).i, f'_i, hf, zero_comp]
 
 /-- When the first map `S.f` is zero, this is the left homology data on `S` given
 by the chosen `kernel S.g` -/
->>>>>>> 1c81f561
 @[simp]
 noncomputable def ofHasKernel [HasKernel S.g] (hf : S.f = 0) : S.LeftHomologyData :=
   ofIsLimitKernelFork S hf _ (kernelIsKernel _)
@@ -379,7 +272,6 @@
     simp only [hf, zero_comp]
   hπ := CokernelCofork.IsColimit.ofId _ hf
 
-<<<<<<< HEAD
 @[simp]
 lemma ofZeros_f' (hf : S.f = 0) (hg : S.g = 0) :
     (ofZeros S hf hg).f' = 0 := by
@@ -423,39 +315,16 @@
 (condition : Nonempty S.LeftHomologyData)
 
 noncomputable def leftHomologyData [HasLeftHomology S] :
-=======
-@[simp] lemma ofZeros_f' (hf : S.f = 0) (hg : S.g = 0) :
-    (ofZeros S hf hg).f' = 0 := by
-  rw [← cancel_mono ((ofZeros S hf hg).i), zero_comp, f'_i, hf]
-
-end LeftHomologyData
-
-/-- A short complex `S` has left homology when there exists a `S.LeftHomologyData` -/
-class HasLeftHomology : Prop where
-  condition : Nonempty S.LeftHomologyData
-
-/-- A chosen `S.LeftHomologyData` for a short complex `S` that has left homology -/
-noncomputable def leftHomologyData [S.HasLeftHomology] :
->>>>>>> 1c81f561
   S.LeftHomologyData := HasLeftHomology.condition.some
 
 variable {S}
 
 namespace HasLeftHomology
 
-<<<<<<< HEAD
-lemma mk' (h : S.LeftHomologyData) : HasLeftHomology S :=
-⟨Nonempty.intro h⟩
-
-instance of_ker_of_coker
-    [HasKernel S.g] [HasCokernel (kernel.lift S.g S.f S.zero)] :
-  S.HasLeftHomology := HasLeftHomology.mk' (LeftHomologyData.ofKerOfCoker S)
-=======
 lemma mk' (h : S.LeftHomologyData) : HasLeftHomology S := ⟨Nonempty.intro h⟩
 
 instance of_hasKernel_of_hasCokernel [HasKernel S.g] [HasCokernel (kernel.lift S.g S.f S.zero)] :
   S.HasLeftHomology := HasLeftHomology.mk' (LeftHomologyData.ofHasKernelOfHasCokernel S)
->>>>>>> 1c81f561
 
 instance of_hasCokernel {X Y : C} (f : X ⟶ Y) (Z : C) [HasCokernel f] :
     (ShortComplex.mk f (0 : Y ⟶ Z) comp_zero).HasLeftHomology :=
@@ -475,13 +344,6 @@
 
 variable (φ : S₁ ⟶ S₂) (h₁ : S₁.LeftHomologyData) (h₂ : S₂.LeftHomologyData)
 
-<<<<<<< HEAD
-structure LeftHomologyMapData where
-  φK : h₁.K ⟶ h₂.K
-  φH : h₁.H ⟶ h₂.H
-  commi : φK ≫ h₂.i = h₁.i ≫ φ.τ₂ := by aesop_cat
-  commf' : h₁.f' ≫ φK = φ.τ₁ ≫ h₂.f' := by aesop_cat
-=======
 /-- Given left homology data `h₁` and `h₂` for two short complexes `S₁` and `S₂`,
 a `LeftHomologyMapData` for a morphism `φ : S₁ ⟶ S₂`
 consists of a description of the induced morphisms on the `K` (cycles)
@@ -496,13 +358,11 @@
   /-- commutation with `f'` -/
   commf' : h₁.f' ≫ φK = φ.τ₁ ≫ h₂.f' := by aesop_cat
   /-- commutation with `π` -/
->>>>>>> 1c81f561
   commπ : h₁.π ≫ φH = φK ≫ h₂.π := by aesop_cat
 
 namespace LeftHomologyMapData
 
 attribute [reassoc (attr := simp)] commi commf' commπ
-<<<<<<< HEAD
 attribute [nolint simpNF] mk.injEq
 
 @[simps]
@@ -1136,7 +996,7 @@
 noncomputable def leftHomologyIsoCokernelLift [S.HasLeftHomology] [HasKernel S.g]
     [HasCokernel (kernel.lift S.g S.f S.zero)] :
     S.leftHomology ≅ cokernel (kernel.lift S.g S.f S.zero) :=
-  (LeftHomologyData.ofKerOfCoker S).leftHomologyIso
+  (LeftHomologyData.ofHasKernelOfHasCokernel S).leftHomologyIso
 
 namespace LeftHomologyData
 
@@ -1146,13 +1006,6 @@
 
 end LeftHomologyData
 
-=======
-
-end LeftHomologyMapData
-
-end
-
->>>>>>> 1c81f561
 end ShortComplex
 
 end CategoryTheory