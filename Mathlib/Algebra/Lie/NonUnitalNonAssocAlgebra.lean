--- conflicted
+++ resolved
@@ -43,20 +43,7 @@
 `Bracket` (denoted `⁅, ⁆`) into a `Mul` (denoted `*`). -/
 def CommutatorRing (L : Type v) : Type v := L
 
-<<<<<<< HEAD
-/-- A `LieRing` can be regarded as a `NonUnitalNonAssocRing` by turning its
-`Bracket` (denoted `⁅, ⁆`) into a `Mul` (denoted `*`). -/
-instance : NonUnitalNonAssocRing (CommutatorRing L) :=
-  show NonUnitalNonAssocRing L from
-    { (inferInstance : AddCommGroup L) with
-      mul := Bracket.bracket
-      left_distrib := lie_add
-      right_distrib := add_lie
-      zero_mul := zero_lie
-      mul_zero := lie_zero }
-=======
 instance : NonUnitalNonAssocRing (CommutatorRing L) := LieRing.toNonUnitalNonAssocRing L
->>>>>>> d1c754c2
 
 namespace LieAlgebra
 
