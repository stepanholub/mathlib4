/-
Copyright (c) 2021 Oliver Nash. All rights reserved.
Released under Apache 2.0 license as described in the file LICENSE.
Authors: Oliver Nash
-/
import Mathlib.Algebra.Ring.Divisibility.Lemmas
import Mathlib.Algebra.Lie.Nilpotent
import Mathlib.Algebra.Lie.Engel
import Mathlib.LinearAlgebra.Eigenspace.Pi
import Mathlib.RingTheory.Artinian.Module
import Mathlib.LinearAlgebra.Trace
import Mathlib.LinearAlgebra.FreeModule.PID

/-!
# Weight spaces of Lie modules of nilpotent Lie algebras

Just as a key tool when studying the behaviour of a linear operator is to decompose the space on
which it acts into a sum of (generalised) eigenspaces, a key tool when studying a representation `M`
of Lie algebra `L` is to decompose `M` into a sum of simultaneous eigenspaces of `x` as `x` ranges
over `L`. These simultaneous generalised eigenspaces are known as the weight spaces of `M`.

When `L` is nilpotent, it follows from the binomial theorem that weight spaces are Lie submodules.

Basic definitions and properties of the above ideas are provided in this file.

## Main definitions

  * `LieModule.genWeightSpaceOf`
  * `LieModule.genWeightSpace`
  * `LieModule.Weight`
  * `LieModule.posFittingCompOf`
  * `LieModule.posFittingComp`
  * `LieModule.iSup_ucs_eq_genWeightSpace_zero`
  * `LieModule.iInf_lowerCentralSeries_eq_posFittingComp`
  * `LieModule.isCompl_genWeightSpace_zero_posFittingComp`
  * `LieModule.iSupIndep_genWeightSpace`
  * `LieModule.iSup_genWeightSpace_eq_top`

## References

* [N. Bourbaki, *Lie Groups and Lie Algebras, Chapters 7--9*](bourbaki1975b)

## Tags

lie character, eigenvalue, eigenspace, weight, weight vector, root, root vector
-/

variable {K R L M : Type*} [CommRing R] [LieRing L] [LieAlgebra R L]
  [AddCommGroup M] [Module R M] [LieRingModule L M] [LieModule R L M]

namespace LieModule

open Set Function TensorProduct LieModule

variable (M) in
/-- If `M` is a representation of a Lie algebra `L` and `χ : L → R` is a family of scalars,
then `weightSpace M χ` is the intersection of the `χ x`-eigenspaces
of the action of `x` on `M` as `x` ranges over `L`. -/
def weightSpace (χ : L → R) : LieSubmodule R L M where
  __ := ⨅ x : L, (toEnd R L M x).eigenspace (χ x)
  lie_mem {x m} hm := by simp_all [smul_comm (χ x)]

lemma mem_weightSpace (χ : L → R) (m : M) : m ∈ weightSpace M χ ↔ ∀ x, ⁅x, m⁆ = χ x • m := by
  simp [weightSpace]

section notation_genWeightSpaceOf

/-- Until we define `LieModule.genWeightSpaceOf`, it is useful to have some notation as follows: -/
local notation3 "𝕎("M", " χ", " x")" => (toEnd R L M x).maxGenEigenspace χ

/-- See also `bourbaki1975b` Chapter VII §1.1, Proposition 2 (ii). -/
protected theorem weight_vector_multiplication (M₁ M₂ M₃ : Type*)
    [AddCommGroup M₁] [Module R M₁] [LieRingModule L M₁] [LieModule R L M₁] [AddCommGroup M₂]
    [Module R M₂] [LieRingModule L M₂] [LieModule R L M₂] [AddCommGroup M₃] [Module R M₃]
    [LieRingModule L M₃] [LieModule R L M₃] (g : M₁ ⊗[R] M₂ →ₗ⁅R,L⁆ M₃) (χ₁ χ₂ : R) (x : L) :
    LinearMap.range ((g : M₁ ⊗[R] M₂ →ₗ[R] M₃).comp (mapIncl 𝕎(M₁, χ₁, x) 𝕎(M₂, χ₂, x))) ≤
      𝕎(M₃, χ₁ + χ₂, x) := by
  -- Unpack the statement of the goal.
  intro m₃
  simp only [TensorProduct.mapIncl, LinearMap.mem_range, LinearMap.coe_comp,
    LieModuleHom.coe_toLinearMap, Function.comp_apply, Pi.add_apply, exists_imp,
    Module.End.mem_maxGenEigenspace]
  rintro t rfl
  -- Set up some notation.
  let F : Module.End R M₃ := toEnd R L M₃ x - (χ₁ + χ₂) • ↑1
  -- The goal is linear in `t` so use induction to reduce to the case that `t` is a pure tensor.
  refine t.induction_on ?_ ?_ ?_
  · use 0; simp only [LinearMap.map_zero, LieModuleHom.map_zero]
  swap
  · rintro t₁ t₂ ⟨k₁, hk₁⟩ ⟨k₂, hk₂⟩; use max k₁ k₂
    simp only [LieModuleHom.map_add, LinearMap.map_add,
      LinearMap.pow_map_zero_of_le (le_max_left k₁ k₂) hk₁,
      LinearMap.pow_map_zero_of_le (le_max_right k₁ k₂) hk₂, add_zero]
  -- Now the main argument: pure tensors.
  rintro ⟨m₁, hm₁⟩ ⟨m₂, hm₂⟩
  change ∃ k, (F ^ k) ((g : M₁ ⊗[R] M₂ →ₗ[R] M₃) (m₁ ⊗ₜ m₂)) = (0 : M₃)
  -- Eliminate `g` from the picture.
  let f₁ : Module.End R (M₁ ⊗[R] M₂) := (toEnd R L M₁ x - χ₁ • ↑1).rTensor M₂
  let f₂ : Module.End R (M₁ ⊗[R] M₂) := (toEnd R L M₂ x - χ₂ • ↑1).lTensor M₁
  have h_comm_square : F ∘ₗ ↑g = (g : M₁ ⊗[R] M₂ →ₗ[R] M₃).comp (f₁ + f₂) := by
    ext m₁ m₂
    simp only [f₁, f₂, F, ← g.map_lie x (m₁ ⊗ₜ m₂), add_smul, sub_tmul, tmul_sub, smul_tmul,
      lie_tmul_right, tmul_smul, toEnd_apply_apply, LieModuleHom.map_smul,
      LinearMap.one_apply, LieModuleHom.coe_toLinearMap, LinearMap.smul_apply, Function.comp_apply,
      LinearMap.coe_comp, LinearMap.rTensor_tmul, LieModuleHom.map_add, LinearMap.add_apply,
      LieModuleHom.map_sub, LinearMap.sub_apply, LinearMap.lTensor_tmul,
      AlgebraTensorModule.curry_apply, TensorProduct.curry_apply, LinearMap.toFun_eq_coe,
      LinearMap.coe_restrictScalars]
    abel
  rsuffices ⟨k, hk⟩ : ∃ k : ℕ, ((f₁ + f₂) ^ k) (m₁ ⊗ₜ m₂) = 0
  · use k
    change (F ^ k) (g.toLinearMap (m₁ ⊗ₜ[R] m₂)) = 0
    rw [← LinearMap.comp_apply, LinearMap.commute_pow_left_of_commute h_comm_square,
      LinearMap.comp_apply, hk, LinearMap.map_zero]
  -- Unpack the information we have about `m₁`, `m₂`.
  simp only [Module.End.mem_maxGenEigenspace] at hm₁ hm₂
  obtain ⟨k₁, hk₁⟩ := hm₁
  obtain ⟨k₂, hk₂⟩ := hm₂
  have hf₁ : (f₁ ^ k₁) (m₁ ⊗ₜ m₂) = 0 := by
    simp only [f₁, hk₁, zero_tmul, LinearMap.rTensor_tmul, LinearMap.rTensor_pow]
  have hf₂ : (f₂ ^ k₂) (m₁ ⊗ₜ m₂) = 0 := by
    simp only [f₂, hk₂, tmul_zero, LinearMap.lTensor_tmul, LinearMap.lTensor_pow]
  -- It's now just an application of the binomial theorem.
  use k₁ + k₂ - 1
  have hf_comm : Commute f₁ f₂ := by
    ext m₁ m₂
    simp only [f₁, f₂, LinearMap.mul_apply, LinearMap.rTensor_tmul, LinearMap.lTensor_tmul,
      AlgebraTensorModule.curry_apply, LinearMap.toFun_eq_coe, LinearMap.lTensor_tmul,
      TensorProduct.curry_apply, LinearMap.coe_restrictScalars]
  rw [hf_comm.add_pow']
  simp only [TensorProduct.mapIncl, Submodule.subtype_apply, Finset.sum_apply, Submodule.coe_mk,
    LinearMap.coeFn_sum, TensorProduct.map_tmul, LinearMap.smul_apply]
  -- The required sum is zero because each individual term is zero.
  apply Finset.sum_eq_zero
  rintro ⟨i, j⟩ hij
  -- Eliminate the binomial coefficients from the picture.
  suffices (f₁ ^ i * f₂ ^ j) (m₁ ⊗ₜ m₂) = 0 by rw [this]; apply smul_zero
  -- Finish off with appropriate case analysis.
  cases' Nat.le_or_le_of_add_eq_add_pred (Finset.mem_antidiagonal.mp hij) with hi hj
  · rw [(hf_comm.pow_pow i j).eq, LinearMap.mul_apply, LinearMap.pow_map_zero_of_le hi hf₁,
      LinearMap.map_zero]
  · rw [LinearMap.mul_apply, LinearMap.pow_map_zero_of_le hj hf₂, LinearMap.map_zero]

lemma lie_mem_maxGenEigenspace_toEnd
    {χ₁ χ₂ : R} {x y : L} {m : M} (hy : y ∈ 𝕎(L, χ₁, x)) (hm : m ∈ 𝕎(M, χ₂, x)) :
    ⁅y, m⁆ ∈ 𝕎(M, χ₁ + χ₂, x) := by
  apply LieModule.weight_vector_multiplication L M M (toModuleHom R L M) χ₁ χ₂
  simp only [LieModuleHom.coe_toLinearMap, Function.comp_apply, LinearMap.coe_comp,
    TensorProduct.mapIncl, LinearMap.mem_range]
  use ⟨y, hy⟩ ⊗ₜ ⟨m, hm⟩
  simp only [Submodule.subtype_apply, toModuleHom_apply, TensorProduct.map_tmul]

variable (M)

/-- If `M` is a representation of a nilpotent Lie algebra `L`, `χ` is a scalar, and `x : L`, then
`genWeightSpaceOf M χ x` is the maximal generalized `χ`-eigenspace of the action of `x` on `M`.

It is a Lie submodule because `L` is nilpotent. -/
def genWeightSpaceOf [LieAlgebra.IsNilpotent R L] (χ : R) (x : L) : LieSubmodule R L M :=
  { 𝕎(M, χ, x) with
    lie_mem := by
      intro y m hm
      simp only [AddSubsemigroup.mem_carrier, AddSubmonoid.mem_toSubsemigroup,
        Submodule.mem_toAddSubmonoid] at hm ⊢
      rw [← zero_add χ]
      exact lie_mem_maxGenEigenspace_toEnd (by simp) hm }

end notation_genWeightSpaceOf

variable (M)
variable [LieAlgebra.IsNilpotent R L]

theorem mem_genWeightSpaceOf (χ : R) (x : L) (m : M) :
    m ∈ genWeightSpaceOf M χ x ↔ ∃ k : ℕ, ((toEnd R L M x - χ • ↑1) ^ k) m = 0 := by
  simp [genWeightSpaceOf]

theorem coe_genWeightSpaceOf_zero (x : L) :
    ↑(genWeightSpaceOf M (0 : R) x) = ⨆ k, LinearMap.ker (toEnd R L M x ^ k) := by
  simp [genWeightSpaceOf, ← Module.End.iSup_genEigenspace_eq]

/-- If `M` is a representation of a nilpotent Lie algebra `L`
and `χ : L → R` is a family of scalars,
then `genWeightSpace M χ` is the intersection of the maximal generalized `χ x`-eigenspaces
of the action of `x` on `M` as `x` ranges over `L`.

It is a Lie submodule because `L` is nilpotent. -/
def genWeightSpace (χ : L → R) : LieSubmodule R L M :=
  ⨅ x, genWeightSpaceOf M (χ x) x

theorem mem_genWeightSpace (χ : L → R) (m : M) :
    m ∈ genWeightSpace M χ ↔ ∀ x, ∃ k : ℕ, ((toEnd R L M x - χ x • ↑1) ^ k) m = 0 := by
  simp [genWeightSpace, mem_genWeightSpaceOf]

lemma genWeightSpace_le_genWeightSpaceOf (x : L) (χ : L → R) :
    genWeightSpace M χ ≤ genWeightSpaceOf M (χ x) x :=
  iInf_le _ x

lemma weightSpace_le_genWeightSpace (χ : L → R) :
    weightSpace M χ ≤ genWeightSpace M χ := by
  apply le_iInf
  intro x
  rw [← (LieSubmodule.toSubmodule_orderEmbedding R L M).le_iff_le]
  apply (iInf_le _ x).trans
  exact ((toEnd R L M x).genEigenspace (χ x)).monotone le_top

variable (R L) in
/-- A weight of a Lie module is a map `L → R` such that the corresponding weight space is
non-trivial. -/
structure Weight where
  /-- The family of eigenvalues corresponding to a weight. -/
  toFun : L → R
  genWeightSpace_ne_bot' : genWeightSpace M toFun ≠ ⊥

namespace Weight

instance instFunLike : FunLike (Weight R L M) L R where
  coe χ := χ.1
  coe_injective' χ₁ χ₂ h := by cases χ₁; cases χ₂; simp_all

@[simp] lemma coe_weight_mk (χ : L → R) (h) :
    (↑(⟨χ, h⟩ : Weight R L M) : L → R) = χ :=
  rfl

lemma genWeightSpace_ne_bot (χ : Weight R L M) : genWeightSpace M χ ≠ ⊥ := χ.genWeightSpace_ne_bot'

variable {M}

@[ext] lemma ext {χ₁ χ₂ : Weight R L M} (h : ∀ x, χ₁ x = χ₂ x) : χ₁ = χ₂ := by
  cases' χ₁ with f₁ _; cases' χ₂ with f₂ _; aesop

lemma ext_iff' {χ₁ χ₂ : Weight R L M} : (χ₁ : L → R) = χ₂ ↔ χ₁ = χ₂ := by aesop

lemma exists_ne_zero (χ : Weight R L M) :
    ∃ x ∈ genWeightSpace M χ, x ≠ 0 := by
  simpa [LieSubmodule.eq_bot_iff] using χ.genWeightSpace_ne_bot

instance [Subsingleton M] : IsEmpty (Weight R L M) :=
  ⟨fun h ↦ h.2 (Subsingleton.elim _ _)⟩

instance [Nontrivial (genWeightSpace M (0 : L → R))] : Zero (Weight R L M) :=
  ⟨0, fun e ↦ not_nontrivial (⊥ : LieSubmodule R L M) (e ▸ ‹_›)⟩

@[simp]
lemma coe_zero [Nontrivial (genWeightSpace M (0 : L → R))] : ((0 : Weight R L M) : L → R) = 0 := rfl

lemma zero_apply [Nontrivial (genWeightSpace M (0 : L → R))] (x) : (0 : Weight R L M) x = 0 := rfl

/-- The proposition that a weight of a Lie module is zero.

We make this definition because we cannot define a `Zero (Weight R L M)` instance since the weight
space of the zero function can be trivial. -/
def IsZero (χ : Weight R L M) := (χ : L → R) = 0

@[simp] lemma IsZero.eq {χ : Weight R L M} (hχ : χ.IsZero) : (χ : L → R) = 0 := hχ

@[simp] lemma coe_eq_zero_iff (χ : Weight R L M) : (χ : L → R) = 0 ↔ χ.IsZero := Iff.rfl

lemma isZero_iff_eq_zero [Nontrivial (genWeightSpace M (0 : L → R))] {χ : Weight R L M} :
    χ.IsZero ↔ χ = 0 := Weight.ext_iff' (χ₂ := 0)

lemma isZero_zero [Nontrivial (genWeightSpace M (0 : L → R))] : IsZero (0 : Weight R L M) := rfl

/-- The proposition that a weight of a Lie module is non-zero. -/
abbrev IsNonZero (χ : Weight R L M) := ¬ IsZero (χ : Weight R L M)

lemma isNonZero_iff_ne_zero [Nontrivial (genWeightSpace M (0 : L → R))] {χ : Weight R L M} :
    χ.IsNonZero ↔ χ ≠ 0 := isZero_iff_eq_zero.not

noncomputable instance : DecidablePred (IsNonZero (R := R) (L := L) (M := M)) := Classical.decPred _

variable (R L M) in
/-- The set of weights is equivalent to a subtype. -/
def equivSetOf : Weight R L M ≃ {χ : L → R | genWeightSpace M χ ≠ ⊥} where
  toFun w := ⟨w.1, w.2⟩
  invFun w := ⟨w.1, w.2⟩
  left_inv w := by simp
  right_inv w := by simp

lemma genWeightSpaceOf_ne_bot (χ : Weight R L M) (x : L) :
    genWeightSpaceOf M (χ x) x ≠ ⊥ := by
  have : ⨅ x, genWeightSpaceOf M (χ x) x ≠ ⊥ := χ.genWeightSpace_ne_bot
  contrapose! this
  rw [eq_bot_iff]
  exact le_of_le_of_eq (iInf_le _ _) this

lemma hasEigenvalueAt (χ : Weight R L M) (x : L) :
    (toEnd R L M x).HasEigenvalue (χ x) := by
  obtain ⟨k : ℕ, hk : (toEnd R L M x).genEigenspace (χ x) k ≠ ⊥⟩ := by
    simpa [genWeightSpaceOf, ← Module.End.iSup_genEigenspace_eq] using χ.genWeightSpaceOf_ne_bot x
  exact Module.End.hasEigenvalue_of_hasGenEigenvalue hk

lemma apply_eq_zero_of_isNilpotent [NoZeroSMulDivisors R M] [IsReduced R]
    (x : L) (h : _root_.IsNilpotent (toEnd R L M x)) (χ : Weight R L M) :
    χ x = 0 :=
  ((χ.hasEigenvalueAt x).isNilpotent_of_isNilpotent h).eq_zero

end Weight

/-- See also the more useful form `LieModule.zero_genWeightSpace_eq_top_of_nilpotent`. -/
@[simp]
theorem zero_genWeightSpace_eq_top_of_nilpotent' [IsNilpotent R L M] :
    genWeightSpace M (0 : L → R) = ⊤ := by
  ext
  simp [genWeightSpace, genWeightSpaceOf]

theorem coe_genWeightSpace_of_top (χ : L → R) :
    (genWeightSpace M (χ ∘ (⊤ : LieSubalgebra R L).incl) : Submodule R M) = genWeightSpace M χ := by
  ext m
  simp only [mem_genWeightSpace, LieSubmodule.mem_toSubmodule, Subtype.forall]
  apply forall_congr'
  simp

@[simp]
theorem zero_genWeightSpace_eq_top_of_nilpotent [IsNilpotent R L M] :
    genWeightSpace M (0 : (⊤ : LieSubalgebra R L) → R) = ⊤ := by
  ext m
  simp only [mem_genWeightSpace, Pi.zero_apply, zero_smul, sub_zero, Subtype.forall,
    forall_true_left, LieSubalgebra.toEnd_mk, LieSubalgebra.mem_top, LieSubmodule.mem_top, iff_true]
  intro x
  obtain ⟨k, hk⟩ := exists_forall_pow_toEnd_eq_zero R L M
  exact ⟨k, by simp [hk x]⟩

theorem exists_genWeightSpace_le_ker_of_isNoetherian [IsNoetherian R M] (χ : L → R) (x : L) :
    ∃ k : ℕ,
      genWeightSpace M χ ≤ LinearMap.ker ((toEnd R L M x - algebraMap R _ (χ x)) ^ k) := by
  use (toEnd R L M x).maxGenEigenspaceIndex (χ x)
  intro m hm
  replace hm : m ∈ (toEnd R L M x).maxGenEigenspace (χ x) :=
    genWeightSpace_le_genWeightSpaceOf M x χ hm
  rwa [Module.End.maxGenEigenspace_eq, Module.End.genEigenspace_nat] at hm

variable (R) in
theorem exists_genWeightSpace_zero_le_ker_of_isNoetherian
    [IsNoetherian R M] (x : L) :
    ∃ k : ℕ, genWeightSpace M (0 : L → R) ≤ LinearMap.ker (toEnd R L M x ^ k) := by
  simpa using exists_genWeightSpace_le_ker_of_isNoetherian M (0 : L → R) x

lemma isNilpotent_toEnd_sub_algebraMap [IsNoetherian R M] (χ : L → R) (x : L) :
    _root_.IsNilpotent <| toEnd R L (genWeightSpace M χ) x - algebraMap R _ (χ x) := by
  have : toEnd R L (genWeightSpace M χ) x - algebraMap R _ (χ x) =
      (toEnd R L M x - algebraMap R _ (χ x)).restrict
        (fun m hm ↦ sub_mem (LieSubmodule.lie_mem _ hm) (Submodule.smul_mem _ _ hm)) := by
    rfl
  obtain ⟨k, hk⟩ := exists_genWeightSpace_le_ker_of_isNoetherian M χ x
  use k
  ext ⟨m, hm⟩
  simp only [this, LinearMap.pow_restrict _, LinearMap.zero_apply, ZeroMemClass.coe_zero,
    ZeroMemClass.coe_eq_zero]
  exact ZeroMemClass.coe_eq_zero.mp (hk hm)

/-- A (nilpotent) Lie algebra acts nilpotently on the zero weight space of a Noetherian Lie
module. -/
theorem isNilpotent_toEnd_genWeightSpace_zero [IsNoetherian R M] (x : L) :
    _root_.IsNilpotent <| toEnd R L (genWeightSpace M (0 : L → R)) x := by
  simpa using isNilpotent_toEnd_sub_algebraMap M (0 : L → R) x

/-- By Engel's theorem, the zero weight space of a Noetherian Lie module is nilpotent. -/
instance [IsNoetherian R M] :
    IsNilpotent R L (genWeightSpace M (0 : L → R)) :=
  isNilpotent_iff_forall'.mpr <| isNilpotent_toEnd_genWeightSpace_zero M

variable (R L)

@[simp]
lemma genWeightSpace_zero_normalizer_eq_self :
    (genWeightSpace M (0 : L → R)).normalizer = genWeightSpace M 0 := by
  refine le_antisymm ?_ (LieSubmodule.le_normalizer _)
  intro m hm
  rw [LieSubmodule.mem_normalizer] at hm
  simp only [mem_genWeightSpace, Pi.zero_apply, zero_smul, sub_zero] at hm ⊢
  intro y
  obtain ⟨k, hk⟩ := hm y y
  use k + 1
  simpa [pow_succ, LinearMap.mul_eq_comp]

lemma iSup_ucs_le_genWeightSpace_zero :
    ⨆ k, (⊥ : LieSubmodule R L M).ucs k ≤ genWeightSpace M (0 : L → R) := by
  simpa using
    LieSubmodule.ucs_le_of_normalizer_eq_self (genWeightSpace_zero_normalizer_eq_self R L M)

/-- See also `LieModule.iInf_lowerCentralSeries_eq_posFittingComp`. -/
lemma iSup_ucs_eq_genWeightSpace_zero [IsNoetherian R M] :
    ⨆ k, (⊥ : LieSubmodule R L M).ucs k = genWeightSpace M (0 : L → R) := by
  obtain ⟨k, hk⟩ := (LieSubmodule.isNilpotent_iff_exists_self_le_ucs
    <| genWeightSpace M (0 : L → R)).mp inferInstance
  refine le_antisymm (iSup_ucs_le_genWeightSpace_zero R L M) (le_trans hk ?_)
  exact le_iSup (fun k ↦ (⊥ : LieSubmodule R L M).ucs k) k

variable {L}

/-- If `M` is a representation of a nilpotent Lie algebra `L`, and `x : L`, then
`posFittingCompOf R M x` is the infimum of the decreasing system
`range φₓ ⊇ range φₓ² ⊇ range φₓ³ ⊇ ⋯` where `φₓ : End R M := toEnd R L M x`. We call this
the "positive Fitting component" because with appropriate assumptions (e.g., `R` is a field and
`M` is finite-dimensional) `φₓ` induces the so-called Fitting decomposition: `M = M₀ ⊕ M₁` where
`M₀ = genWeightSpaceOf M 0 x` and `M₁ = posFittingCompOf R M x`.

It is a Lie submodule because `L` is nilpotent. -/
def posFittingCompOf (x : L) : LieSubmodule R L M :=
  { toSubmodule := ⨅ k, LinearMap.range (toEnd R L M x ^ k)
    lie_mem := by
      set φ := toEnd R L M x
      intros y m hm
      simp only [AddSubsemigroup.mem_carrier, AddSubmonoid.mem_toSubsemigroup,
        Submodule.mem_toAddSubmonoid, Submodule.mem_iInf, LinearMap.mem_range] at hm ⊢
      intro k
      obtain ⟨N, hN⟩ := LieAlgebra.nilpotent_ad_of_nilpotent_algebra R L
      obtain ⟨m, rfl⟩ := hm (N + k)
      let f₁ : Module.End R (L ⊗[R] M) := (LieAlgebra.ad R L x).rTensor M
      let f₂ : Module.End R (L ⊗[R] M) := φ.lTensor L
      replace hN : f₁ ^ N = 0 := by ext; simp [f₁, hN]
      have h₁ : Commute f₁ f₂ := by ext; simp [f₁, f₂]
      have h₂ : φ ∘ₗ toModuleHom R L M = toModuleHom R L M ∘ₗ (f₁ + f₂) := by ext; simp [φ, f₁, f₂]
      obtain ⟨q, hq⟩ := h₁.add_pow_dvd_pow_of_pow_eq_zero_right (N + k).le_succ hN
      use toModuleHom R L M (q (y ⊗ₜ m))
      change (φ ^ k).comp ((toModuleHom R L M : L ⊗[R] M →ₗ[R] M)) _ = _
      simp [φ, f₁, f₂, LinearMap.commute_pow_left_of_commute h₂,
        LinearMap.comp_apply (g := (f₁ + f₂) ^ k), ← LinearMap.comp_apply (g := q),
        ← LinearMap.mul_eq_comp, ← hq] }

variable {M} in
lemma mem_posFittingCompOf (x : L) (m : M) :
    m ∈ posFittingCompOf R M x ↔ ∀ (k : ℕ), ∃ n, (toEnd R L M x ^ k) n = m := by
  simp [posFittingCompOf]

@[simp] lemma posFittingCompOf_le_lowerCentralSeries (x : L) (k : ℕ) :
    posFittingCompOf R M x ≤ lowerCentralSeries R L M k := by
  suffices ∀ m l, (toEnd R L M x ^ l) m ∈ lowerCentralSeries R L M l by
    intro m hm
    obtain ⟨n, rfl⟩ := (mem_posFittingCompOf R x m).mp hm k
    exact this n k
  intro m l
  induction l with
  | zero => simp
  | succ l ih =>
    simp only [lowerCentralSeries_succ, pow_succ', LinearMap.mul_apply]
    exact LieSubmodule.lie_mem_lie (LieSubmodule.mem_top x) ih

@[simp] lemma posFittingCompOf_eq_bot_of_isNilpotent
    [IsNilpotent R L M] (x : L) :
    posFittingCompOf R M x = ⊥ := by
  simp_rw [eq_bot_iff, ← iInf_lowerCentralSeries_eq_bot_of_isNilpotent, le_iInf_iff,
    posFittingCompOf_le_lowerCentralSeries, forall_const]

variable (L)

/-- If `M` is a representation of a nilpotent Lie algebra `L` with coefficients in `R`, then
`posFittingComp R L M` is the span of the positive Fitting components of the action of `x` on `M`,
as `x` ranges over `L`.

It is a Lie submodule because `L` is nilpotent. -/
def posFittingComp : LieSubmodule R L M :=
  ⨆ x, posFittingCompOf R M x

lemma mem_posFittingComp (m : M) :
    m ∈ posFittingComp R L M ↔ m ∈ ⨆ (x : L), posFittingCompOf R M x := by
  rfl

lemma posFittingCompOf_le_posFittingComp (x : L) :
    posFittingCompOf R M x ≤ posFittingComp R L M := by
  rw [posFittingComp]; exact le_iSup (posFittingCompOf R M) x

lemma posFittingComp_le_iInf_lowerCentralSeries :
    posFittingComp R L M ≤ ⨅ k, lowerCentralSeries R L M k := by
  simp [posFittingComp]

/-- See also `LieModule.iSup_ucs_eq_genWeightSpace_zero`. -/
@[simp] lemma iInf_lowerCentralSeries_eq_posFittingComp
    [IsNoetherian R M] [IsArtinian R M] :
    ⨅ k, lowerCentralSeries R L M k = posFittingComp R L M := by
  refine le_antisymm ?_ (posFittingComp_le_iInf_lowerCentralSeries R L M)
  apply iInf_lcs_le_of_isNilpotent_quot
  rw [LieModule.isNilpotent_iff_forall']
  intro x
  obtain ⟨k, hk⟩ := Filter.eventually_atTop.mp (toEnd R L M x).eventually_iInf_range_pow_eq
  use k
  ext ⟨m⟩
  set F := posFittingComp R L M
  replace hk : (toEnd R L M x ^ k) m ∈ F := by
    apply posFittingCompOf_le_posFittingComp R L M x
    simp_rw [← LieSubmodule.mem_toSubmodule, posFittingCompOf, hk k (le_refl k)]
    apply LinearMap.mem_range_self
  suffices (toEnd R L (M ⧸ F) x ^ k) (LieSubmodule.Quotient.mk (N := F) m) =
    LieSubmodule.Quotient.mk (N := F) ((toEnd R L M x ^ k) m)
      by simpa [Submodule.Quotient.quot_mk_eq_mk, this]
  have := LinearMap.congr_fun (LinearMap.commute_pow_left_of_commute
    (LieSubmodule.Quotient.toEnd_comp_mk' F x) k) m
  simpa using this

@[simp] lemma posFittingComp_eq_bot_of_isNilpotent
    [IsNilpotent R L M] :
    posFittingComp R L M = ⊥ := by
  simp [posFittingComp]

section map_comap

variable {R L M}
variable
  {M₂ : Type*} [AddCommGroup M₂] [Module R M₂] [LieRingModule L M₂] [LieModule R L M₂]
  {χ : L → R} (f : M →ₗ⁅R,L⁆ M₂)

lemma map_posFittingComp_le :
    (posFittingComp R L M).map f ≤ posFittingComp R L M₂ := by
  rw [posFittingComp, posFittingComp, LieSubmodule.map_iSup]
  refine iSup_mono fun y ↦ LieSubmodule.map_le_iff_le_comap.mpr fun m hm ↦ ?_
  simp only [mem_posFittingCompOf] at hm
  simp only [LieSubmodule.mem_comap, mem_posFittingCompOf]
  intro k
  obtain ⟨n, hn⟩ := hm k
  use f n
  rw [LieModule.toEnd_pow_apply_map, hn]

lemma map_genWeightSpace_le :
    (genWeightSpace M χ).map f ≤ genWeightSpace M₂ χ := by
  rw [LieSubmodule.map_le_iff_le_comap]
  intro m hm
  simp only [LieSubmodule.mem_comap, mem_genWeightSpace]
  intro x
  have : (toEnd R L M₂ x - χ x • ↑1) ∘ₗ f = f ∘ₗ (toEnd R L M x - χ x • ↑1) := by
    ext; simp
  obtain ⟨k, h⟩ := (mem_genWeightSpace _ _ _).mp hm x
  exact ⟨k, by simpa [h] using LinearMap.congr_fun (LinearMap.commute_pow_left_of_commute this k) m⟩

variable {f}

lemma comap_genWeightSpace_eq_of_injective (hf : Injective f) :
    (genWeightSpace M₂ χ).comap f = genWeightSpace M χ := by
  refine le_antisymm (fun m hm ↦ ?_) ?_
  · simp only [LieSubmodule.mem_comap, mem_genWeightSpace] at hm
    simp only [mem_genWeightSpace]
    intro x
    have h : (toEnd R L M₂ x - χ x • ↑1) ∘ₗ f =
             f ∘ₗ (toEnd R L M x - χ x • ↑1) := by ext; simp
    obtain ⟨k, hk⟩ := hm x
    use k
    suffices f (((toEnd R L M x - χ x • ↑1) ^ k) m) = 0 by
      rw [← f.map_zero] at this; exact hf this
    simpa [hk] using (LinearMap.congr_fun (LinearMap.commute_pow_left_of_commute h k) m).symm
  · rw [← LieSubmodule.map_le_iff_le_comap]
    exact map_genWeightSpace_le f

lemma map_genWeightSpace_eq_of_injective (hf : Injective f) :
    (genWeightSpace M χ).map f = genWeightSpace M₂ χ ⊓ f.range := by
  refine le_antisymm (le_inf_iff.mpr ⟨map_genWeightSpace_le f, LieSubmodule.map_le_range f⟩) ?_
  rintro - ⟨hm, ⟨m, rfl⟩⟩
  simp only [← comap_genWeightSpace_eq_of_injective hf, LieSubmodule.mem_map,
    LieSubmodule.mem_comap]
  exact ⟨m, hm, rfl⟩

lemma map_genWeightSpace_eq (e : M ≃ₗ⁅R,L⁆ M₂) :
    (genWeightSpace M χ).map e = genWeightSpace M₂ χ := by
  simp [map_genWeightSpace_eq_of_injective e.injective]

lemma map_posFittingComp_eq (e : M ≃ₗ⁅R,L⁆ M₂) :
    (posFittingComp R L M).map e = posFittingComp R L M₂ := by
  refine le_antisymm (map_posFittingComp_le _) ?_
  suffices posFittingComp R L M₂ = ((posFittingComp R L M₂).map (e.symm : M₂ →ₗ⁅R,L⁆ M)).map e by
    rw [this]
    exact LieSubmodule.map_mono (map_posFittingComp_le _)
  rw [← LieSubmodule.map_comp]
  convert LieSubmodule.map_id
  ext
  simp

lemma posFittingComp_map_incl_sup_of_codisjoint [IsNoetherian R M] [IsArtinian R M]
    {N₁ N₂ : LieSubmodule R L M} (h : Codisjoint N₁ N₂) :
    (posFittingComp R L N₁).map N₁.incl ⊔ (posFittingComp R L N₂).map N₂.incl =
    posFittingComp R L M := by
  obtain ⟨l, hl⟩ := Filter.eventually_atTop.mp <|
    (eventually_iInf_lowerCentralSeries_eq R L N₁).and <|
    (eventually_iInf_lowerCentralSeries_eq R L N₂).and
    (eventually_iInf_lowerCentralSeries_eq R L M)
  obtain ⟨hl₁, hl₂, hl₃⟩ := hl l (le_refl _)
  simp_rw [← iInf_lowerCentralSeries_eq_posFittingComp, hl₁, hl₂, hl₃,
    LieSubmodule.lowerCentralSeries_map_eq_lcs, ← LieSubmodule.lcs_sup, lowerCentralSeries,
    h.eq_top]

lemma genWeightSpace_genWeightSpaceOf_map_incl (x : L) (χ : L → R) :
    (genWeightSpace (genWeightSpaceOf M (χ x) x) χ).map (genWeightSpaceOf M (χ x) x).incl =
    genWeightSpace M χ := by
  simpa [map_genWeightSpace_eq_of_injective (genWeightSpaceOf M (χ x) x).injective_incl]
    using genWeightSpace_le_genWeightSpaceOf M x χ

end map_comap

section fitting_decomposition

variable [IsNoetherian R M] [IsArtinian R M]

lemma isCompl_genWeightSpaceOf_zero_posFittingCompOf (x : L) :
    IsCompl (genWeightSpaceOf M 0 x) (posFittingCompOf R M x) := by
  simpa only [isCompl_iff, codisjoint_iff, disjoint_iff, ← LieSubmodule.toSubmodule_inj,
    LieSubmodule.sup_toSubmodule, LieSubmodule.inf_toSubmodule,
    LieSubmodule.top_toSubmodule, LieSubmodule.bot_toSubmodule, coe_genWeightSpaceOf_zero] using
    (toEnd R L M x).isCompl_iSup_ker_pow_iInf_range_pow

/-- This lemma exists only to simplify the proof of
`LieModule.isCompl_genWeightSpace_zero_posFittingComp`. -/
private lemma isCompl_genWeightSpace_zero_posFittingComp_aux
    (h : ∀ N < (⊤ : LieSubmodule R L M), IsCompl (genWeightSpace N 0) (posFittingComp R L N)) :
    IsCompl (genWeightSpace M 0) (posFittingComp R L M) := by
  set M₀ := genWeightSpace M (0 : L → R)
  set M₁ := posFittingComp R L M
  rcases forall_or_exists_not (fun (x : L) ↦ genWeightSpaceOf M (0 : R) x = ⊤)
    with h | ⟨x, hx : genWeightSpaceOf M (0 : R) x ≠ ⊤⟩
  · suffices IsNilpotent R L M by simp [M₀, M₁, isCompl_top_bot]
    replace h : M₀ = ⊤ := by simpa [M₀, genWeightSpace]
    rw [← LieModule.isNilpotent_of_top_iff', ← h]
    infer_instance
  · set M₀ₓ := genWeightSpaceOf M (0 : R) x
    set M₁ₓ := posFittingCompOf R M x
    set M₀ₓ₀ := genWeightSpace M₀ₓ (0 : L → R)
    set M₀ₓ₁ := posFittingComp R L M₀ₓ
    have h₁ : IsCompl M₀ₓ M₁ₓ := isCompl_genWeightSpaceOf_zero_posFittingCompOf R L M x
    have h₂ : IsCompl M₀ₓ₀ M₀ₓ₁ := h M₀ₓ hx.lt_top
    have h₃ : M₀ₓ₀.map M₀ₓ.incl = M₀ := by
      rw [map_genWeightSpace_eq_of_injective M₀ₓ.injective_incl, inf_eq_left,
        LieSubmodule.range_incl]
      exact iInf_le _ x
    have h₄ : M₀ₓ₁.map M₀ₓ.incl ⊔ M₁ₓ = M₁ := by
      apply le_antisymm <| sup_le_iff.mpr
        ⟨map_posFittingComp_le _, posFittingCompOf_le_posFittingComp R L M x⟩
      rw [← posFittingComp_map_incl_sup_of_codisjoint h₁.codisjoint]
      exact sup_le_sup_left LieSubmodule.map_incl_le _
    rw [← h₃, ← h₄]
    apply Disjoint.isCompl_sup_right_of_isCompl_sup_left
    · rw [disjoint_iff, ← LieSubmodule.map_inf M₀ₓ.injective_incl, h₂.inf_eq_bot,
        LieSubmodule.map_bot]
    · rwa [← LieSubmodule.map_sup, h₂.sup_eq_top, LieModuleHom.map_top, LieSubmodule.range_incl]

/-- This is the Fitting decomposition of the Lie module `M`. -/
lemma isCompl_genWeightSpace_zero_posFittingComp :
    IsCompl (genWeightSpace M 0) (posFittingComp R L M) := by
  let P : LieSubmodule R L M → Prop := fun N ↦ IsCompl (genWeightSpace N 0) (posFittingComp R L N)
  suffices P ⊤ by
    let e := LieModuleEquiv.ofTop R L M
    rw [← map_genWeightSpace_eq e, ← map_posFittingComp_eq e]
    exact (LieSubmodule.orderIsoMapComap e).isCompl_iff.mp this
  refine (LieSubmodule.wellFoundedLT_of_isArtinian R L M).induction (C := P) _ fun N hN ↦ ?_
  refine isCompl_genWeightSpace_zero_posFittingComp_aux R L N fun N' hN' ↦ ?_
  suffices IsCompl (genWeightSpace (N'.map N.incl) 0) (posFittingComp R L (N'.map N.incl)) by
    let e := LieSubmodule.equivMapOfInjective N' N.injective_incl
    rw [← map_genWeightSpace_eq e, ← map_posFittingComp_eq e] at this
    exact (LieSubmodule.orderIsoMapComap e).isCompl_iff.mpr this
  exact hN _ (LieSubmodule.map_incl_lt_iff_lt_top.mpr hN')

end fitting_decomposition

lemma disjoint_genWeightSpaceOf [NoZeroSMulDivisors R M] {x : L} {φ₁ φ₂ : R} (h : φ₁ ≠ φ₂) :
    Disjoint (genWeightSpaceOf M φ₁ x) (genWeightSpaceOf M φ₂ x) := by
  rw [LieSubmodule.disjoint_iff_toSubmodule]
  dsimp [genWeightSpaceOf]
  exact Module.End.disjoint_genEigenspace _ h _ _

lemma disjoint_genWeightSpace [NoZeroSMulDivisors R M] {χ₁ χ₂ : L → R} (h : χ₁ ≠ χ₂) :
    Disjoint (genWeightSpace M χ₁) (genWeightSpace M χ₂) := by
  obtain ⟨x, hx⟩ : ∃ x, χ₁ x ≠ χ₂ x := Function.ne_iff.mp h
  exact (disjoint_genWeightSpaceOf R L M hx).mono
    (genWeightSpace_le_genWeightSpaceOf M x χ₁) (genWeightSpace_le_genWeightSpaceOf M x χ₂)

lemma injOn_genWeightSpace [NoZeroSMulDivisors R M] :
    InjOn (fun (χ : L → R) ↦ genWeightSpace M χ) {χ | genWeightSpace M χ ≠ ⊥} := by
  rintro χ₁ _ χ₂ hχ₂ (hχ₁₂ : genWeightSpace M χ₁ = genWeightSpace M χ₂)
  contrapose! hχ₂
  simpa [hχ₁₂] using disjoint_genWeightSpace R L M hχ₂

/-- Lie module weight spaces are independent.

See also `LieModule.iSupIndep_genWeightSpace'`. -/
lemma iSupIndep_genWeightSpace [NoZeroSMulDivisors R M] :
    iSupIndep fun χ : L → R ↦ genWeightSpace M χ := by
  simp only [LieSubmodule.iSupIndep_iff_toSubmodule, genWeightSpace,
    LieSubmodule.iInf_toSubmodule]
  exact Module.End.independent_iInf_maxGenEigenspace_of_forall_mapsTo (toEnd R L M)
    (fun x y φ z ↦ (genWeightSpaceOf M φ y).lie_mem)

@[deprecated (since := "2024-11-24")] alias independent_genWeightSpace := iSupIndep_genWeightSpace

lemma iSupIndep_genWeightSpace' [NoZeroSMulDivisors R M] :
    iSupIndep fun χ : Weight R L M ↦ genWeightSpace M χ :=
  (iSupIndep_genWeightSpace R L M).comp <|
    Subtype.val_injective.comp (Weight.equivSetOf R L M).injective

@[deprecated (since := "2024-11-24")] alias independent_genWeightSpace' := iSupIndep_genWeightSpace'

lemma iSupIndep_genWeightSpaceOf [NoZeroSMulDivisors R M] (x : L) :
    iSupIndep fun (χ : R) ↦ genWeightSpaceOf M χ x := by
  rw [LieSubmodule.iSupIndep_iff_toSubmodule]
  dsimp [genWeightSpaceOf]
  exact (toEnd R L M x).independent_genEigenspace _

@[deprecated (since := "2024-11-24")]
alias independent_genWeightSpaceOf := iSupIndep_genWeightSpaceOf

lemma finite_genWeightSpaceOf_ne_bot [NoZeroSMulDivisors R M] [IsNoetherian R M] (x : L) :
    {χ : R | genWeightSpaceOf M χ x ≠ ⊥}.Finite :=
  WellFoundedGT.finite_ne_bot_of_iSupIndep (iSupIndep_genWeightSpaceOf R L M x)

lemma finite_genWeightSpace_ne_bot [NoZeroSMulDivisors R M] [IsNoetherian R M] :
    {χ : L → R | genWeightSpace M χ ≠ ⊥}.Finite :=
  WellFoundedGT.finite_ne_bot_of_iSupIndep (iSupIndep_genWeightSpace R L M)

instance Weight.instFinite [NoZeroSMulDivisors R M] [IsNoetherian R M] :
    Finite (Weight R L M) := by
  have : Finite {χ : L → R | genWeightSpace M χ ≠ ⊥} := finite_genWeightSpace_ne_bot R L M
  exact Finite.of_injective (equivSetOf R L M) (equivSetOf R L M).injective

noncomputable instance Weight.instFintype [NoZeroSMulDivisors R M] [IsNoetherian R M] :
    Fintype (Weight R L M) :=
  Fintype.ofFinite _

/-- A Lie module `M` of a Lie algebra `L` is triangularizable if the endomorhpism of `M` defined by
any `x : L` is triangularizable. -/
class IsTriangularizable : Prop where
  maxGenEigenspace_eq_top : ∀ x, ⨆ φ, (toEnd R L M x).maxGenEigenspace φ = ⊤

instance (L' : LieSubalgebra R L) [IsTriangularizable R L M] : IsTriangularizable R L' M where
<<<<<<< HEAD
  iSup_eq_top x := IsTriangularizable.iSup_eq_top (x : L)

instance (I : LieIdeal R L) [IsTriangularizable R L M] : IsTriangularizable R I M where
  iSup_eq_top x := IsTriangularizable.iSup_eq_top (x : L)

instance [IsTriangularizable R L M] : IsTriangularizable R (LieModule.toEnd R L M).range M where
  iSup_eq_top := by rintro ⟨-, x, rfl⟩; exact IsTriangularizable.iSup_eq_top x

@[simp]
lemma iSup_weightSpaceOf_eq_top [IsTriangularizable R L M] (x : L) :
    ⨆ (φ : R), weightSpaceOf M φ x = ⊤ := by
  rw [← LieSubmodule.coe_toSubmodule_eq_iff, LieSubmodule.iSup_coe_toSubmodule,
    LieSubmodule.top_coeSubmodule]
  exact IsTriangularizable.iSup_eq_top x
=======
  maxGenEigenspace_eq_top x := IsTriangularizable.maxGenEigenspace_eq_top (x : L)

instance (I : LieIdeal R L) [IsTriangularizable R L M] : IsTriangularizable R I M where
  maxGenEigenspace_eq_top x := IsTriangularizable.maxGenEigenspace_eq_top (x : L)
>>>>>>> 0571c828

instance [IsTriangularizable R L M] : IsTriangularizable R (LieModule.toEnd R L M).range M where
  maxGenEigenspace_eq_top := by
    rintro ⟨-, x, rfl⟩
    exact IsTriangularizable.maxGenEigenspace_eq_top x

@[simp]
lemma iSup_genWeightSpaceOf_eq_top [IsTriangularizable R L M] (x : L) :
    ⨆ (φ : R), genWeightSpaceOf M φ x = ⊤ := by
  rw [← LieSubmodule.toSubmodule_inj, LieSubmodule.iSup_toSubmodule,
    LieSubmodule.top_toSubmodule]
  dsimp [genWeightSpaceOf]
  exact IsTriangularizable.maxGenEigenspace_eq_top x

open LinearMap Module in
@[simp]
lemma trace_toEnd_genWeightSpace [IsDomain R] [IsPrincipalIdealRing R]
    [Module.Free R M] [Module.Finite R M] (χ : L → R) (x : L) :
    trace R _ (toEnd R L (genWeightSpace M χ) x) = finrank R (genWeightSpace M χ) • χ x := by
  suffices _root_.IsNilpotent ((toEnd R L (genWeightSpace M χ) x) - χ x • LinearMap.id) by
    replace this := (isNilpotent_trace_of_isNilpotent this).eq_zero
    rwa [map_sub, map_smul, trace_id, sub_eq_zero, smul_eq_mul, mul_comm,
      ← nsmul_eq_mul] at this
  rw [← Module.algebraMap_end_eq_smul_id]
  exact isNilpotent_toEnd_sub_algebraMap M χ x

section field

open Module

variable (K)
variable [Field K] [LieAlgebra K L] [Module K M] [LieModule K L M] [LieAlgebra.IsNilpotent K L]
  [FiniteDimensional K M]

instance instIsTriangularizableOfIsAlgClosed [IsAlgClosed K] : IsTriangularizable K L M :=
  ⟨fun _ ↦ Module.End.iSup_maxGenEigenspace_eq_top _⟩

instance (N : LieSubmodule K L M) [IsTriangularizable K L M] : IsTriangularizable K L N := by
  refine ⟨fun y ↦ ?_⟩
  rw [← N.toEnd_restrict_eq_toEnd y]
  exact Module.End.genEigenspace_restrict_eq_top _ (IsTriangularizable.maxGenEigenspace_eq_top y)

/-- For a triangularizable Lie module in finite dimensions, the weight spaces span the entire space.

See also `LieModule.iSup_genWeightSpace_eq_top'`. -/
lemma iSup_genWeightSpace_eq_top [IsTriangularizable K L M] :
    ⨆ χ : L → K, genWeightSpace M χ = ⊤ := by
  simp only [← LieSubmodule.toSubmodule_inj, LieSubmodule.iSup_toSubmodule,
    LieSubmodule.iInf_toSubmodule, LieSubmodule.top_toSubmodule, genWeightSpace]
  refine Module.End.iSup_iInf_maxGenEigenspace_eq_top_of_forall_mapsTo (toEnd K L M)
    (fun x y φ z ↦ (genWeightSpaceOf M φ y).lie_mem) ?_
  apply IsTriangularizable.maxGenEigenspace_eq_top

lemma iSup_genWeightSpace_eq_top' [IsTriangularizable K L M] :
    ⨆ χ : Weight K L M, genWeightSpace M χ = ⊤ := by
  have := iSup_genWeightSpace_eq_top K L M
  erw [← iSup_ne_bot_subtype, ← (Weight.equivSetOf K L M).iSup_comp] at this
  exact this

end field

end LieModule<|MERGE_RESOLUTION|>--- conflicted
+++ resolved
@@ -715,32 +715,24 @@
   maxGenEigenspace_eq_top : ∀ x, ⨆ φ, (toEnd R L M x).maxGenEigenspace φ = ⊤
 
 instance (L' : LieSubalgebra R L) [IsTriangularizable R L M] : IsTriangularizable R L' M where
-<<<<<<< HEAD
-  iSup_eq_top x := IsTriangularizable.iSup_eq_top (x : L)
-
-instance (I : LieIdeal R L) [IsTriangularizable R L M] : IsTriangularizable R I M where
-  iSup_eq_top x := IsTriangularizable.iSup_eq_top (x : L)
-
-instance [IsTriangularizable R L M] : IsTriangularizable R (LieModule.toEnd R L M).range M where
-  iSup_eq_top := by rintro ⟨-, x, rfl⟩; exact IsTriangularizable.iSup_eq_top x
-
-@[simp]
-lemma iSup_weightSpaceOf_eq_top [IsTriangularizable R L M] (x : L) :
-    ⨆ (φ : R), weightSpaceOf M φ x = ⊤ := by
-  rw [← LieSubmodule.coe_toSubmodule_eq_iff, LieSubmodule.iSup_coe_toSubmodule,
-    LieSubmodule.top_coeSubmodule]
-  exact IsTriangularizable.iSup_eq_top x
-=======
   maxGenEigenspace_eq_top x := IsTriangularizable.maxGenEigenspace_eq_top (x : L)
 
 instance (I : LieIdeal R L) [IsTriangularizable R L M] : IsTriangularizable R I M where
   maxGenEigenspace_eq_top x := IsTriangularizable.maxGenEigenspace_eq_top (x : L)
->>>>>>> 0571c828
 
 instance [IsTriangularizable R L M] : IsTriangularizable R (LieModule.toEnd R L M).range M where
   maxGenEigenspace_eq_top := by
     rintro ⟨-, x, rfl⟩
     exact IsTriangularizable.maxGenEigenspace_eq_top x
+
+instance (L' : LieSubalgebra R L) [IsTriangularizable R L M] : IsTriangularizable R L' M where
+  iSup_eq_top x := IsTriangularizable.iSup_eq_top (x : L)
+
+instance (I : LieIdeal R L) [IsTriangularizable R L M] : IsTriangularizable R I M where
+  iSup_eq_top x := IsTriangularizable.iSup_eq_top (x : L)
+
+instance [IsTriangularizable R L M] : IsTriangularizable R (LieModule.toEnd R L M).range M where
+  iSup_eq_top := by rintro ⟨-, x, rfl⟩; exact IsTriangularizable.iSup_eq_top x
 
 @[simp]
 lemma iSup_genWeightSpaceOf_eq_top [IsTriangularizable R L M] (x : L) :
