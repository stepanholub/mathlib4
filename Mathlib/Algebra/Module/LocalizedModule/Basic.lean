/-
Copyright (c) 2022 Jujian Zhang. All rights reserved.
Released under Apache 2.0 license as described in the file LICENSE.
Authors: Andrew Yang, Jujian Zhang
-/
import Mathlib.Algebra.Algebra.Tower
import Mathlib.RingTheory.Localization.Defs

/-!
# Localized Module

Given a commutative semiring `R`, a multiplicative subset `S ⊆ R` and an `R`-module `M`, we can
localize `M` by `S`. This gives us a `Localization S`-module.

## Main definitions

* `LocalizedModule.r`: the equivalence relation defining this localization, namely
  `(m, s) ≈ (m', s')` if and only if there is some `u : S` such that `u • s' • m = u • s • m'`.
* `LocalizedModule M S`: the localized module by `S`.
* `LocalizedModule.mk`: the canonical map sending `(m, s) : M × S ↦ m/s : LocalizedModule M S`
* `LocalizedModule.liftOn`: any well defined function `f : M × S → α` respecting `r` descents to
  a function `LocalizedModule M S → α`
* `LocalizedModule.liftOn₂`: any well defined function `f : M × S → M × S → α` respecting `r`
  descents to a function `LocalizedModule M S → LocalizedModule M S`
* `LocalizedModule.mk_add_mk`: in the localized module
  `mk m s + mk m' s' = mk (s' • m + s • m') (s * s')`
* `LocalizedModule.mk_smul_mk` : in the localized module, for any `r : R`, `s t : S`, `m : M`,
  we have `mk r s • mk m t = mk (r • m) (s * t)` where `mk r s : Localization S` is localized ring
  by `S`.
* `LocalizedModule.isModule` : `LocalizedModule M S` is a `Localization S`-module.

## Future work

 * Redefine `Localization` for monoids and rings to coincide with `LocalizedModule`.
-/


namespace LocalizedModule

universe u v

variable {R : Type u} [CommSemiring R] (S : Submonoid R)
variable (M : Type v) [AddCommMonoid M] [Module R M]
variable (T : Type*) [CommSemiring T] [Algebra R T] [IsLocalization S T]

/-- The equivalence relation on `M × S` where `(m1, s1) ≈ (m2, s2)` if and only if
for some (u : S), u * (s2 • m1 - s1 • m2) = 0 -/
def r (a b : M × S) : Prop :=
  ∃ u : S, u • b.2 • a.1 = u • a.2 • b.1

theorem r.isEquiv : IsEquiv _ (r S M) :=
  { refl := fun ⟨m, s⟩ => ⟨1, by rw [one_smul]⟩
    trans := fun ⟨m1, s1⟩ ⟨m2, s2⟩ ⟨m3, s3⟩ ⟨u1, hu1⟩ ⟨u2, hu2⟩ => by
      use u1 * u2 * s2
      -- Put everything in the same shape, sorting the terms using `simp`
      have hu1' := congr_arg ((u2 * s3) • ·) hu1.symm
      have hu2' := congr_arg ((u1 * s1) • ·) hu2.symm
      simp only [← mul_smul, smul_assoc, mul_assoc, mul_comm, mul_left_comm] at hu1' hu2' ⊢
      rw [hu2', hu1']
    symm := fun ⟨_, _⟩ ⟨_, _⟩ ⟨u, hu⟩ => ⟨u, hu.symm⟩ }

instance r.setoid : Setoid (M × S) where
  r := r S M
  iseqv := ⟨(r.isEquiv S M).refl, (r.isEquiv S M).symm _ _, (r.isEquiv S M).trans _ _ _⟩

-- TODO: change `Localization` to use `r'` instead of `r` so that the two types are also defeq,
-- `Localization S = LocalizedModule S R`.
example {R} [CommSemiring R] (S : Submonoid R) : ⇑(Localization.r' S) = LocalizedModule.r S R :=
  rfl

/-- If `S` is a multiplicative subset of a ring `R` and `M` an `R`-module, then
we can localize `M` by `S`.
-/
def _root_.LocalizedModule : Type max u v :=
  Quotient (r.setoid S M)

section

variable {M S}

/-- The canonical map sending `(m, s) ↦ m/s` -/
def mk (m : M) (s : S) : LocalizedModule S M :=
  Quotient.mk' ⟨m, s⟩

theorem mk_eq {m m' : M} {s s' : S} : mk m s = mk m' s' ↔ ∃ u : S, u • s' • m = u • s • m' :=
  Quotient.eq'

@[elab_as_elim, induction_eliminator, cases_eliminator]
theorem induction_on {β : LocalizedModule S M → Prop} (h : ∀ (m : M) (s : S), β (mk m s)) :
    ∀ x : LocalizedModule S M, β x := by
  rintro ⟨⟨m, s⟩⟩
  exact h m s

@[elab_as_elim]
theorem induction_on₂ {β : LocalizedModule S M → LocalizedModule S M → Prop}
    (h : ∀ (m m' : M) (s s' : S), β (mk m s) (mk m' s')) : ∀ x y, β x y := by
  rintro ⟨⟨m, s⟩⟩ ⟨⟨m', s'⟩⟩
  exact h m m' s s'

/-- If `f : M × S → α` respects the equivalence relation `LocalizedModule.r`, then
`f` descents to a map `LocalizedModule M S → α`.
-/
def liftOn {α : Type*} (x : LocalizedModule S M) (f : M × S → α)
    (wd : ∀ (p p' : M × S), p ≈ p' → f p = f p') : α :=
  Quotient.liftOn x f wd

theorem liftOn_mk {α : Type*} {f : M × S → α} (wd : ∀ (p p' : M × S), p ≈ p' → f p = f p')
    (m : M) (s : S) : liftOn (mk m s) f wd = f ⟨m, s⟩ := by convert Quotient.liftOn_mk f wd ⟨m, s⟩

/-- If `f : M × S → M × S → α` respects the equivalence relation `LocalizedModule.r`, then
`f` descents to a map `LocalizedModule M S → LocalizedModule M S → α`.
-/
def liftOn₂ {α : Type*} (x y : LocalizedModule S M) (f : M × S → M × S → α)
    (wd : ∀ (p q p' q' : M × S), p ≈ p' → q ≈ q' → f p q = f p' q') : α :=
  Quotient.liftOn₂ x y f wd

theorem liftOn₂_mk {α : Type*} (f : M × S → M × S → α)
    (wd : ∀ (p q p' q' : M × S), p ≈ p' → q ≈ q' → f p q = f p' q') (m m' : M)
    (s s' : S) : liftOn₂ (mk m s) (mk m' s') f wd = f ⟨m, s⟩ ⟨m', s'⟩ := by
  convert Quotient.liftOn₂_mk f wd _ _

instance : Zero (LocalizedModule S M) :=
  ⟨mk 0 1⟩

/-- If `S` contains `0` then the localization at `S` is trivial. -/
theorem subsingleton (h : 0 ∈ S) : Subsingleton (LocalizedModule S M) := by
  refine ⟨fun a b ↦ ?_⟩
  induction a,b using LocalizedModule.induction_on₂
  exact mk_eq.mpr ⟨⟨0, h⟩, by simp only [Submonoid.mk_smul, zero_smul]⟩

@[simp]
theorem zero_mk (s : S) : mk (0 : M) s = 0 :=
  mk_eq.mpr ⟨1, by rw [one_smul, smul_zero, smul_zero, one_smul]⟩

instance : Add (LocalizedModule S M) where
  add p1 p2 :=
    liftOn₂ p1 p2 (fun x y => mk (y.2 • x.1 + x.2 • y.1) (x.2 * y.2)) <|
      fun ⟨m1, s1⟩ ⟨m2, s2⟩ ⟨m1', s1'⟩ ⟨m2', s2'⟩ ⟨u1, hu1⟩ ⟨u2, hu2⟩ =>
          mk_eq.mpr
            ⟨u1 * u2, by
              -- Put everything in the same shape, sorting the terms using `simp`
              have hu1' := congr_arg ((u2 * s2 * s2') • ·) hu1
              have hu2' := congr_arg ((u1 * s1 * s1') • ·) hu2
              simp only [smul_add, ← mul_smul, smul_assoc, mul_assoc, mul_comm,
                mul_left_comm] at hu1' hu2' ⊢
              rw [hu1', hu2']⟩

theorem mk_add_mk {m1 m2 : M} {s1 s2 : S} :
    mk m1 s1 + mk m2 s2 = mk (s2 • m1 + s1 • m2) (s1 * s2) :=
  mk_eq.mpr <| ⟨1, rfl⟩

private theorem add_assoc' (x y z : LocalizedModule S M) : x + y + z = x + (y + z) := by
  induction' x with mx sx
  induction' y with my sy
  induction' z with mz sz
  simp only [mk_add_mk, smul_add]
  refine mk_eq.mpr ⟨1, ?_⟩
  rw [one_smul, one_smul]
  congr 1
  · rw [mul_assoc]
  · rw [eq_comm, mul_comm, add_assoc, mul_smul, mul_smul, ← mul_smul sx sz, mul_comm, mul_smul]

private theorem add_comm' (x y : LocalizedModule S M) : x + y = y + x :=
  LocalizedModule.induction_on₂ (fun m m' s s' => by rw [mk_add_mk, mk_add_mk, add_comm, mul_comm])
    x y

private theorem zero_add' (x : LocalizedModule S M) : 0 + x = x :=
  induction_on
    (fun m s => by
      rw [← zero_mk s, mk_add_mk, smul_zero, zero_add, mk_eq]
      exact ⟨1, by rw [one_smul, mul_smul, one_smul]⟩)
    x

private theorem add_zero' (x : LocalizedModule S M) : x + 0 = x :=
  induction_on
    (fun m s => by
      rw [← zero_mk s, mk_add_mk, smul_zero, add_zero, mk_eq]
      exact ⟨1, by rw [one_smul, mul_smul, one_smul]⟩)
    x

instance hasNatSMul : SMul ℕ (LocalizedModule S M) where smul n := nsmulRec n

private theorem nsmul_zero' (x : LocalizedModule S M) : (0 : ℕ) • x = 0 :=
  LocalizedModule.induction_on (fun _ _ => rfl) x

private theorem nsmul_succ' (n : ℕ) (x : LocalizedModule S M) : n.succ • x = n • x + x :=
  LocalizedModule.induction_on (fun _ _ => rfl) x

instance : AddCommMonoid (LocalizedModule S M) where
  add := (· + ·)
  add_assoc := add_assoc'
  zero := 0
  zero_add := zero_add'
  add_zero := add_zero'
  nsmul := (· • ·)
  nsmul_zero := nsmul_zero'
  nsmul_succ := nsmul_succ'
  add_comm := add_comm'

instance {M : Type*} [AddCommGroup M] [Module R M] : Neg (LocalizedModule S M) where
  neg p :=
    liftOn p (fun x => LocalizedModule.mk (-x.1) x.2) fun ⟨m1, s1⟩ ⟨m2, s2⟩ ⟨u, hu⟩ => by
      rw [mk_eq]
      exact ⟨u, by simpa⟩

instance {M : Type*} [AddCommGroup M] [Module R M] : AddCommGroup (LocalizedModule S M) :=
  { show AddCommMonoid (LocalizedModule S M) by infer_instance with
    neg_add_cancel := by
      rintro ⟨m, s⟩
      change
        (liftOn (mk m s) (fun x => mk (-x.1) x.2) fun ⟨m1, s1⟩ ⟨m2, s2⟩ ⟨u, hu⟩ => by
              rw [mk_eq]
              exact ⟨u, by simpa⟩) +
            mk m s =
          0
      rw [liftOn_mk, mk_add_mk]
      simp
    -- TODO: fix the diamond
    zsmul := zsmulRec }

theorem mk_neg {M : Type*} [AddCommGroup M] [Module R M] {m : M} {s : S} : mk (-m) s = -mk m s :=
  rfl

instance {A : Type*} [Semiring A] [Algebra R A] {S : Submonoid R} :
    Monoid (LocalizedModule S A) :=
  { mul := fun m₁ m₂ =>
      liftOn₂ m₁ m₂ (fun x₁ x₂ => LocalizedModule.mk (x₁.1 * x₂.1) (x₁.2 * x₂.2))
        (by
          rintro ⟨a₁, s₁⟩ ⟨a₂, s₂⟩ ⟨b₁, t₁⟩ ⟨b₂, t₂⟩ ⟨u₁, e₁⟩ ⟨u₂, e₂⟩
          rw [mk_eq]
          use u₁ * u₂
          dsimp only at e₁ e₂ ⊢
          rw [eq_comm]
          trans (u₁ • t₁ • a₁) • u₂ • t₂ • a₂
          on_goal 1 => rw [e₁, e₂]
          on_goal 2 => rw [eq_comm]
          all_goals
            rw [smul_smul, mul_mul_mul_comm, ← smul_eq_mul, ← smul_eq_mul (α := A),
              smul_smul_smul_comm, mul_smul, mul_smul])
    one := mk 1 (1 : S)
    one_mul := by
      rintro ⟨a, s⟩
      exact mk_eq.mpr ⟨1, by simp only [one_mul, one_smul]⟩
    mul_one := by
      rintro ⟨a, s⟩
      exact mk_eq.mpr ⟨1, by simp only [mul_one, one_smul]⟩
    mul_assoc := by
      rintro ⟨a₁, s₁⟩ ⟨a₂, s₂⟩ ⟨a₃, s₃⟩
      apply mk_eq.mpr _
      use 1
      simp only [one_mul, smul_smul, ← mul_assoc, mul_right_comm] }

instance {A : Type*} [Semiring A] [Algebra R A] {S : Submonoid R} :
    Semiring (LocalizedModule S A) :=
  { show (AddCommMonoid (LocalizedModule S A)) by infer_instance,
    show (Monoid (LocalizedModule S A)) by infer_instance with
    left_distrib := by
      rintro ⟨a₁, s₁⟩ ⟨a₂, s₂⟩ ⟨a₃, s₃⟩
      apply mk_eq.mpr _
      use 1
      simp only [one_mul, smul_add, mul_add, mul_smul_comm, smul_smul, ← mul_assoc,
        mul_right_comm]
    right_distrib := by
      rintro ⟨a₁, s₁⟩ ⟨a₂, s₂⟩ ⟨a₃, s₃⟩
      apply mk_eq.mpr _
      use 1
      simp only [one_mul, smul_add, add_mul, smul_smul, ← mul_assoc, smul_mul_assoc,
        mul_right_comm]
    zero_mul := by
      rintro ⟨a, s⟩
      exact mk_eq.mpr ⟨1, by simp only [zero_mul, smul_zero]⟩
    mul_zero := by
      rintro ⟨a, s⟩
      exact mk_eq.mpr ⟨1, by simp only [mul_zero, smul_zero]⟩ }

instance {A : Type*} [CommSemiring A] [Algebra R A] {S : Submonoid R} :
    CommSemiring (LocalizedModule S A) :=
  { show Semiring (LocalizedModule S A) by infer_instance with
    mul_comm := by
      rintro ⟨a₁, s₁⟩ ⟨a₂, s₂⟩
      exact mk_eq.mpr ⟨1, by simp only [one_smul, mul_comm]⟩ }

instance {A : Type*} [Ring A] [Algebra R A] {S : Submonoid R} :
    Ring (LocalizedModule S A) :=
  { inferInstanceAs (AddCommGroup (LocalizedModule S A)),
    inferInstanceAs (Semiring (LocalizedModule S A)) with }

instance {A : Type*} [CommRing A] [Algebra R A] {S : Submonoid R} :
    CommRing (LocalizedModule S A) :=
  { show (Ring (LocalizedModule S A)) by infer_instance with
    mul_comm := by
      rintro ⟨a₁, s₁⟩ ⟨a₂, s₂⟩
      exact mk_eq.mpr ⟨1, by simp only [one_smul, mul_comm]⟩ }

theorem mk_mul_mk {A : Type*} [Semiring A] [Algebra R A] {a₁ a₂ : A} {s₁ s₂ : S} :
    mk a₁ s₁ * mk a₂ s₂ = mk (a₁ * a₂) (s₁ * s₂) :=
  rfl

noncomputable instance : SMul T (LocalizedModule S M) where
  smul x p :=
    let a := IsLocalization.sec S x
    liftOn p (fun p ↦ mk (a.1 • p.1) (a.2 * p.2))
      (by
        rintro p p' ⟨s, h⟩
        refine mk_eq.mpr ⟨s, ?_⟩
        calc
          _ = a.2 • a.1 • s • p'.2 • p.1 := by
            simp_rw [Submonoid.smul_def, Submonoid.coe_mul, ← mul_smul]; ring_nf
          _ = a.2 • a.1 • s • p.2 • p'.1 := by rw [h]
          _ = s • (a.2 * p.2) • a.1 • p'.1 := by
            simp_rw [Submonoid.smul_def, ← mul_smul, Submonoid.coe_mul]; ring_nf )

theorem smul_def (x : T) (m : M) (s : S) :
    x • mk m s = mk ((IsLocalization.sec S x).1 • m) ((IsLocalization.sec S x).2 * s) := rfl

theorem mk'_smul_mk (r : R) (m : M) (s s' : S) :
    IsLocalization.mk' T r s • mk m s' = mk (r • m) (s * s') := by
  rw [smul_def, mk_eq]
  obtain ⟨c, hc⟩ := IsLocalization.eq.mp <| IsLocalization.mk'_sec T (IsLocalization.mk' T r s)
  use c
  simp_rw [← mul_smul, Submonoid.smul_def, Submonoid.coe_mul, ← mul_smul, ← mul_assoc,
    mul_comm _ (s' : R), mul_assoc, hc]

theorem mk_smul_mk (r : R) (m : M) (s t : S) :
    Localization.mk r s • mk m t = mk (r • m) (s * t) := by
  rw [Localization.mk_eq_mk']
  exact mk'_smul_mk ..

variable {T}

private theorem one_smul_aux (p : LocalizedModule S M) : (1 : T) • p = p := by
  induction' p with m s
  rw [show (1 : T) = IsLocalization.mk' T (1 : R) (1 : S) by rw [IsLocalization.mk'_one, map_one]]
  rw [mk'_smul_mk, one_smul, one_mul]

private theorem mul_smul_aux (x y : T) (p : LocalizedModule S M) :
    (x * y) • p = x • y • p := by
  induction' p with m s
  rw [← IsLocalization.mk'_sec (M := S) T x, ← IsLocalization.mk'_sec (M := S) T y]
  simp_rw [← IsLocalization.mk'_mul, mk'_smul_mk, ← mul_smul, mul_assoc]

private theorem smul_add_aux (x : T) (p q : LocalizedModule S M) :
    x • (p + q) = x • p + x • q := by
  induction' p with m s
  induction' q with n t
  rw [smul_def, smul_def, mk_add_mk, mk_add_mk]
  rw [show x • _ =  IsLocalization.mk' T _ _ • _ by rw [IsLocalization.mk'_sec (M := S) T]]
  rw [← IsLocalization.mk'_cancel _ _ (IsLocalization.sec S x).2, mk'_smul_mk]
  congr 1
  · simp only [Submonoid.smul_def, smul_add, ← mul_smul, Submonoid.coe_mul]; ring_nf
  · rw [mul_mul_mul_comm] -- ring does not work here

private theorem smul_zero_aux (x : T) : x • (0 : LocalizedModule S M) = 0 := by
  conv => lhs; rw [← zero_mk 1, smul_def, smul_zero, zero_mk]

private theorem add_smul_aux (x y : T) (p : LocalizedModule S M) :
    (x + y) • p = x • p + y • p := by
  induction' p with m s
  rw [smul_def T x, smul_def T y, mk_add_mk, show (x + y) • _ =  IsLocalization.mk' T _ _ • _ by
    rw [← IsLocalization.mk'_sec (M := S) T x, ← IsLocalization.mk'_sec (M := S) T y,
      ← IsLocalization.mk'_add, IsLocalization.mk'_cancel _ _ s], mk'_smul_mk, ← smul_assoc,
    ← smul_assoc, ← add_smul]
  congr 1
  · simp only [Submonoid.smul_def, Submonoid.coe_mul, smul_eq_mul]; ring_nf
  · rw [mul_mul_mul_comm, mul_assoc] -- ring does not work here

private theorem zero_smul_aux (p : LocalizedModule S M) : (0 : T) • p = 0 := by
  induction' p with m s
  rw [show (0 : T) = IsLocalization.mk' T (0 : R) (1 : S) by rw [IsLocalization.mk'_zero],
    mk'_smul_mk, zero_smul, zero_mk]

noncomputable instance isModule : Module T (LocalizedModule S M) where
  smul := (· • ·)
  one_smul := one_smul_aux
  mul_smul := mul_smul_aux
  smul_add := smul_add_aux
  smul_zero := smul_zero_aux
  add_smul := add_smul_aux
  zero_smul := zero_smul_aux

@[simp]
theorem mk_cancel_common_left (s' s : S) (m : M) : mk (s' • m) (s' * s) = mk m s :=
  mk_eq.mpr
    ⟨1, by
      simp only [mul_smul, one_smul]
      rw [smul_comm]⟩

@[simp]
theorem mk_cancel (s : S) (m : M) : mk (s • m) s = mk m 1 :=
  mk_eq.mpr ⟨1, by simp⟩

@[simp]
theorem mk_cancel_common_right (s s' : S) (m : M) : mk (s' • m) (s * s') = mk m s :=
  mk_eq.mpr ⟨1, by simp [mul_smul]⟩

noncomputable instance isModule' : Module R (LocalizedModule S M) :=
  { Module.compHom (LocalizedModule S M) <| algebraMap R (Localization S) with }

theorem smul'_mk (r : R) (s : S) (m : M) : r • mk m s = mk (r • m) s := by
  simpa only [one_mul] using mk_smul_mk r m 1 s

lemma smul_eq_iff_of_mem
    (r : R) (hr : r ∈ S) (x y : LocalizedModule S M) :
    r • x = y ↔ x = Localization.mk 1 ⟨r, hr⟩ • y := by
  induction x using induction_on with
  | h m s =>
    induction y using induction_on with
    | h n t =>
      rw [smul'_mk, mk_smul_mk, one_smul, mk_eq, mk_eq]
      simp only [Subtype.exists, Submonoid.mk_smul, exists_prop]
      fconstructor
      · rintro ⟨a, ha, eq1⟩
        refine ⟨a, ha, ?_⟩
        rw [mul_smul, ← eq1, Submonoid.mk_smul, smul_comm r t]
      · rintro ⟨a, ha, eq1⟩
        refine ⟨a, ha, ?_⟩
        rw [← eq1, mul_comm, mul_smul, Submonoid.mk_smul, Submonoid.smul_def, Submonoid.mk_smul]

lemma eq_zero_of_smul_eq_zero
    (r : R) (hr : r ∈ S) (x : LocalizedModule S M) (hx : r • x = 0) : x = 0 := by
  rw [smul_eq_iff_of_mem (hr := hr)] at hx
  rw [hx, smul_zero]

theorem smul'_mul {A : Type*} [Semiring A] [Algebra R A] (x : T) (p₁ p₂ : LocalizedModule S A) :
    x • p₁ * p₂ = x • (p₁ * p₂) := by
  induction p₁, p₂ using induction_on₂ with | _ a₁ s₁ a₂ s₂ => _
  rw [mk_mul_mk, smul_def, smul_def, mk_mul_mk, mul_assoc, smul_mul_assoc]

theorem mul_smul' {A : Type*} [Semiring A] [Algebra R A] (x : T) (p₁ p₂ : LocalizedModule S A) :
    p₁ * x • p₂ = x • (p₁ * p₂) := by
  induction p₁, p₂ using induction_on₂ with | _ a₁ s₁ a₂ s₂ => _
  rw [smul_def, mk_mul_mk, mk_mul_mk, smul_def, mul_left_comm, mul_smul_comm]

variable (T)

noncomputable instance {A : Type*} [Semiring A] [Algebra R A] : Algebra T (LocalizedModule S A) :=
  Algebra.ofModule smul'_mul mul_smul'

theorem algebraMap_mk' {A : Type*} [Semiring A] [Algebra R A] (a : R) (s : S) :
    algebraMap _ _ (IsLocalization.mk' T a s) = mk (algebraMap R A a) s := by
  rw [Algebra.algebraMap_eq_smul_one]
  change _ • mk _ _ = _
  rw [mk'_smul_mk, Algebra.algebraMap_eq_smul_one, mul_one]

theorem algebraMap_mk {A : Type*} [Semiring A] [Algebra R A] (a : R) (s : S) :
    algebraMap _ _ (Localization.mk a s) = mk (algebraMap R A a) s := by
  rw [Localization.mk_eq_mk']
  exact algebraMap_mk' ..

instance : IsScalarTower R T (LocalizedModule S M) where
  smul_assoc r x p := by
    induction' p with m s
    rw [← IsLocalization.mk'_sec (M := S) T x, IsLocalization.smul_mk', mk'_smul_mk, mk'_smul_mk,
      smul'_mk, mul_smul]

noncomputable instance algebra' {A : Type*} [Semiring A] [Algebra R A] :
    Algebra R (LocalizedModule S A) where
  algebraMap := (algebraMap (Localization S) (LocalizedModule S A)).comp
    (algebraMap R <| Localization S)
  commutes' := by
    intro r x
    induction x using induction_on with | _ a s => _
    dsimp
    rw [← Localization.mk_one_eq_algebraMap, algebraMap_mk, mk_mul_mk, mk_mul_mk, mul_comm,
      Algebra.commutes]
  smul_def' := by
    intro r x
    induction x using induction_on with | _ a s => _
    dsimp
    rw [← Localization.mk_one_eq_algebraMap, algebraMap_mk, mk_mul_mk, smul'_mk,
      Algebra.smul_def, one_mul]

section

variable (S M)

/-- The function `m ↦ m / 1` as an `R`-linear map.
-/
@[simps]
def mkLinearMap : M →ₗ[R] LocalizedModule S M where
  toFun m := mk m 1
  map_add' x y := by simp [mk_add_mk]
  map_smul' _ _ := (smul'_mk _ _ _).symm

end

/-- For any `s : S`, there is an `R`-linear map given by `a/b ↦ a/(b*s)`.
-/
@[simps]
def divBy (s : S) : LocalizedModule S M →ₗ[R] LocalizedModule S M where
  toFun p :=
    p.liftOn (fun p => mk p.1 (p.2 * s)) fun ⟨a, b⟩ ⟨a', b'⟩ ⟨c, eq1⟩ =>
      mk_eq.mpr ⟨c, by rw [mul_smul, mul_smul, smul_comm _ s, smul_comm _ s, eq1, smul_comm _ s,
        smul_comm _ s]⟩
  map_add' x y := by
    refine x.induction_on₂ ?_ y
    intro m₁ m₂ t₁ t₂
    simp_rw [mk_add_mk, LocalizedModule.liftOn_mk, mk_add_mk, mul_smul, mul_comm _ s, mul_assoc,
      smul_comm _ s, ← smul_add, mul_left_comm s t₁ t₂, mk_cancel_common_left s]
  map_smul' r x := by
    refine x.induction_on (fun _ _ ↦ ?_)
    dsimp only
    change liftOn (mk _ _) _ _ = r • (liftOn (mk _ _) _ _)
    simp_rw [liftOn_mk, mul_assoc, ← smul_def]
    congr!

theorem divBy_mul_by (s : S) (p : LocalizedModule S M) :
    divBy s (algebraMap R (Module.End R (LocalizedModule S M)) s p) = p :=
  p.induction_on fun m t => by
    rw [Module.algebraMap_end_apply, divBy_apply, ← algebraMap_smul (Localization S) (s : R),
      smul_def, LocalizedModule.liftOn_mk, mul_assoc, ← smul_def, algebraMap_smul, smul'_mk,
      ← Submonoid.smul_def, mk_cancel_common_right _ s]

theorem mul_by_divBy (s : S) (p : LocalizedModule S M) :
    algebraMap R (Module.End R (LocalizedModule S M)) s (divBy s p) = p :=
  p.induction_on fun m t => by
    rw [divBy_apply, Module.algebraMap_end_apply, LocalizedModule.liftOn_mk, smul'_mk,
      ← Submonoid.smul_def, mk_cancel_common_right _ s]

end

end LocalizedModule

section IsLocalizedModule

universe u v

variable {R : Type*} [CommSemiring R] (S : Submonoid R)
variable {M M' M'' : Type*} [AddCommMonoid M] [AddCommMonoid M'] [AddCommMonoid M'']
variable {A : Type*} [CommSemiring A] [Algebra R A] [Module A M'] [IsLocalization S A]
variable [Module R M] [Module R M'] [Module R M''] [IsScalarTower R A M']
variable (f : M →ₗ[R] M') (g : M →ₗ[R] M'')

/-- The characteristic predicate for localized module.
`IsLocalizedModule S f` describes that `f : M ⟶ M'` is the localization map identifying `M'` as
`LocalizedModule S M`.
-/
@[mk_iff] class IsLocalizedModule : Prop where
  map_units : ∀ x : S, IsUnit (algebraMap R (Module.End R M') x)
  surj' : ∀ y : M', ∃ x : M × S, x.2 • y = f x.1
  exists_of_eq : ∀ {x₁ x₂}, f x₁ = f x₂ → ∃ c : S, c • x₁ = c • x₂

attribute [nolint docBlame] IsLocalizedModule.map_units IsLocalizedModule.surj'
  IsLocalizedModule.exists_of_eq

lemma IsLocalizedModule.surj [IsLocalizedModule S f] (y : M') : ∃ x : M × S, x.2 • y = f x.1 :=
  surj' y

lemma IsLocalizedModule.eq_iff_exists [IsLocalizedModule S f] {x₁ x₂} :
    f x₁ = f x₂ ↔ ∃ c : S, c • x₁ = c • x₂ :=
  Iff.intro exists_of_eq fun ⟨c, h⟩ ↦ by
    apply_fun f at h
    simp_rw [f.map_smul_of_tower, Submonoid.smul_def, ← Module.algebraMap_end_apply R R] at h
    exact ((Module.End_isUnit_iff _).mp <| map_units f c).1 h

lemma IsLocalizedModule.injective_iff_isRegular [IsLocalizedModule S f] :
    Function.Injective f ↔ ∀ c : S, IsSMulRegular M c := by
  simp_rw [IsSMulRegular, Function.Injective, eq_iff_exists S, exists_imp, forall_comm (α := S)]

instance IsLocalizedModule.of_linearEquiv (e : M' ≃ₗ[R] M'') [hf : IsLocalizedModule S f] :
    IsLocalizedModule S (e ∘ₗ f : M →ₗ[R] M'') where
  map_units s := by
    rw [show algebraMap R (Module.End R M'') s = e ∘ₗ (algebraMap R (Module.End R M') s) ∘ₗ e.symm
      by ext; simp, Module.End_isUnit_iff, LinearMap.coe_comp, LinearMap.coe_comp,
      LinearEquiv.coe_coe, LinearEquiv.coe_coe, EquivLike.comp_bijective, EquivLike.bijective_comp]
    exact (Module.End_isUnit_iff _).mp <| hf.map_units s
  surj' x := by
    obtain ⟨p, h⟩ := hf.surj' (e.symm x)
    exact ⟨p, by rw [LinearMap.coe_comp, LinearEquiv.coe_coe, Function.comp_apply, ← e.congr_arg h,
      Submonoid.smul_def, Submonoid.smul_def, LinearEquiv.map_smul, LinearEquiv.apply_symm_apply]⟩
  exists_of_eq h := by
    simp_rw [LinearMap.coe_comp, LinearEquiv.coe_coe, Function.comp_apply,
      EmbeddingLike.apply_eq_iff_eq] at h
    exact hf.exists_of_eq h

instance IsLocalizedModule.of_linearEquiv_right (e : M'' ≃ₗ[R] M) [hf : IsLocalizedModule S f] :
    IsLocalizedModule S (f ∘ₗ e : M'' →ₗ[R] M') where
  map_units s := hf.map_units s
  surj' x := by
    obtain ⟨⟨p, s⟩, h⟩ := hf.surj' x
    exact ⟨⟨e.symm p, s⟩, by simpa using h⟩
  exists_of_eq h := by
    simp_rw [LinearMap.coe_comp, LinearEquiv.coe_coe, Function.comp_apply] at h
    obtain ⟨c, hc⟩ := hf.exists_of_eq h
    exact ⟨c, by simpa only [Submonoid.smul_def, map_smul, e.symm_apply_apply]
      using congr(e.symm $hc)⟩

variable (M) in
lemma isLocalizedModule_id (R') [CommSemiring R'] [Algebra R R'] [IsLocalization S R'] [Module R' M]
    [IsScalarTower R R' M] : IsLocalizedModule S (.id : M →ₗ[R] M) where
  map_units s := by
    rw [← (Algebra.lsmul R (A := R') R M).commutes]; exact (IsLocalization.map_units R' s).map _
  surj' m := ⟨(m, 1), one_smul _ _⟩
  exists_of_eq h := ⟨1, congr_arg _ h⟩

namespace LocalizedModule

/--
If `g` is a linear map `M → M''` such that all scalar multiplication by `s : S` is invertible, then
there is a linear map `LocalizedModule S M → M''`.
-/
noncomputable def lift' (g : M →ₗ[R] M'')
    (h : ∀ x : S, IsUnit (algebraMap R (Module.End R M'') x)) : LocalizedModule S M → M'' :=
  fun m =>
  m.liftOn (fun p => (h p.2).unit⁻¹.val <| g p.1) fun ⟨m, s⟩ ⟨m', s'⟩ ⟨c, eq1⟩ => by
    dsimp only
    simp only [Submonoid.smul_def] at eq1
    rw [Module.End_algebraMap_isUnit_inv_apply_eq_iff, ← map_smul, eq_comm,
      Module.End_algebraMap_isUnit_inv_apply_eq_iff]
    have : c • s • g m' = c • s' • g m := by
      simp only [Submonoid.smul_def, ← g.map_smul, eq1]
    have : Function.Injective (h c).unit.inv := ((Module.End_isUnit_iff _).1 (by simp)).1
    apply_fun (h c).unit.inv
    rw [Units.inv_eq_val_inv, Module.End_algebraMap_isUnit_inv_apply_eq_iff, ←
      (h c).unit⁻¹.val.map_smul]
    symm
    rw [Module.End_algebraMap_isUnit_inv_apply_eq_iff, ← g.map_smul, ← g.map_smul, ← g.map_smul, ←
      g.map_smul, eq1]

theorem lift'_mk (g : M →ₗ[R] M'') (h : ∀ x : S, IsUnit ((algebraMap R (Module.End R M'')) x))
    (m : M) (s : S) :
    LocalizedModule.lift' S g h (LocalizedModule.mk m s) = (h s).unit⁻¹.val (g m) :=
  rfl

theorem lift'_add (g : M →ₗ[R] M'') (h : ∀ x : S, IsUnit ((algebraMap R (Module.End R M'')) x))
    (x y) :
    LocalizedModule.lift' S g h (x + y) =
      LocalizedModule.lift' S g h x + LocalizedModule.lift' S g h y :=
  LocalizedModule.induction_on₂
    (by
      intro a a' b b'
      rw [mk_add_mk, LocalizedModule.lift'_mk, LocalizedModule.lift'_mk, LocalizedModule.lift'_mk]
      rw [map_add, Module.End_algebraMap_isUnit_inv_apply_eq_iff, smul_add, ← map_smul,
        ← map_smul, ← map_smul]
      congr 1 <;> symm
      · rw [Module.End_algebraMap_isUnit_inv_apply_eq_iff]
        simp only [Submonoid.coe_mul, LinearMap.map_smul_of_tower]
        rw [mul_smul, Submonoid.smul_def]
      · dsimp
        rw [Module.End_algebraMap_isUnit_inv_apply_eq_iff, mul_comm, mul_smul, ← map_smul]
        rfl)
    x y

theorem lift'_smul (g : M →ₗ[R] M'') (h : ∀ x : S, IsUnit ((algebraMap R (Module.End R M'')) x))
    (r : R) (m) : r • LocalizedModule.lift' S g h m = LocalizedModule.lift' S g h (r • m) :=
  m.induction_on fun a b => by
    rw [LocalizedModule.lift'_mk, LocalizedModule.smul'_mk, LocalizedModule.lift'_mk,
      ← map_smul, ← g.map_smul]

/--
If `g` is a linear map `M → M''` such that all scalar multiplication by `s : S` is invertible, then
there is a linear map `LocalizedModule S M → M''`.
-/
noncomputable def lift (g : M →ₗ[R] M'')
    (h : ∀ x : S, IsUnit ((algebraMap R (Module.End R M'')) x)) :
    LocalizedModule S M →ₗ[R] M'' where
  toFun := LocalizedModule.lift' S g h
  map_add' := LocalizedModule.lift'_add S g h
  map_smul' r x := by rw [LocalizedModule.lift'_smul, RingHom.id_apply]

/--
If `g` is a linear map `M → M''` such that all scalar multiplication by `s : S` is invertible, then
`lift g m s = s⁻¹ • g m`.
-/
theorem lift_mk
    (g : M →ₗ[R] M'') (h : ∀ x : S, IsUnit (algebraMap R (Module.End R M'') x)) (m : M) (s : S) :
    LocalizedModule.lift S g h (LocalizedModule.mk m s) = (h s).unit⁻¹.val (g m) :=
  rfl

@[simp]
lemma lift_mk_one (h : ∀ (x : S), IsUnit ((algebraMap R (Module.End R M'')) x)) (m : M) :
    (LocalizedModule.lift S g h) (LocalizedModule.mk m 1) = g m := by
  simp [lift_mk]

/--
If `g` is a linear map `M → M''` such that all scalar multiplication by `s : S` is invertible, then
there is a linear map `lift g ∘ mkLinearMap = g`.
-/
theorem lift_comp (g : M →ₗ[R] M'') (h : ∀ x : S, IsUnit ((algebraMap R (Module.End R M'')) x)) :
    (lift S g h).comp (mkLinearMap S M) = g := by
  ext x
  simp [LocalizedModule.lift_mk]

/--
If `g` is a linear map `M → M''` such that all scalar multiplication by `s : S` is invertible and
`l` is another linear map `LocalizedModule S M ⟶ M''` such that `l ∘ mkLinearMap = g` then
`l = lift g`
-/
theorem lift_unique (g : M →ₗ[R] M'') (h : ∀ x : S, IsUnit ((algebraMap R (Module.End R M'')) x))
    (l : LocalizedModule S M →ₗ[R] M'') (hl : l.comp (LocalizedModule.mkLinearMap S M) = g) :
    LocalizedModule.lift S g h = l := by
  ext x; induction' x with m s
  rw [LocalizedModule.lift_mk]
  rw [Module.End_algebraMap_isUnit_inv_apply_eq_iff, ← hl, LinearMap.coe_comp,
    Function.comp_apply, LocalizedModule.mkLinearMap_apply, ← l.map_smul, LocalizedModule.smul'_mk]
  congr 1; rw [LocalizedModule.mk_eq]
  refine ⟨1, ?_⟩; simp only [one_smul, Submonoid.smul_def]

end LocalizedModule

instance localizedModuleIsLocalizedModule :
    IsLocalizedModule S (LocalizedModule.mkLinearMap S M) where
  map_units s :=
    ⟨⟨algebraMap R (Module.End R (LocalizedModule S M)) s, LocalizedModule.divBy s,
        DFunLike.ext _ _ <| LocalizedModule.mul_by_divBy s,
        DFunLike.ext _ _ <| LocalizedModule.divBy_mul_by s⟩,
      DFunLike.ext _ _ fun p =>
        p.induction_on <| by
          intros
          rfl⟩
  surj' p :=
    p.induction_on fun m t => by
      refine ⟨⟨m, t⟩, ?_⟩
      rw [Submonoid.smul_def, LocalizedModule.smul'_mk, LocalizedModule.mkLinearMap_apply,
        ← Submonoid.smul_def, LocalizedModule.mk_cancel t]
  exists_of_eq eq1 := by simpa only [eq_comm, one_smul] using LocalizedModule.mk_eq.mp eq1

lemma IsLocalizedModule.of_restrictScalars (S : Submonoid R)
    {N : Type*} [AddCommGroup N] [Module R N] [Module A M] [Module A N]
    [IsScalarTower R A M] [IsScalarTower R A N]
    (f : M →ₗ[A] N) [IsLocalizedModule S (f.restrictScalars R)] :
    IsLocalizedModule (Algebra.algebraMapSubmonoid A S) f where
  map_units x := by
    obtain ⟨_, x, hx, rfl⟩ := x
    have := IsLocalizedModule.map_units (f.restrictScalars R) ⟨x, hx⟩
    simp only [← IsScalarTower.algebraMap_apply, Module.End_isUnit_iff] at this ⊢
    exact this
  surj' y := by
    obtain ⟨⟨x, t⟩, e⟩ := IsLocalizedModule.surj S (f.restrictScalars R) y
    exact ⟨⟨x, ⟨_, t, t.2, rfl⟩⟩, by simpa [Submonoid.smul_def] using e⟩
  exists_of_eq {x₁ x₂} e := by
    obtain ⟨c, hc⟩ := IsLocalizedModule.exists_of_eq (S := S) (f := f.restrictScalars R) e
    refine ⟨⟨_, c, c.2, rfl⟩, by simpa [Submonoid.smul_def]⟩

lemma IsLocalizedModule.of_exists_mul_mem {N : Type*} [AddCommGroup N] [Module R N]
    (S T : Submonoid R) (h : S ≤ T) (h' : ∀ x : T, ∃ m : R, m * x ∈ S)
    (f : M →ₗ[R] N) [IsLocalizedModule S f] :
    IsLocalizedModule T f where
  map_units x := by
    obtain ⟨m, mx⟩ := h' x
    have := IsLocalizedModule.map_units f ⟨_, mx⟩
    rw [map_mul, (Algebra.commute_algebraMap_left _ _).isUnit_mul_iff] at this
    exact this.2
  surj' y := by
    obtain ⟨⟨x, t⟩, e⟩ := IsLocalizedModule.surj S f y
    exact ⟨⟨x, ⟨t, h t.2⟩⟩, e⟩
  exists_of_eq {x₁ x₂} e := by
    obtain ⟨c, hc⟩ := IsLocalizedModule.exists_of_eq (S := S) (f := f) e
    exact ⟨⟨c, h c.2⟩, hc⟩

namespace IsLocalizedModule

variable [IsLocalizedModule S f]

/-- If `(M', f : M ⟶ M')` satisfies universal property of localized module, there is a canonical
map `LocalizedModule S M ⟶ M'`.
-/
noncomputable def fromLocalizedModule' : LocalizedModule S M → M' := fun p =>
  p.liftOn (fun x => (IsLocalizedModule.map_units f x.2).unit⁻¹.val (f x.1))
    (by
      rintro ⟨a, b⟩ ⟨a', b'⟩ ⟨c, eq1⟩
      dsimp
      rw [Module.End_algebraMap_isUnit_inv_apply_eq_iff, ← map_smul, ← map_smul,
        Module.End_algebraMap_isUnit_inv_apply_eq_iff', ← map_smul]
      exact (IsLocalizedModule.eq_iff_exists S f).mpr ⟨c, eq1.symm⟩)

@[simp]
theorem fromLocalizedModule'_mk (m : M) (s : S) :
    fromLocalizedModule' S f (LocalizedModule.mk m s) =
      (IsLocalizedModule.map_units f s).unit⁻¹.val (f m) :=
  rfl

theorem fromLocalizedModule'_add (x y : LocalizedModule S M) :
    fromLocalizedModule' S f (x + y) = fromLocalizedModule' S f x + fromLocalizedModule' S f y :=
  LocalizedModule.induction_on₂
    (by
      intro a a' b b'
      simp only [LocalizedModule.mk_add_mk, fromLocalizedModule'_mk]
      rw [Module.End_algebraMap_isUnit_inv_apply_eq_iff, smul_add, ← map_smul, ← map_smul,
        ← map_smul, map_add]
      congr 1
      all_goals rw [Module.End_algebraMap_isUnit_inv_apply_eq_iff']
      · simp [mul_smul, Submonoid.smul_def]
      · rw [Submonoid.coe_mul, LinearMap.map_smul_of_tower, mul_comm, mul_smul, Submonoid.smul_def])
    x y

theorem fromLocalizedModule'_smul (r : R) (x : LocalizedModule S M) :
    r • fromLocalizedModule' S f x = fromLocalizedModule' S f (r • x) :=
  LocalizedModule.induction_on
    (by
      intro a b
      rw [fromLocalizedModule'_mk, LocalizedModule.smul'_mk, fromLocalizedModule'_mk,
        f.map_smul, map_smul])
    x

/-- If `(M', f : M ⟶ M')` satisfies universal property of localized module, there is a canonical
map `LocalizedModule S M ⟶ M'`.
-/
noncomputable def fromLocalizedModule : LocalizedModule S M →ₗ[R] M' where
  toFun := fromLocalizedModule' S f
  map_add' := fromLocalizedModule'_add S f
  map_smul' r x := by rw [fromLocalizedModule'_smul, RingHom.id_apply]

theorem fromLocalizedModule_mk (m : M) (s : S) :
    fromLocalizedModule S f (LocalizedModule.mk m s) =
      (IsLocalizedModule.map_units f s).unit⁻¹.val (f m) :=
  rfl

theorem fromLocalizedModule.inj : Function.Injective <| fromLocalizedModule S f := fun x y eq1 => by
  induction' x with a b
  induction' y with a' b'
  simp only [fromLocalizedModule_mk] at eq1
  rw [Module.End_algebraMap_isUnit_inv_apply_eq_iff, ← LinearMap.map_smul,
    Module.End_algebraMap_isUnit_inv_apply_eq_iff'] at eq1
  rw [LocalizedModule.mk_eq, ← IsLocalizedModule.eq_iff_exists S f, Submonoid.smul_def,
    Submonoid.smul_def, f.map_smul, f.map_smul, eq1]

theorem fromLocalizedModule.surj : Function.Surjective <| fromLocalizedModule S f := fun x =>
  let ⟨⟨m, s⟩, eq1⟩ := IsLocalizedModule.surj S f x
  ⟨LocalizedModule.mk m s, by
    rw [fromLocalizedModule_mk, Module.End_algebraMap_isUnit_inv_apply_eq_iff, ← eq1,
      Submonoid.smul_def]⟩

theorem fromLocalizedModule.bij : Function.Bijective <| fromLocalizedModule S f :=
  ⟨fromLocalizedModule.inj _ _, fromLocalizedModule.surj _ _⟩

/--
If `(M', f : M ⟶ M')` satisfies universal property of localized module, then `M'` is isomorphic to
`LocalizedModule S M` as an `R`-module.
-/
noncomputable def iso : LocalizedModule S M ≃ₗ[R] M' :=
  { fromLocalizedModule S f,
    Equiv.ofBijective (fromLocalizedModule S f) <| fromLocalizedModule.bij _ _ with }

theorem iso_apply_mk (m : M) (s : S) :
    iso S f (LocalizedModule.mk m s) = (IsLocalizedModule.map_units f s).unit⁻¹.val (f m) :=
  rfl

@[simp]
lemma iso_mk_one (x : M) : (iso S f) (LocalizedModule.mk x 1) = f x := by
  simp [iso_apply_mk]

theorem iso_symm_apply_aux (m : M') :
    (iso S f).symm m =
      LocalizedModule.mk (IsLocalizedModule.surj S f m).choose.1
        (IsLocalizedModule.surj S f m).choose.2 := by
  apply_fun iso S f using LinearEquiv.injective (iso S f)
  rw [LinearEquiv.apply_symm_apply]
  simp [iso, fromLocalizedModule, Module.End_algebraMap_isUnit_inv_apply_eq_iff',
    ← Submonoid.smul_def, (surj' _).choose_spec]

theorem iso_symm_apply' (m : M') (a : M) (b : S) (eq1 : b • m = f a) :
    (iso S f).symm m = LocalizedModule.mk a b :=
  (iso_symm_apply_aux S f m).trans <|
    LocalizedModule.mk_eq.mpr <| by
      rw [← IsLocalizedModule.eq_iff_exists S f, Submonoid.smul_def, Submonoid.smul_def, f.map_smul,
        f.map_smul, ← (surj' _).choose_spec, ← Submonoid.smul_def, ← Submonoid.smul_def, ← mul_smul,
        mul_comm, mul_smul, eq1]

theorem iso_symm_comp : (iso S f).symm.toLinearMap.comp f = LocalizedModule.mkLinearMap S M := by
  ext m
  rw [LinearMap.comp_apply, LocalizedModule.mkLinearMap_apply, LinearEquiv.coe_coe, iso_symm_apply']
  exact one_smul _ _

@[simp]
lemma iso_symm_apply (x) : (iso S f).symm (f x) = LocalizedModule.mk x 1 :=
  DFunLike.congr_fun (iso_symm_comp S f) x

/--
If `M'` is a localized module and `g` is a linear map `M → M''` such that all scalar multiplication
by `s : S` is invertible, then there is a linear map `M' → M''`.
-/
noncomputable def lift (g : M →ₗ[R] M'')
    (h : ∀ x : S, IsUnit ((algebraMap R (Module.End R M'')) x)) : M' →ₗ[R] M'' :=
  (LocalizedModule.lift S g h).comp (iso S f).symm.toLinearMap

theorem lift_comp (g : M →ₗ[R] M'') (h : ∀ x : S, IsUnit ((algebraMap R (Module.End R M'')) x)) :
    (lift S f g h).comp f = g := by
  dsimp only [IsLocalizedModule.lift]
  rw [LinearMap.comp_assoc, iso_symm_comp, LocalizedModule.lift_comp S g h]

@[simp]
lemma lift_iso (h : ∀ (x : S), IsUnit ((algebraMap R (Module.End R M'')) x))
    (x : LocalizedModule S M) :
    IsLocalizedModule.lift S f g h ((iso S f) x) = LocalizedModule.lift S g h x := by
  simp [lift]

@[simp]
lemma lift_comp_iso (h : ∀ (x : S), IsUnit ((algebraMap R (Module.End R M'')) x)) :
    IsLocalizedModule.lift S f g h ∘ₗ iso S f = LocalizedModule.lift S g h :=
  LinearMap.ext fun x ↦ lift_iso S f g h x

@[simp]
theorem lift_apply (g : M →ₗ[R] M'') (h) (x) :
    lift S f g h (f x) = g x := LinearMap.congr_fun (lift_comp S f g h) x

theorem lift_unique (g : M →ₗ[R] M'') (h : ∀ x : S, IsUnit ((algebraMap R (Module.End R M'')) x))
    (l : M' →ₗ[R] M'') (hl : l.comp f = g) : lift S f g h = l := by
  dsimp only [IsLocalizedModule.lift]
  rw [LocalizedModule.lift_unique S g h (l.comp (iso S f).toLinearMap), LinearMap.comp_assoc,
    LinearEquiv.comp_coe, LinearEquiv.symm_trans_self, LinearEquiv.refl_toLinearMap,
    LinearMap.comp_id]
  rw [LinearMap.comp_assoc, ← hl]
  congr 1
  ext x
  simp

/-- Universal property from localized module:
If `(M', f : M ⟶ M')` is a localized module then it satisfies the following universal property:
For every `R`-module `M''` which every `s : S`-scalar multiplication is invertible and for every
`R`-linear map `g : M ⟶ M''`, there is a unique `R`-linear map `l : M' ⟶ M''` such that
`l ∘ f = g`.
```
M -----f----> M'
|           /
|g       /
|     /   l
v   /
M''
```
-/
theorem is_universal :
    ∀ (g : M →ₗ[R] M'') (_ : ∀ x : S, IsUnit ((algebraMap R (Module.End R M'')) x)),
      ∃! l : M' →ₗ[R] M'', l.comp f = g :=
  fun g h => ⟨lift S f g h, lift_comp S f g h, fun l hl => (lift_unique S f g h l hl).symm⟩

theorem linearMap_ext {N N'} [AddCommMonoid N] [Module R N] [AddCommMonoid N'] [Module R N']
    (f' : N →ₗ[R] N') [IsLocalizedModule S f'] ⦃g g' : M' →ₗ[R] N'⦄
    (h : g ∘ₗ f = g' ∘ₗ f) : g = g' :=
  (is_universal S f _ <| map_units f').unique h rfl

theorem ext (map_unit : ∀ x : S, IsUnit ((algebraMap R (Module.End R M'')) x))
    ⦃j k : M' →ₗ[R] M''⦄ (h : j.comp f = k.comp f) : j = k := by
  rw [← lift_unique S f (k.comp f) map_unit j h, lift_unique]
  rfl

@[deprecated (since := "2024-12-07")]
alias ringHom_ext := ext

/-- If `(M', f)` and `(M'', g)` both satisfy universal property of localized module, then `M', M''`
are isomorphic as `R`-module
-/
noncomputable def linearEquiv [IsLocalizedModule S g] : M' ≃ₗ[R] M'' :=
  (iso S f).symm.trans (iso S g)

@[simp]
lemma linearEquiv_apply [IsLocalizedModule S g] (x : M) :
    (linearEquiv S f g) (f x) = g x := by
  simp [linearEquiv]

@[simp]
lemma linearEquiv_symm_apply [IsLocalizedModule S g] (x : M) :
    (linearEquiv S f g).symm (g x) = f x := by
  simp [linearEquiv]

variable {S}

include f in
theorem smul_injective (s : S) : Function.Injective fun m : M' => s • m :=
  ((Module.End_isUnit_iff _).mp (IsLocalizedModule.map_units f s)).injective

include f in
theorem smul_inj (s : S) (m₁ m₂ : M') : s • m₁ = s • m₂ ↔ m₁ = m₂ :=
  (smul_injective f s).eq_iff

include f in
lemma isRegular_of_smul_left_injective {m : M'} (inj : Function.Injective fun r : R ↦ r • m)
    (s : S) : IsRegular (s : R) :=
  (Commute.isRegular_iff (Commute.all _)).mpr fun r r' eq ↦ by
    have := congr_arg (· • m) eq
    simp_rw [mul_smul, ← Submonoid.smul_def, smul_inj f] at this
    exact inj this

/-- `mk' f m s` is the fraction `m/s` with respect to the localization map `f`. -/
noncomputable def mk' (m : M) (s : S) : M' :=
  fromLocalizedModule S f (LocalizedModule.mk m s)

theorem mk'_smul (r : R) (m : M) (s : S) : mk' f (r • m) s = r • mk' f m s := by
  delta mk'
  rw [← LocalizedModule.smul'_mk, LinearMap.map_smul]

theorem mk'_add_mk' (m₁ m₂ : M) (s₁ s₂ : S) :
    mk' f m₁ s₁ + mk' f m₂ s₂ = mk' f (s₂ • m₁ + s₁ • m₂) (s₁ * s₂) := by
  delta mk'
  rw [← map_add, LocalizedModule.mk_add_mk]

@[simp]
theorem mk'_zero (s : S) : mk' f 0 s = 0 := by rw [← zero_smul R (0 : M), mk'_smul, zero_smul]

variable (S) in
@[simp]
theorem mk'_one (m : M) : mk' f m (1 : S) = f m := by
  delta mk'
  rw [fromLocalizedModule_mk, Module.End_algebraMap_isUnit_inv_apply_eq_iff, Submonoid.coe_one,
    one_smul]

@[simp]
theorem mk'_cancel (m : M) (s : S) : mk' f (s • m) s = f m := by
  delta mk'
  rw [LocalizedModule.mk_cancel, ← mk'_one S f, fromLocalizedModule_mk,
    Module.End_algebraMap_isUnit_inv_apply_eq_iff, OneMemClass.coe_one, mk'_one, one_smul]

@[simp]
theorem mk'_cancel' (m : M) (s : S) : s • mk' f m s = f m := by
  rw [Submonoid.smul_def, ← mk'_smul, ← Submonoid.smul_def, mk'_cancel]

@[simp]
theorem mk'_cancel_left (m : M) (s₁ s₂ : S) : mk' f (s₁ • m) (s₁ * s₂) = mk' f m s₂ := by
  delta mk'
  rw [LocalizedModule.mk_cancel_common_left]

@[simp]
theorem mk'_cancel_right (m : M) (s₁ s₂ : S) : mk' f (s₂ • m) (s₁ * s₂) = mk' f m s₁ := by
  delta mk'
  rw [LocalizedModule.mk_cancel_common_right]

theorem mk'_add (m₁ m₂ : M) (s : S) : mk' f (m₁ + m₂) s = mk' f m₁ s + mk' f m₂ s := by
  rw [mk'_add_mk', ← smul_add, mk'_cancel_left]

theorem mk'_eq_mk'_iff (m₁ m₂ : M) (s₁ s₂ : S) :
    mk' f m₁ s₁ = mk' f m₂ s₂ ↔ ∃ s : S, s • s₁ • m₂ = s • s₂ • m₁ := by
  delta mk'
  rw [(fromLocalizedModule.inj S f).eq_iff, LocalizedModule.mk_eq]
  simp_rw [eq_comm]

theorem mk'_neg {M M' : Type*} [AddCommGroup M] [AddCommGroup M'] [Module R M] [Module R M']
    (f : M →ₗ[R] M') [IsLocalizedModule S f] (m : M) (s : S) : mk' f (-m) s = -mk' f m s := by
  delta mk'
  rw [LocalizedModule.mk_neg, map_neg]

theorem mk'_sub {M M' : Type*} [AddCommGroup M] [AddCommGroup M'] [Module R M] [Module R M']
    (f : M →ₗ[R] M') [IsLocalizedModule S f] (m₁ m₂ : M) (s : S) :
    mk' f (m₁ - m₂) s = mk' f m₁ s - mk' f m₂ s := by
  rw [sub_eq_add_neg, sub_eq_add_neg, mk'_add, mk'_neg]

theorem mk'_sub_mk' {M M' : Type*} [AddCommGroup M] [AddCommGroup M'] [Module R M] [Module R M']
    (f : M →ₗ[R] M') [IsLocalizedModule S f] (m₁ m₂ : M) (s₁ s₂ : S) :
    mk' f m₁ s₁ - mk' f m₂ s₂ = mk' f (s₂ • m₁ - s₁ • m₂) (s₁ * s₂) := by
  rw [sub_eq_add_neg, ← mk'_neg, mk'_add_mk', smul_neg, ← sub_eq_add_neg]

theorem mk'_mul_mk'_of_map_mul {M M' : Type*} [Semiring M] [Semiring M'] [Module R M]
    [Algebra R M'] (f : M →ₗ[R] M') (hf : ∀ m₁ m₂, f (m₁ * m₂) = f m₁ * f m₂)
    [IsLocalizedModule S f] (m₁ m₂ : M) (s₁ s₂ : S) :
    mk' f m₁ s₁ * mk' f m₂ s₂ = mk' f (m₁ * m₂) (s₁ * s₂) := by
  symm
  apply (Module.End_algebraMap_isUnit_inv_apply_eq_iff _ _ _ _).mpr
  simp_rw [Submonoid.coe_mul, ← smul_eq_mul]
  rw [smul_smul_smul_comm, ← mk'_smul, ← mk'_smul]
  simp_rw [← Submonoid.smul_def, mk'_cancel, smul_eq_mul, hf]

theorem mk'_mul_mk' {M M' : Type*} [Semiring M] [Semiring M'] [Algebra R M] [Algebra R M']
    (f : M →ₐ[R] M') [IsLocalizedModule S f.toLinearMap] (m₁ m₂ : M) (s₁ s₂ : S) :
    mk' f.toLinearMap m₁ s₁ * mk' f.toLinearMap m₂ s₂ = mk' f.toLinearMap (m₁ * m₂) (s₁ * s₂) :=
  mk'_mul_mk'_of_map_mul f.toLinearMap (map_mul f) m₁ m₂ s₁ s₂

variable {f}

theorem mk'_eq_iff {m : M} {s : S} {m' : M'} : mk' f m s = m' ↔ f m = s • m' := by
  rw [← smul_inj f s, Submonoid.smul_def, ← mk'_smul, ← Submonoid.smul_def, mk'_cancel]

@[simp]
theorem mk'_eq_zero {m : M} (s : S) : mk' f m s = 0 ↔ f m = 0 := by rw [mk'_eq_iff, smul_zero]

variable (f)

theorem mk'_eq_zero' {m : M} (s : S) : mk' f m s = 0 ↔ ∃ s' : S, s' • m = 0 := by
  simp_rw [← mk'_zero f (1 : S), mk'_eq_mk'_iff, smul_zero, one_smul, eq_comm]

theorem mk_eq_mk' (s : S) (m : M) :
    LocalizedModule.mk m s = mk' (LocalizedModule.mkLinearMap S M) m s := by
  rw [eq_comm, mk'_eq_iff, Submonoid.smul_def, LocalizedModule.smul'_mk, ← Submonoid.smul_def,
    LocalizedModule.mk_cancel, LocalizedModule.mkLinearMap_apply]

variable (A) in
lemma mk'_smul_mk' (x : R) (m : M) (s t : S) :
    IsLocalization.mk' A x s • mk' f m t = mk' f (x • m) (s * t) := by
  apply smul_injective f (s * t)
  conv_lhs => simp only [smul_assoc, mul_smul, smul_comm t]
  simp only [mk'_cancel', map_smul, Submonoid.smul_def s]
  rw [← smul_assoc, IsLocalization.smul_mk'_self, algebraMap_smul]

variable (S)

theorem eq_zero_iff {m : M} : f m = 0 ↔ ∃ s' : S, s' • m = 0 :=
  (mk'_eq_zero (1 : S)).symm.trans (mk'_eq_zero' f _)

theorem mk'_surjective : Function.Surjective (Function.uncurry <| mk' f : M × S → M') := by
  intro x
  obtain ⟨⟨m, s⟩, e : s • x = f m⟩ := IsLocalizedModule.surj S f x
  exact ⟨⟨m, s⟩, mk'_eq_iff.mpr e.symm⟩

section liftOfLE

variable {M₁ M₂} [AddCommMonoid M₁] [AddCommMonoid M₂] [Module R M₁] [Module R M₂]
variable (S₁ S₂ : Submonoid R) (h : S₁ ≤ S₂) (f₁ : M →ₗ[R] M₁) (f₂ : M →ₗ[R] M₂)
variable [IsLocalizedModule S₁ f₁] [IsLocalizedModule S₂ f₂]

/-- The natural map `Mₛ →ₗ[R] Mₜ` if `s ≤ t` (in `Submonoid R`). -/
noncomputable
def liftOfLE : M₁ →ₗ[R] M₂ :=
  lift S₁ f₁ f₂ fun x ↦ map_units f₂ ⟨x.1, h x.2⟩

/-- The natural map `Mₛ →ₗ[R] Mₜ` if `s ≤ t` (in `Submonoid R`). -/
noncomputable
abbrev _root_.LocalizedModule.liftOfLE : LocalizedModule S₁ M →ₗ[R] LocalizedModule S₂ M :=
  IsLocalizedModule.liftOfLE S₁ S₂ h
    (LocalizedModule.mkLinearMap S₁ M) (LocalizedModule.mkLinearMap S₂ M)

lemma liftOfLE_comp : (liftOfLE S₁ S₂ h f₁ f₂).comp f₁ = f₂ := lift_comp ..

@[simp] lemma liftOfLE_apply (x) : liftOfLE S₁ S₂ h f₁ f₂ (f₁ x) = f₂ x := lift_apply ..

/-- The image of `m/s` under `liftOfLE` is `m/s`. -/
@[simp]
lemma liftOfLE_mk' (m : M) (s : S₁) :
    liftOfLE S₁ S₂ h f₁ f₂ (mk' f₁ m s) = mk' f₂ m ⟨s.1, h s.2⟩ := by
  apply ((Module.End_isUnit_iff _).mp (map_units f₂ ⟨s, h s.2⟩)).1
  simp only [Module.algebraMap_end_apply, ← map_smul, ← Submonoid.smul_def, mk'_cancel']
  rw [liftOfLE, lift_apply]
  exact (mk'_cancel' (S := S₂) f₂ m ⟨s.1, h s.2⟩).symm

instance : IsLocalizedModule S₂ (liftOfLE S₁ S₂ h f₁ f₂) where
  map_units := map_units f₂
  surj' y := by
    obtain ⟨⟨y', s⟩, e⟩ := IsLocalizedModule.surj S₂ f₂ y
    exact ⟨⟨f₁ y', s⟩, by simpa⟩
  exists_of_eq := by
    intros x₁ x₂ e
    obtain ⟨x₁, s₁, rfl⟩ := mk'_surjective S₁ f₁ x₁
    obtain ⟨x₂, s₂, rfl⟩ := mk'_surjective S₁ f₁ x₂
    simp only [Function.uncurry, liftOfLE_mk', mk'_eq_mk'_iff, Submonoid.mk_smul,
      Submonoid.smul_def, ← mk'_smul] at e ⊢
    obtain ⟨c, e⟩ := e
    exact ⟨c, 1, by simpa [← smul_comm c.1]⟩

end liftOfLE

include S in
lemma injective_of_map_eq {N : Type*} [AddCommMonoid N] [Module R N]
<<<<<<< HEAD
    (g : M' →ₗ[R] N) (H : ∀ {x y}, g (f x) = g (f y) → f x = f y) :
=======
    {g : M' →ₗ[R] N} (H : ∀ {x y}, g (f x) = g (f y) → f x = f y) :
>>>>>>> 41dda67e
    Function.Injective g := by
  intro a b hab
  obtain ⟨⟨x, m⟩, (hxm : m • a = f x)⟩ := IsLocalizedModule.surj S f a
  obtain ⟨⟨y, n⟩, (hym : n • b = f y)⟩ := IsLocalizedModule.surj S f b
  suffices h : g (f (n.val • x)) = g (f (m.val • y)) by
    apply H at h
    rw [map_smul, map_smul] at h
    rwa [← IsLocalizedModule.smul_inj f (n * m), mul_smul, mul_comm, mul_smul, hxm, hym]
  simp [← hxm, ← hym, hab, ← S.smul_def, ← mul_smul, mul_comm, ← mul_smul]

lemma injective_of_map_zero {M M' N : Type*} [AddCommGroup M] [AddCommGroup M']
    [Module R M] [Module R M'] (f : M →ₗ[R] M') [IsLocalizedModule S f]
<<<<<<< HEAD
    [AddCommGroup N] [Module R N] (g : M' →ₗ[R] N) (H : ∀ m, g (f m) = 0 → f m = 0) :
    Function.Injective g := by
  refine IsLocalizedModule.injective_of_map_eq S f g (fun hxy ↦ ?_)
=======
    [AddCommGroup N] [Module R N] {g : M' →ₗ[R] N} (H : ∀ m, g (f m) = 0 → f m = 0) :
    Function.Injective g := by
  refine IsLocalizedModule.injective_of_map_eq S f (fun hxy ↦ ?_)
>>>>>>> 41dda67e
  rw [← sub_eq_zero, ← map_sub]
  apply H
  simpa [sub_eq_zero]

variable {N N'} [AddCommMonoid N] [AddCommMonoid N'] [Module R N] [Module R N']
variable (g : N →ₗ[R] N') [IsLocalizedModule S g]

/-- A linear map `M →ₗ[R] N` gives a map between localized modules `Mₛ →ₗ[R] Nₛ`. -/
noncomputable
def map : (M →ₗ[R] N) →ₗ[R] (M' →ₗ[R] N') where
  toFun h := lift S f (g ∘ₗ h) (IsLocalizedModule.map_units g)
  map_add' h₁ h₂ := by
    apply IsLocalizedModule.ext S f (IsLocalizedModule.map_units g)
    simp only [lift_comp, LinearMap.add_comp, LinearMap.comp_add]
  map_smul' r h := by
    apply IsLocalizedModule.ext S f (IsLocalizedModule.map_units g)
    simp only [lift_comp, LinearMap.add_comp, LinearMap.comp_add, LinearMap.smul_comp,
      LinearMap.comp_smul, RingHom.id_apply]

lemma map_comp (h : M →ₗ[R] N) : (map S f g h) ∘ₗ f = g ∘ₗ h :=
  lift_comp S f (g ∘ₗ h) (IsLocalizedModule.map_units g)

@[simp]
lemma map_apply (h : M →ₗ[R] N) (x) : map S f g h (f x) = g (h x) :=
  lift_apply S f (g ∘ₗ h) (IsLocalizedModule.map_units g) x

@[simp]
lemma map_mk' (h : M →ₗ[R] N) (x) (s : S) :
    map S f g h (IsLocalizedModule.mk' f x s) = (IsLocalizedModule.mk' g (h x) s) := by
  simp only [map, lift, LinearMap.coe_mk, AddHom.coe_mk, LinearMap.coe_comp, LinearEquiv.coe_coe,
    Function.comp_apply]
  rw [iso_symm_apply' S f (mk' f x s) x s (mk'_cancel' f x s), LocalizedModule.lift_mk]
  rfl

@[simp]
lemma map_id : map S f f (.id ) = .id := by
  ext x
  obtain ⟨⟨x, s⟩, rfl⟩ := IsLocalizedModule.mk'_surjective S f x
  simp

@[simp]
theorem map_injective (h : M →ₗ[R] N) (h_inj : Function.Injective h) :
    Function.Injective (map S f g h) := by
  intros x y
  obtain ⟨⟨x, s⟩, rfl⟩ := IsLocalizedModule.mk'_surjective S f x
  obtain ⟨⟨y, t⟩, rfl⟩ := IsLocalizedModule.mk'_surjective S f y
  simp only [Function.uncurry_apply_pair, map_mk', mk'_eq_mk'_iff, Subtype.exists,
    Submonoid.mk_smul, exists_prop, forall_exists_index, and_imp]
  intros c hc e
  exact ⟨c, hc, h_inj (by simpa)⟩

@[simp]
theorem map_surjective (h : M →ₗ[R] N) (h_surj : Function.Surjective h) :
    Function.Surjective (map S f g h) := by
  intros x
  obtain ⟨⟨x, s⟩, rfl⟩ := IsLocalizedModule.mk'_surjective S g x
  obtain ⟨x, rfl⟩ := h_surj x
  exact ⟨mk' f x s, by simp⟩

open LocalizedModule LinearEquiv LinearMap Submonoid

variable (M)

/-- The linear map `(LocalizedModule S M) → (LocalizedModule S M)` from `iso` is the identity. -/
lemma iso_localizedModule_eq_refl : iso S (mkLinearMap S M) = refl R (LocalizedModule S M) := by
  let f := mkLinearMap S M
  obtain ⟨e, _, univ⟩ := is_universal S f f (map_units f)
  rw [← toLinearMap_inj, univ (iso S f) ((eq_toLinearMap_symm_comp f f).1 (iso_symm_comp S f).symm)]
  exact Eq.symm <| univ (refl R (LocalizedModule S M)) (by simp)

variable {M₀ M₀'} [AddCommMonoid M₀] [AddCommMonoid M₀'] [Module R M₀] [Module R M₀']
variable (f₀ : M₀ →ₗ[R] M₀') [IsLocalizedModule S f₀]
variable {M₁ M₁'} [AddCommMonoid M₁] [AddCommMonoid M₁'] [Module R M₁] [Module R M₁']
variable (f₁ : M₁ →ₗ[R] M₁') [IsLocalizedModule S f₁]

/-- Formula for `IsLocalizedModule.map` when each localized module is a `LocalizedModule`. -/
lemma map_LocalizedModules (g : M₀ →ₗ[R] M₁) (m : M₀) (s : S) :
    ((map S (mkLinearMap S M₀) (mkLinearMap S M₁)) g)
    (LocalizedModule.mk m s) = LocalizedModule.mk (g m) s := by
  have := (iso_apply_mk S (mkLinearMap S M₁) (g m) s).symm
  rw [iso_localizedModule_eq_refl, refl_apply] at this
  simpa [map, lift, iso_localizedModule_eq_refl S M₀]

lemma map_iso_commute (g : M₀ →ₗ[R] M₁) : (map S f₀ f₁) g ∘ₗ (iso S f₀) =
    (iso S f₁) ∘ₗ (map S (mkLinearMap S M₀) (mkLinearMap S M₁)) g := by
  ext x
  refine induction_on (fun m s ↦ ((Module.End_isUnit_iff _).1 (map_units f₁ s)).1 ?_) x
  repeat rw [Module.algebraMap_end_apply, ← CompatibleSMul.map_smul, smul'_mk, ← mk_smul, mk_cancel]
  simp -- Can't be combined with next simp. This uses map_apply, which would be preempted by map.
  simp [map, lift, iso_localizedModule_eq_refl, lift_mk]

end IsLocalizedModule

namespace IsLocalizedModule

variable {M₀ M₀'} [AddCommMonoid M₀] [AddCommMonoid M₀'] [Module R M₀] [Module R M₀']
variable (f₀ : M₀ →ₗ[R] M₀') [IsLocalizedModule S f₀]
variable {M₁ M₁'} [AddCommMonoid M₁] [AddCommMonoid M₁'] [Module R M₁] [Module R M₁']
variable (f₁ : M₁ →ₗ[R] M₁') [IsLocalizedModule S f₁]
variable {M₂ M₂'} [AddCommMonoid M₂] [AddCommMonoid M₂'] [Module R M₂] [Module R M₂']
variable (f₂ : M₂ →ₗ[R] M₂') [IsLocalizedModule S f₂]

/-- Localization of composition is the composition of localization -/
theorem map_comp' (g : M₀ →ₗ[R] M₁) (h : M₁ →ₗ[R] M₂) :
    map S f₀ f₂ (h ∘ₗ g) = map S f₁ f₂ h ∘ₗ map S f₀ f₁ g := by
  ext x
  obtain ⟨⟨x, s⟩, rfl⟩ := IsLocalizedModule.mk'_surjective S f₀ x
  simp

section Algebra

theorem mkOfAlgebra {R S S' : Type*} [CommRing R] [CommRing S] [CommRing S'] [Algebra R S]
    [Algebra R S'] (M : Submonoid R) (f : S →ₐ[R] S') (h₁ : ∀ x ∈ M, IsUnit (algebraMap R S' x))
    (h₂ : ∀ y, ∃ x : S × M, x.2 • y = f x.1) (h₃ : ∀ x, f x = 0 → ∃ m : M, m • x = 0) :
    IsLocalizedModule M f.toLinearMap := by
  replace h₃ := fun x =>
    Iff.intro (h₃ x) fun ⟨⟨m, hm⟩, e⟩ =>
      (h₁ m hm).mul_left_cancel <| by
        rw [← Algebra.smul_def]
        simpa [Submonoid.smul_def] using f.congr_arg e
  constructor
  · intro x
    rw [Module.End_isUnit_iff]
    constructor
    · rintro a b (e : x • a = x • b)
      simp_rw [Submonoid.smul_def, Algebra.smul_def] at e
      exact (h₁ x x.2).mul_left_cancel e
    · intro a
      refine ⟨((h₁ x x.2).unit⁻¹ :) * a, ?_⟩
      rw [Module.algebraMap_end_apply, Algebra.smul_def, ← mul_assoc, IsUnit.mul_val_inv, one_mul]
  · exact h₂
  · intros x y
    dsimp only [AlgHom.toLinearMap_apply]
    rw [← sub_eq_zero, ← map_sub, h₃]
    simp_rw [smul_sub, sub_eq_zero]
    exact id

end Algebra

section Subsingleton

lemma mem_ker_iff (S : Submonoid R) {g : M →ₗ[R] M'}
    [IsLocalizedModule S g] {m : M} :
    m ∈ LinearMap.ker g ↔ ∃ r ∈ S, r • m = 0 := by
  simpa using IsLocalizedModule.eq_zero_iff S g

lemma subsingleton_iff_ker_eq_top (S : Submonoid R) (g : M →ₗ[R] M')
    [IsLocalizedModule S g] :
    Subsingleton M' ↔ LinearMap.ker g = ⊤ := by
  rw [← top_le_iff]
  refine ⟨fun H m _ ↦ Subsingleton.elim _ _, fun H ↦ (subsingleton_iff_forall_eq 0).mpr fun x ↦ ?_⟩
  obtain ⟨⟨x, s⟩, rfl⟩ := IsLocalizedModule.mk'_surjective S g x
  simpa using @H x Submodule.mem_top

lemma subsingleton_iff (S : Submonoid R) (g : M →ₗ[R] M')
    [IsLocalizedModule S g] :
    Subsingleton M' ↔ ∀ m : M, ∃ r ∈ S, r • m = 0 := by
  simp_rw [subsingleton_iff_ker_eq_top S g, ← top_le_iff, SetLike.le_def,
    mem_ker_iff S, Submodule.mem_top, true_implies]

end Subsingleton

end IsLocalizedModule

end IsLocalizedModule

namespace LocalizedModule

variable {R M : Type*} [CommRing R] [AddCommMonoid M] [Module R M]

lemma mem_ker_mkLinearMap_iff {S : Submonoid R} {m : M} :
    m ∈ LinearMap.ker (mkLinearMap S M) ↔ ∃ r ∈ S, r • m = 0 :=
  IsLocalizedModule.mem_ker_iff S

lemma subsingleton_iff_ker_eq_top {S : Submonoid R} :
    Subsingleton (LocalizedModule S M) ↔
      LinearMap.ker (LocalizedModule.mkLinearMap S M) = ⊤ :=
  IsLocalizedModule.subsingleton_iff_ker_eq_top S _

lemma subsingleton_iff {S : Submonoid R} :
    Subsingleton (LocalizedModule S M) ↔ ∀ m : M, ∃ r ∈ S, r • m = 0 :=
  IsLocalizedModule.subsingleton_iff S (LocalizedModule.mkLinearMap S M)

instance [Subsingleton M] (S : Submonoid R) : Subsingleton (LocalizedModule S M) := by
  rw [IsLocalizedModule.subsingleton_iff S (LocalizedModule.mkLinearMap S M)]
  intro
  use 1, S.one_mem, Subsingleton.elim _ _

end LocalizedModule<|MERGE_RESOLUTION|>--- conflicted
+++ resolved
@@ -1137,11 +1137,7 @@
 
 include S in
 lemma injective_of_map_eq {N : Type*} [AddCommMonoid N] [Module R N]
-<<<<<<< HEAD
-    (g : M' →ₗ[R] N) (H : ∀ {x y}, g (f x) = g (f y) → f x = f y) :
-=======
     {g : M' →ₗ[R] N} (H : ∀ {x y}, g (f x) = g (f y) → f x = f y) :
->>>>>>> 41dda67e
     Function.Injective g := by
   intro a b hab
   obtain ⟨⟨x, m⟩, (hxm : m • a = f x)⟩ := IsLocalizedModule.surj S f a
@@ -1154,15 +1150,9 @@
 
 lemma injective_of_map_zero {M M' N : Type*} [AddCommGroup M] [AddCommGroup M']
     [Module R M] [Module R M'] (f : M →ₗ[R] M') [IsLocalizedModule S f]
-<<<<<<< HEAD
-    [AddCommGroup N] [Module R N] (g : M' →ₗ[R] N) (H : ∀ m, g (f m) = 0 → f m = 0) :
-    Function.Injective g := by
-  refine IsLocalizedModule.injective_of_map_eq S f g (fun hxy ↦ ?_)
-=======
     [AddCommGroup N] [Module R N] {g : M' →ₗ[R] N} (H : ∀ m, g (f m) = 0 → f m = 0) :
     Function.Injective g := by
   refine IsLocalizedModule.injective_of_map_eq S f (fun hxy ↦ ?_)
->>>>>>> 41dda67e
   rw [← sub_eq_zero, ← map_sub]
   apply H
   simpa [sub_eq_zero]
