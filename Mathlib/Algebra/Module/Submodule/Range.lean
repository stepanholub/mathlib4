/-
Copyright (c) 2017 Johannes Hölzl. All rights reserved.
Released under Apache 2.0 license as described in the file LICENSE.
Authors: Johannes Hölzl, Mario Carneiro, Kevin Buzzard, Yury Kudryashov, Frédéric Dupuis,
  Heather Macbeth
-/
import Mathlib.Algebra.Module.Submodule.Ker
import Mathlib.Algebra.Module.Submodule.RestrictScalars
import Mathlib.Data.Set.Finite.Range

/-!
# Range of linear maps

The range `LinearMap.range` of a (semi)linear map `f : M → M₂` is a submodule of `M₂`.

More specifically, `LinearMap.range` applies to any `SemilinearMapClass` over a `RingHomSurjective`
ring homomorphism.

Note that this also means that dot notation (i.e. `f.range` for a linear map `f`) does not work.

## Notations

* We continue to use the notations `M →ₛₗ[σ] M₂` and `M →ₗ[R] M₂` for the type of semilinear
  (resp. linear) maps from `M` to `M₂` over the ring homomorphism `σ` (resp. over the ring `R`).

## Tags
linear algebra, vector space, module, range
-/

open Function

variable {R : Type*} {R₂ : Type*} {R₃ : Type*}
variable {K : Type*}
variable {M : Type*} {M₂ : Type*} {M₃ : Type*}
variable {V : Type*} {V₂ : Type*}

namespace LinearMap

section AddCommMonoid

variable [Semiring R] [Semiring R₂] [Semiring R₃]
variable [AddCommMonoid M] [AddCommMonoid M₂] [AddCommMonoid M₃]
variable [Module R M] [Module R₂ M₂] [Module R₃ M₃]

open Submodule

variable {τ₁₂ : R →+* R₂} {τ₂₃ : R₂ →+* R₃} {τ₁₃ : R →+* R₃}
variable [RingHomCompTriple τ₁₂ τ₂₃ τ₁₃]

section

variable {F : Type*} [FunLike F M M₂] [SemilinearMapClass F τ₁₂ M M₂]

/-- The range of a linear map `f : M → M₂` is a submodule of `M₂`.
See Note [range copy pattern]. -/
def range [RingHomSurjective τ₁₂] (f : F) : Submodule R₂ M₂ :=
  (map f ⊤).copy (Set.range f) Set.image_univ.symm

theorem range_coe [RingHomSurjective τ₁₂] (f : F) : (range f : Set M₂) = Set.range f :=
  rfl

theorem range_toAddSubmonoid [RingHomSurjective τ₁₂] (f : M →ₛₗ[τ₁₂] M₂) :
    f.range.toAddSubmonoid = AddMonoidHom.mrange f :=
  rfl

@[simp]
theorem mem_range [RingHomSurjective τ₁₂] {f : F} {x} : x ∈ range f ↔ ∃ y, f y = x :=
  Iff.rfl

theorem range_eq_map [RingHomSurjective τ₁₂] (f : F) : range f = map f ⊤ := by
  ext
  simp

theorem mem_range_self [RingHomSurjective τ₁₂] (f : F) (x : M) : f x ∈ range f :=
  ⟨x, rfl⟩

@[simp]
theorem range_id : range (LinearMap.id : M →ₗ[R] M) = ⊤ :=
  SetLike.coe_injective Set.range_id

theorem range_comp [RingHomSurjective τ₁₂] [RingHomSurjective τ₂₃] [RingHomSurjective τ₁₃]
    (f : M →ₛₗ[τ₁₂] M₂) (g : M₂ →ₛₗ[τ₂₃] M₃) : range (g.comp f : M →ₛₗ[τ₁₃] M₃) = map g (range f) :=
  SetLike.coe_injective (Set.range_comp g f)

theorem range_comp_le_range [RingHomSurjective τ₂₃] [RingHomSurjective τ₁₃] (f : M →ₛₗ[τ₁₂] M₂)
    (g : M₂ →ₛₗ[τ₂₃] M₃) : range (g.comp f : M →ₛₗ[τ₁₃] M₃) ≤ range g :=
  SetLike.coe_mono (Set.range_comp_subset_range f g)

theorem range_eq_top [RingHomSurjective τ₁₂] {f : F} :
    range f = ⊤ ↔ Surjective f := by
  rw [SetLike.ext'_iff, range_coe, top_coe, Set.range_eq_univ]

theorem range_eq_top_of_surjective [RingHomSurjective τ₁₂] (f : F) (hf : Surjective f) :
    range f = ⊤ := range_eq_top.2 hf

theorem range_le_iff_comap [RingHomSurjective τ₁₂] {f : F} {p : Submodule R₂ M₂} :
    range f ≤ p ↔ comap f p = ⊤ := by rw [range_eq_map, map_le_iff_le_comap, eq_top_iff]

theorem map_le_range [RingHomSurjective τ₁₂] {f : F} {p : Submodule R M} : map f p ≤ range f :=
  SetLike.coe_mono (Set.image_subset_range f p)

@[simp]
theorem range_neg {R : Type*} {R₂ : Type*} {M : Type*} {M₂ : Type*} [Semiring R] [Ring R₂]
    [AddCommMonoid M] [AddCommGroup M₂] [Module R M] [Module R₂ M₂] {τ₁₂ : R →+* R₂}
    [RingHomSurjective τ₁₂] (f : M →ₛₗ[τ₁₂] M₂) : LinearMap.range (-f) = LinearMap.range f := by
  change range ((-LinearMap.id : M₂ →ₗ[R₂] M₂).comp f) = _
  rw [range_comp, Submodule.map_neg, Submodule.map_id]

@[simp] lemma range_domRestrict [Module R M₂] (K : Submodule R M) (f : M →ₗ[R] M₂) :
    range (domRestrict f K) = K.map f := by ext; simp

lemma range_domRestrict_le_range [RingHomSurjective τ₁₂] (f : M →ₛₗ[τ₁₂] M₂) (S : Submodule R M) :
    LinearMap.range (f.domRestrict S) ≤ LinearMap.range f := by
  rintro x ⟨⟨y, hy⟩, rfl⟩
  exact LinearMap.mem_range_self f y

@[simp]
theorem _root_.AddMonoidHom.coe_toIntLinearMap_range {M M₂ : Type*} [AddCommGroup M]
    [AddCommGroup M₂] (f : M →+ M₂) :
    LinearMap.range f.toIntLinearMap = AddSubgroup.toIntSubmodule f.range := rfl

lemma _root_.Submodule.map_comap_eq_of_le [RingHomSurjective τ₁₂] {f : F} {p : Submodule R₂ M₂}
    (h : p ≤ LinearMap.range f) : (p.comap f).map f = p :=
  SetLike.coe_injective <| Set.image_preimage_eq_of_subset h

<<<<<<< HEAD
lemma range_restrictScalars {R S M N : Type*} [Semiring R] [Semiring S]
    [AddCommMonoid M] [AddCommMonoid N] [SMul R S] [Module R M] [Module S M]
    [Module R N] [Module S N] [CompatibleSMul M N R S] [IsScalarTower R S N] (f : M →ₗ[S] N) :
=======
lemma range_restrictScalars [SMul R R₂] [Module R₂ M] [Module R M₂] [CompatibleSMul M M₂ R R₂]
    [IsScalarTower R R₂ M₂] (f : M →ₗ[R₂] M₂) :
>>>>>>> 3a741c83
  LinearMap.range (f.restrictScalars R) = f.range.restrictScalars R := rfl

end

/-- The decreasing sequence of submodules consisting of the ranges of the iterates of a linear map.
-/
@[simps]
def iterateRange (f : M →ₗ[R] M) : ℕ →o (Submodule R M)ᵒᵈ where
  toFun n := LinearMap.range (f ^ n)
  monotone' n m w x h := by
    obtain ⟨c, rfl⟩ := Nat.exists_eq_add_of_le  w
    rw [LinearMap.mem_range] at h
    obtain ⟨m, rfl⟩ := h
    rw [LinearMap.mem_range]
    use (f ^ c) m
    rw [pow_add, LinearMap.mul_apply]

/-- Restrict the codomain of a linear map `f` to `f.range`.

This is the bundled version of `Set.rangeFactorization`. -/
abbrev rangeRestrict [RingHomSurjective τ₁₂] (f : M →ₛₗ[τ₁₂] M₂) : M →ₛₗ[τ₁₂] LinearMap.range f :=
  f.codRestrict (LinearMap.range f) (LinearMap.mem_range_self f)

/-- The range of a linear map is finite if the domain is finite.
Note: this instance can form a diamond with `Subtype.fintype` in the
  presence of `Fintype M₂`. -/
instance fintypeRange [Fintype M] [DecidableEq M₂] [RingHomSurjective τ₁₂] (f : M →ₛₗ[τ₁₂] M₂) :
    Fintype (range f) :=
  Set.fintypeRange f

variable {F : Type*} [FunLike F M M₂] [SemilinearMapClass F τ₁₂ M M₂]

theorem range_codRestrict {τ₂₁ : R₂ →+* R} [RingHomSurjective τ₂₁] (p : Submodule R M)
    (f : M₂ →ₛₗ[τ₂₁] M) (hf) :
    range (codRestrict p f hf) = comap p.subtype (LinearMap.range f) := by
  simpa only [range_eq_map] using map_codRestrict _ _ _ _

theorem _root_.Submodule.map_comap_eq [RingHomSurjective τ₁₂] (f : F) (q : Submodule R₂ M₂) :
    map f (comap f q) = range f ⊓ q :=
  le_antisymm (le_inf map_le_range (map_comap_le _ _)) <| by
    rintro _ ⟨⟨x, _, rfl⟩, hx⟩; exact ⟨x, hx, rfl⟩

theorem _root_.Submodule.map_comap_eq_self [RingHomSurjective τ₁₂] {f : F} {q : Submodule R₂ M₂}
    (h : q ≤ range f) : map f (comap f q) = q := by rwa [Submodule.map_comap_eq, inf_eq_right]

@[simp]
theorem range_zero [RingHomSurjective τ₁₂] : range (0 : M →ₛₗ[τ₁₂] M₂) = ⊥ := by
  simpa only [range_eq_map] using Submodule.map_zero _

section

variable [RingHomSurjective τ₁₂]

theorem range_le_bot_iff (f : M →ₛₗ[τ₁₂] M₂) : range f ≤ ⊥ ↔ f = 0 := by
  rw [range_le_iff_comap]; exact ker_eq_top

theorem range_eq_bot {f : M →ₛₗ[τ₁₂] M₂} : range f = ⊥ ↔ f = 0 := by
  rw [← range_le_bot_iff, le_bot_iff]

theorem range_le_ker_iff {f : M →ₛₗ[τ₁₂] M₂} {g : M₂ →ₛₗ[τ₂₃] M₃} :
    range f ≤ ker g ↔ (g.comp f : M →ₛₗ[τ₁₃] M₃) = 0 :=
  ⟨fun h => ker_eq_top.1 <| eq_top_iff'.2 fun _ => h <| ⟨_, rfl⟩, fun h x hx =>
    mem_ker.2 <| Exists.elim hx fun y hy => by rw [← hy, ← comp_apply, h, zero_apply]⟩

theorem comap_le_comap_iff {f : F} (hf : range f = ⊤) {p p'} : comap f p ≤ comap f p' ↔ p ≤ p' :=
  ⟨fun H ↦ by rwa [SetLike.le_def, (range_eq_top.1 hf).forall], comap_mono⟩

theorem comap_injective {f : F} (hf : range f = ⊤) : Injective (comap f) := fun _ _ h =>
  le_antisymm ((comap_le_comap_iff hf).1 (le_of_eq h)) ((comap_le_comap_iff hf).1 (ge_of_eq h))

-- TODO (?): generalize to semilinear maps with `f ∘ₗ g` bijective.
theorem ker_eq_range_of_comp_eq_id {M P} [AddCommGroup M] [Module R M]
    [AddCommGroup P] [Module R P] {f : M →ₗ[R] P} {g : P →ₗ[R] M} (h : f ∘ₗ g = .id) :
    ker f = range (LinearMap.id - g ∘ₗ f) :=
  le_antisymm (fun x hx ↦ ⟨x, show x - g (f x) = x by rw [hx, map_zero, sub_zero]⟩) <|
    range_le_ker_iff.mpr <| by rw [comp_sub, comp_id, ← comp_assoc, h, id_comp, sub_self]

end

end AddCommMonoid

section Ring

variable [Ring R] [Ring R₂]
variable [AddCommGroup M] [AddCommGroup M₂]
variable [Module R M] [Module R₂ M₂]
variable {τ₁₂ : R →+* R₂}
variable {F : Type*} [FunLike F M M₂] [SemilinearMapClass F τ₁₂ M M₂]
variable {f : F}

open Submodule

theorem range_toAddSubgroup [RingHomSurjective τ₁₂] (f : M →ₛₗ[τ₁₂] M₂) :
    (range f).toAddSubgroup = f.toAddMonoidHom.range :=
  rfl

theorem ker_le_iff [RingHomSurjective τ₁₂] {p : Submodule R M} :
    ker f ≤ p ↔ ∃ y ∈ range f, f ⁻¹' {y} ⊆ p := by
  constructor
  · intro h
    use 0
    rw [← SetLike.mem_coe, range_coe]
    exact ⟨⟨0, map_zero f⟩, h⟩
  · rintro ⟨y, h₁, h₂⟩
    rw [SetLike.le_def]
    intro z hz
    simp only [mem_ker, SetLike.mem_coe] at hz
    rw [← SetLike.mem_coe, range_coe, Set.mem_range] at h₁
    obtain ⟨x, hx⟩ := h₁
    have hx' : x ∈ p := h₂ hx
    have hxz : z + x ∈ p := by
      apply h₂
      simp [hx, hz]
    suffices z + x - x ∈ p by simpa only [this, add_sub_cancel_right]
    exact p.sub_mem hxz hx'

end Ring

section Semifield

variable [Semifield K]
variable [AddCommMonoid V] [Module K V]
variable [AddCommMonoid V₂] [Module K V₂]

theorem range_smul (f : V →ₗ[K] V₂) (a : K) (h : a ≠ 0) : range (a • f) = range f := by
  simpa only [range_eq_map] using Submodule.map_smul f _ a h

theorem range_smul' (f : V →ₗ[K] V₂) (a : K) :
    range (a • f) = ⨆ _ : a ≠ 0, range f := by
  simpa only [range_eq_map] using Submodule.map_smul' f _ a

end Semifield

end LinearMap

namespace Submodule

section AddCommMonoid

variable [Semiring R] [Semiring R₂] [AddCommMonoid M] [AddCommMonoid M₂]
variable [Module R M] [Module R₂ M₂]
variable (p : Submodule R M)
variable {τ₁₂ : R →+* R₂}
variable {F : Type*} [FunLike F M M₂] [SemilinearMapClass F τ₁₂ M M₂]

open LinearMap

@[simp]
theorem map_top [RingHomSurjective τ₁₂] (f : F) : map f ⊤ = range f :=
  (range_eq_map f).symm
@[simp]
theorem range_subtype : range p.subtype = p := by simpa using map_comap_subtype p ⊤

theorem map_subtype_le (p' : Submodule R p) : map p.subtype p' ≤ p := by
  simpa using (map_le_range : map p.subtype p' ≤ range p.subtype)

/-- Under the canonical linear map from a submodule `p` to the ambient space `M`, the image of the
maximal submodule of `p` is just `p`. -/
theorem map_subtype_top : map p.subtype (⊤ : Submodule R p) = p := by simp

@[simp]
theorem comap_subtype_eq_top {p p' : Submodule R M} : comap p.subtype p' = ⊤ ↔ p ≤ p' :=
  eq_top_iff.trans <| map_le_iff_le_comap.symm.trans <| by rw [map_subtype_top]

@[simp]
theorem comap_subtype_self : comap p.subtype p = ⊤ :=
  comap_subtype_eq_top.2 le_rfl

@[simp]
lemma comap_subtype_le_iff {p q r : Submodule R M} :
    q.comap p.subtype ≤ r.comap p.subtype ↔ p ⊓ q ≤ p ⊓ r :=
  ⟨fun h ↦ by simpa using map_mono (f := p.subtype) h,
   fun h ↦ by simpa using comap_mono (f := p.subtype) h⟩

theorem range_inclusion (p q : Submodule R M) (h : p ≤ q) :
    range (inclusion h) = comap q.subtype p := by
  rw [← map_top, inclusion, LinearMap.map_codRestrict, map_top, range_subtype]

@[simp]
theorem map_subtype_range_inclusion {p p' : Submodule R M} (h : p ≤ p') :
    map p'.subtype (range <| inclusion h) = p := by simp [range_inclusion, map_comap_eq, h]

<<<<<<< HEAD
lemma restrictScalars_map {R S M N : Type*} [Semiring R] [Semiring S]
    [AddCommMonoid M] [AddCommMonoid N] [SMul R S] [Module R M] [Module S M]
    [IsScalarTower R S M] [Module R N] [Module S N] [IsScalarTower R S N]
    (f : M →ₗ[S] N) (M' : Submodule S M)  :
=======
lemma restrictScalars_map [SMul R R₂] [Module R₂ M] [Module R M₂] [IsScalarTower R R₂ M]
    [IsScalarTower R R₂ M₂] (f : M →ₗ[R₂] M₂) (M' : Submodule R₂ M) :
>>>>>>> 3a741c83
  (M'.map f).restrictScalars R = (M'.restrictScalars R).map (f.restrictScalars R) := rfl

/-- If `N ⊆ M` then submodules of `N` are the same as submodules of `M` contained in `N`.

See also `Submodule.mapIic`. -/
def MapSubtype.relIso : Submodule R p ≃o { p' : Submodule R M // p' ≤ p } where
  toFun p' := ⟨map p.subtype p', map_subtype_le p _⟩
  invFun q := comap p.subtype q
  left_inv p' := comap_map_eq_of_injective (by exact Subtype.val_injective) p'
  right_inv := fun ⟨q, hq⟩ => Subtype.ext_val <| by simp [map_comap_subtype p, inf_of_le_right hq]
  map_rel_iff' {p₁ p₂} := Subtype.coe_le_coe.symm.trans <| by
    dsimp
    rw [map_le_iff_le_comap,
      comap_map_eq_of_injective (show Injective p.subtype from Subtype.coe_injective) p₂]

/-- If `p ⊆ M` is a submodule, the ordering of submodules of `p` is embedded in the ordering of
submodules of `M`. -/
def MapSubtype.orderEmbedding : Submodule R p ↪o Submodule R M :=
  (RelIso.toRelEmbedding <| MapSubtype.relIso p).trans <|
    Subtype.relEmbedding (X := Submodule R M) (fun p p' ↦ p ≤ p') _

@[simp]
theorem map_subtype_embedding_eq (p' : Submodule R p) :
    MapSubtype.orderEmbedding p p' = map p.subtype p' :=
  rfl

/-- If `N ⊆ M` then submodules of `N` are the same as submodules of `M` contained in `N`. -/
def mapIic (p : Submodule R M) :
    Submodule R p ≃o Set.Iic p :=
  Submodule.MapSubtype.relIso p

@[simp] lemma coe_mapIic_apply
    (p : Submodule R M) (q : Submodule R p) :
    (p.mapIic q : Submodule R M) = q.map p.subtype :=
  rfl

end AddCommMonoid

end Submodule

namespace LinearMap

section Semiring

variable [Semiring R] [Semiring R₂] [Semiring R₃]
variable [AddCommMonoid M] [AddCommMonoid M₂] [AddCommMonoid M₃]
variable [Module R M] [Module R₂ M₂] [Module R₃ M₃]
variable {τ₁₂ : R →+* R₂} {τ₂₃ : R₂ →+* R₃} {τ₁₃ : R →+* R₃}
variable [RingHomCompTriple τ₁₂ τ₂₃ τ₁₃]

/-- A monomorphism is injective. -/
theorem ker_eq_bot_of_cancel {f : M →ₛₗ[τ₁₂] M₂}
    (h : ∀ u v : ker f →ₗ[R] M, f.comp u = f.comp v → u = v) : ker f = ⊥ := by
  have h₁ : f.comp (0 : ker f →ₗ[R] M) = 0 := comp_zero _
  rw [← Submodule.range_subtype (ker f),
    ← h 0 f.ker.subtype (Eq.trans h₁ (comp_ker_subtype f).symm)]
  exact range_zero

theorem range_comp_of_range_eq_top [RingHomSurjective τ₁₂] [RingHomSurjective τ₂₃]
    [RingHomSurjective τ₁₃] {f : M →ₛₗ[τ₁₂] M₂} (g : M₂ →ₛₗ[τ₂₃] M₃) (hf : range f = ⊤) :
    range (g.comp f : M →ₛₗ[τ₁₃] M₃) = range g := by rw [range_comp, hf, Submodule.map_top]

section Image

/-- If `O` is a submodule of `M`, and `Φ : O →ₗ M'` is a linear map,
then `(ϕ : O →ₗ M').submoduleImage N` is `ϕ(N)` as a submodule of `M'` -/
def submoduleImage {M' : Type*} [AddCommMonoid M'] [Module R M'] {O : Submodule R M}
    (ϕ : O →ₗ[R] M') (N : Submodule R M) : Submodule R M' :=
  (N.comap O.subtype).map ϕ

@[simp]
theorem mem_submoduleImage {M' : Type*} [AddCommMonoid M'] [Module R M'] {O : Submodule R M}
    {ϕ : O →ₗ[R] M'} {N : Submodule R M} {x : M'} :
    x ∈ ϕ.submoduleImage N ↔ ∃ (y : _) (yO : y ∈ O), y ∈ N ∧ ϕ ⟨y, yO⟩ = x := by
  refine Submodule.mem_map.trans ⟨?_, ?_⟩ <;> simp_rw [Submodule.mem_comap]
  · rintro ⟨⟨y, yO⟩, yN : y ∈ N, h⟩
    exact ⟨y, yO, yN, h⟩
  · rintro ⟨y, yO, yN, h⟩
    exact ⟨⟨y, yO⟩, yN, h⟩

theorem mem_submoduleImage_of_le {M' : Type*} [AddCommMonoid M'] [Module R M'] {O : Submodule R M}
    {ϕ : O →ₗ[R] M'} {N : Submodule R M} (hNO : N ≤ O) {x : M'} :
    x ∈ ϕ.submoduleImage N ↔ ∃ (y : _) (yN : y ∈ N), ϕ ⟨y, hNO yN⟩ = x := by
  refine mem_submoduleImage.trans ⟨?_, ?_⟩
  · rintro ⟨y, yO, yN, h⟩
    exact ⟨y, yN, h⟩
  · rintro ⟨y, yN, h⟩
    exact ⟨y, hNO yN, yN, h⟩

theorem submoduleImage_apply_of_le {M' : Type*} [AddCommGroup M'] [Module R M']
    {O : Submodule R M} (ϕ : O →ₗ[R] M') (N : Submodule R M) (hNO : N ≤ O) :
    ϕ.submoduleImage N = range (ϕ.comp (Submodule.inclusion hNO)) := by
  rw [submoduleImage, range_comp, Submodule.range_inclusion]

end Image

section rangeRestrict

variable [RingHomSurjective τ₁₂] (f : M →ₛₗ[τ₁₂] M₂)

@[simp] theorem range_rangeRestrict : range f.rangeRestrict = ⊤ := by simp [f.range_codRestrict _]

theorem surjective_rangeRestrict : Surjective f.rangeRestrict := by
  rw [← range_eq_top, range_rangeRestrict]

@[simp] theorem ker_rangeRestrict : ker f.rangeRestrict = ker f := LinearMap.ker_codRestrict _ _ _

@[simp] theorem injective_rangeRestrict_iff : Injective f.rangeRestrict ↔ Injective f :=
  Set.injective_codRestrict _

end rangeRestrict

end Semiring

end LinearMap<|MERGE_RESOLUTION|>--- conflicted
+++ resolved
@@ -123,14 +123,8 @@
     (h : p ≤ LinearMap.range f) : (p.comap f).map f = p :=
   SetLike.coe_injective <| Set.image_preimage_eq_of_subset h
 
-<<<<<<< HEAD
-lemma range_restrictScalars {R S M N : Type*} [Semiring R] [Semiring S]
-    [AddCommMonoid M] [AddCommMonoid N] [SMul R S] [Module R M] [Module S M]
-    [Module R N] [Module S N] [CompatibleSMul M N R S] [IsScalarTower R S N] (f : M →ₗ[S] N) :
-=======
 lemma range_restrictScalars [SMul R R₂] [Module R₂ M] [Module R M₂] [CompatibleSMul M M₂ R R₂]
     [IsScalarTower R R₂ M₂] (f : M →ₗ[R₂] M₂) :
->>>>>>> 3a741c83
   LinearMap.range (f.restrictScalars R) = f.range.restrictScalars R := rfl
 
 end
@@ -313,15 +307,8 @@
 theorem map_subtype_range_inclusion {p p' : Submodule R M} (h : p ≤ p') :
     map p'.subtype (range <| inclusion h) = p := by simp [range_inclusion, map_comap_eq, h]
 
-<<<<<<< HEAD
-lemma restrictScalars_map {R S M N : Type*} [Semiring R] [Semiring S]
-    [AddCommMonoid M] [AddCommMonoid N] [SMul R S] [Module R M] [Module S M]
-    [IsScalarTower R S M] [Module R N] [Module S N] [IsScalarTower R S N]
-    (f : M →ₗ[S] N) (M' : Submodule S M)  :
-=======
 lemma restrictScalars_map [SMul R R₂] [Module R₂ M] [Module R M₂] [IsScalarTower R R₂ M]
     [IsScalarTower R R₂ M₂] (f : M →ₗ[R₂] M₂) (M' : Submodule R₂ M) :
->>>>>>> 3a741c83
   (M'.map f).restrictScalars R = (M'.restrictScalars R).map (f.restrictScalars R) := rfl
 
 /-- If `N ⊆ M` then submodules of `N` are the same as submodules of `M` contained in `N`.
