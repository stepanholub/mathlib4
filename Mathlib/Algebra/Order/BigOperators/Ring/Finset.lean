--- conflicted
+++ resolved
@@ -210,7 +210,40 @@
   rw [div_mul_cancel₀]
   exact (hg i hi).ne'
 
-<<<<<<< HEAD
+/-- Weighted **AM-HM inequality**: The weighted harmonic mean is less than or equal to the
+arithmetic mean. -/
+theorem inv_sum_div_le_sum_mul [LinearOrderedSemifield R] [ExistsAddOfLE R] (s : Finset ι)
+    {w f : ι → R} (hw : ∑ i ∈ s, w i = 1) (hw' : ∀ i ∈ s, 0 < w i) (hf : ∀ i ∈ s, 0 < f i) :
+    (∑ i ∈ s, w i / f i)⁻¹ ≤ ∑ i ∈ s, w i * f i := by
+  convert sq_sum_div_le_sum_sq_div s w fun i hi ↦ div_pos (hw' i hi) (hf i hi) using 1
+  · rw [hw, one_pow, one_div]
+  · simp_rw [pow_two, mul_div_assoc]
+    refine sum_congr rfl fun i hi ↦ ?_
+    rw [div_div_cancel' (hw' i hi).ne']
+
+/-- **AM-HM inequality**: The harmonic mean is less than or equal to the arithmetic mean. -/
+theorem div_sum_inv_le_sum_div [LinearOrderedSemifield R] [ExistsAddOfLE R] (s : Finset ι)
+    {f : ι → R} (hf : ∀ i ∈ s, 0 < f i) : #s / ∑ i ∈ s, (f i)⁻¹ ≤ (∑ i ∈ s, f i) / #s := by
+  obtain hs | hs := eq_zero_or_pos #s
+  · simp [hs]
+  · have hs : 0 < (#s : R) := mod_cast hs
+    have hw : ∑ _ ∈ s, (#s : R)⁻¹ = 1 := by rw [sum_const, nsmul_eq_mul, mul_inv_cancel₀ hs.ne']
+    convert inv_sum_div_le_sum_mul s hw (fun _ _ ↦ inv_pos.2 hs) hf using 1
+    · simp_rw [div_eq_mul_inv, ← mul_sum, inv_mul_eq_div, inv_div, div_eq_mul_inv]
+    · rw [← mul_sum, inv_mul_eq_div]
+
+/-- **AM-HM inequality**: The harmonic mean is less than or equal to the arithmetic mean. -/
+theorem sq_le_sum_mul_sum_inv [LinearOrderedSemifield R] [ExistsAddOfLE R] (s : Finset ι)
+    {f : ι → R} (hf : ∀ i ∈ s, 0 < f i) : #s ^ 2 ≤ (∑ i ∈ s, f i) * (∑ i ∈ s, (f i)⁻¹) := by
+  have hf' : ∀ i ∈ s, 0 < (f i)⁻¹ := fun i hi ↦ inv_pos.2 (hf i hi)
+  obtain hs | hs := eq_zero_or_pos (#s)
+  · rw [hs, Nat.cast_zero, zero_pow two_ne_zero]
+    apply mul_nonneg <;> apply sum_nonneg fun i hi ↦ ?_
+    · exact (hf i hi).le
+    · exact (hf' i hi).le
+  · rw [pow_two, ← div_le_div_iff₀ (sum_pos hf' (card_pos.1 hs)) (mod_cast hs)]
+    exact div_sum_inv_le_sum_div s hf
+
 /-- **Nesbitt's inequality**. -/
 theorem three_div_two_le_sum_div_add [LinearOrderedSemifield R] [ExistsAddOfLE R] {a b c : R}
     (ha : 0 < a) (hb : 0 < b) (hc : 0 < c) : 3 / 2 ≤ a / (b + c) + b / (c + a) + c / (a + b) := by
@@ -238,41 +271,6 @@
     _ = _ := by
         rw [div_add_same ha'.ne', div_add_same hb'.ne', div_add_same hc'.ne']
         ring_nf
-=======
-/-- Weighted **AM-HM inequality**: The weighted harmonic mean is less than or equal to the
-arithmetic mean. -/
-theorem inv_sum_div_le_sum_mul [LinearOrderedSemifield R] [ExistsAddOfLE R] (s : Finset ι)
-    {w f : ι → R} (hw : ∑ i ∈ s, w i = 1) (hw' : ∀ i ∈ s, 0 < w i) (hf : ∀ i ∈ s, 0 < f i) :
-    (∑ i ∈ s, w i / f i)⁻¹ ≤ ∑ i ∈ s, w i * f i := by
-  convert sq_sum_div_le_sum_sq_div s w fun i hi ↦ div_pos (hw' i hi) (hf i hi) using 1
-  · rw [hw, one_pow, one_div]
-  · simp_rw [pow_two, mul_div_assoc]
-    refine sum_congr rfl fun i hi ↦ ?_
-    rw [div_div_cancel' (hw' i hi).ne']
-
-/-- **AM-HM inequality**: The harmonic mean is less than or equal to the arithmetic mean. -/
-theorem div_sum_inv_le_sum_div [LinearOrderedSemifield R] [ExistsAddOfLE R] (s : Finset ι)
-    {f : ι → R} (hf : ∀ i ∈ s, 0 < f i) : #s / ∑ i ∈ s, (f i)⁻¹ ≤ (∑ i ∈ s, f i) / #s := by
-  obtain hs | hs := eq_zero_or_pos #s
-  · simp [hs]
-  · have hs : 0 < (#s : R) := mod_cast hs
-    have hw : ∑ _ ∈ s, (#s : R)⁻¹ = 1 := by rw [sum_const, nsmul_eq_mul, mul_inv_cancel₀ hs.ne']
-    convert inv_sum_div_le_sum_mul s hw (fun _ _ ↦ inv_pos.2 hs) hf using 1
-    · simp_rw [div_eq_mul_inv, ← mul_sum, inv_mul_eq_div, inv_div, div_eq_mul_inv]
-    · rw [← mul_sum, inv_mul_eq_div]
-
-/-- **AM-HM inequality**: The harmonic mean is less than or equal to the arithmetic mean. -/
-theorem sq_le_sum_mul_sum_inv [LinearOrderedSemifield R] [ExistsAddOfLE R] (s : Finset ι)
-    {f : ι → R} (hf : ∀ i ∈ s, 0 < f i) : #s ^ 2 ≤ (∑ i ∈ s, f i) * (∑ i ∈ s, (f i)⁻¹) := by
-  have hf' : ∀ i ∈ s, 0 < (f i)⁻¹ := fun i hi ↦ inv_pos.2 (hf i hi)
-  obtain hs | hs := eq_zero_or_pos (#s)
-  · rw [hs, Nat.cast_zero, zero_pow two_ne_zero]
-    apply mul_nonneg <;> apply sum_nonneg fun i hi ↦ ?_
-    · exact (hf i hi).le
-    · exact (hf' i hi).le
-  · rw [pow_two, ← div_le_div_iff₀ (sum_pos hf' (card_pos.1 hs)) (mod_cast hs)]
-    exact div_sum_inv_le_sum_div s hf
->>>>>>> 9fb85271
 
 end Finset
 
