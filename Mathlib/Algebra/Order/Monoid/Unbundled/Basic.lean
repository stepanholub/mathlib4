/-
Copyright (c) 2016 Jeremy Avigad. All rights reserved.
Released under Apache 2.0 license as described in the file LICENSE.
Authors: Jeremy Avigad, Leonardo de Moura, Mario Carneiro, Johannes Hölzl, Damiano Testa,
Yuyang Zhao
-/
import Mathlib.Algebra.Order.Monoid.Unbundled.Defs
import Mathlib.Data.Ordering.Basic
import Mathlib.Order.MinMax
import Mathlib.Tactic.Contrapose
import Mathlib.Tactic.Use

/-!
# Ordered monoids

This file develops the basics of ordered monoids.

## Implementation details

Unfortunately, the number of `'` appended to lemmas in this file
may differ between the multiplicative and the additive version of a lemma.
The reason is that we did not want to change existing names in the library.

## Remark

Almost no monoid is actually present in this file: most assumptions have been generalized to
`Mul` or `MulOneClass`.

-/


-- TODO: If possible, uniformize lemma names, taking special care of `'`,
-- after the `ordered`-refactor is done.
open Function

section Nat

instance Nat.instMulLeftMono : MulLeftMono ℕ where
  elim := fun _ _ _ h => mul_le_mul_left _ h

end Nat

section Int

instance Int.instAddLeftMono : AddLeftMono ℤ where
  elim := fun _ _ _ h => Int.add_le_add_left h _

end Int

variable {α β : Type*}

section Mul

variable [Mul α]

section LE

variable [LE α]

/- The prime on this lemma is present only on the multiplicative version.  The unprimed version
is taken by the analogous lemma for semiring, with an extra non-negativity assumption. -/
@[to_additive (attr := gcongr) add_le_add_left]
theorem mul_le_mul_left' [MulLeftMono α] {b c : α} (bc : b ≤ c) (a : α) :
    a * b ≤ a * c :=
<<<<<<< HEAD
  MulLeftMono.elim _ bc
#align mul_le_mul_left' mul_le_mul_left'
#align add_le_add_left add_le_add_left
=======
  CovariantClass.elim _ bc
>>>>>>> a3663456

@[to_additive le_of_add_le_add_left]
theorem le_of_mul_le_mul_left' [MulLeftReflectLE α] {a b c : α}
    (bc : a * b ≤ a * c) :
    b ≤ c :=
<<<<<<< HEAD
  MulLeftReflectLE.elim _ bc
#align le_of_mul_le_mul_left' le_of_mul_le_mul_left'
#align le_of_add_le_add_left le_of_add_le_add_left
=======
  ContravariantClass.elim _ bc
>>>>>>> a3663456

/- The prime on this lemma is present only on the multiplicative version.  The unprimed version
is taken by the analogous lemma for semiring, with an extra non-negativity assumption. -/
@[to_additive (attr := gcongr) add_le_add_right]
theorem mul_le_mul_right' [i : MulRightMono α] {b c : α} (bc : b ≤ c)
    (a : α) :
    b * a ≤ c * a :=
  i.elim a bc

@[to_additive le_of_add_le_add_right]
theorem le_of_mul_le_mul_right' [i : MulRightReflectLE α] {a b c : α}
    (bc : b * a ≤ c * a) :
    b ≤ c :=
  i.elim a bc

@[to_additive (attr := simp)]
theorem mul_le_mul_iff_left [MulLeftMono α]
    [MulLeftReflectLE α] (a : α) {b c : α} :
    a * b ≤ a * c ↔ b ≤ c :=
<<<<<<< HEAD
  rel_iff_cov MulLeftMono.elim MulLeftReflectLE.elim a
#align mul_le_mul_iff_left mul_le_mul_iff_left
#align add_le_add_iff_left add_le_add_iff_left
=======
  rel_iff_cov α α (· * ·) (· ≤ ·) a
>>>>>>> a3663456

@[to_additive (attr := simp)]
theorem mul_le_mul_iff_right [MulRightMono α]
    [MulRightReflectLE α] (a : α) {b c : α} :
    b * a ≤ c * a ↔ b ≤ c :=
<<<<<<< HEAD
  rel_iff_cov MulRightMono.elim MulRightReflectLE.elim a
#align mul_le_mul_iff_right mul_le_mul_iff_right
#align add_le_add_iff_right add_le_add_iff_right
=======
  rel_iff_cov α α (swap (· * ·)) (· ≤ ·) a
>>>>>>> a3663456

end LE

section LT

variable [LT α]

@[to_additive (attr := simp)]
theorem mul_lt_mul_iff_left [MulLeftStrictMono α]
    [MulLeftReflectLT α] (a : α) {b c : α} :
    a * b < a * c ↔ b < c :=
<<<<<<< HEAD
  rel_iff_cov MulLeftStrictMono.elim MulLeftReflectLT.elim a
#align mul_lt_mul_iff_left mul_lt_mul_iff_left
#align add_lt_add_iff_left add_lt_add_iff_left
=======
  rel_iff_cov α α (· * ·) (· < ·) a
>>>>>>> a3663456

@[to_additive (attr := simp)]
theorem mul_lt_mul_iff_right [MulRightStrictMono α]
    [MulRightReflectLT α] (a : α) {b c : α} :
    b * a < c * a ↔ b < c :=
<<<<<<< HEAD
  rel_iff_cov MulRightStrictMono.elim MulRightReflectLT.elim a
#align mul_lt_mul_iff_right mul_lt_mul_iff_right
#align add_lt_add_iff_right add_lt_add_iff_right
=======
  rel_iff_cov α α (swap (· * ·)) (· < ·) a
>>>>>>> a3663456

@[to_additive (attr := gcongr) add_lt_add_left]
theorem mul_lt_mul_left' [MulLeftStrictMono α] {b c : α} (bc : b < c) (a : α) :
    a * b < a * c :=
<<<<<<< HEAD
  MulLeftStrictMono.elim _ bc
#align mul_lt_mul_left' mul_lt_mul_left'
#align add_lt_add_left add_lt_add_left
=======
  CovariantClass.elim _ bc
>>>>>>> a3663456

@[to_additive lt_of_add_lt_add_left]
theorem lt_of_mul_lt_mul_left' [MulLeftReflectLT α] {a b c : α}
    (bc : a * b < a * c) :
    b < c :=
<<<<<<< HEAD
  MulLeftReflectLT.elim _ bc
#align lt_of_mul_lt_mul_left' lt_of_mul_lt_mul_left'
#align lt_of_add_lt_add_left lt_of_add_lt_add_left
=======
  ContravariantClass.elim _ bc
>>>>>>> a3663456

@[to_additive (attr := gcongr) add_lt_add_right]
theorem mul_lt_mul_right' [i : MulRightStrictMono α] {b c : α} (bc : b < c)
    (a : α) :
    b * a < c * a :=
  i.elim a bc

@[to_additive lt_of_add_lt_add_right]
theorem lt_of_mul_lt_mul_right' [i : MulRightReflectLT α] {a b c : α}
    (bc : b * a < c * a) :
    b < c :=
  i.elim a bc

end LT

section Preorder

variable [Preorder α]

@[to_additive (attr := gcongr)]
theorem mul_lt_mul_of_lt_of_lt [MulLeftStrictMono α]
    [MulRightStrictMono α]
    {a b c d : α} (h₁ : a < b) (h₂ : c < d) : a * c < b * d :=
  calc
    a * c < a * d := mul_lt_mul_left' h₂ a
    _ < b * d := mul_lt_mul_right' h₁ d

alias add_lt_add := add_lt_add_of_lt_of_lt

@[to_additive]
theorem mul_lt_mul_of_le_of_lt [MulLeftStrictMono α]
    [MulRightMono α] {a b c d : α} (h₁ : a ≤ b) (h₂ : c < d) :
    a * c < b * d :=
  (mul_le_mul_right' h₁ _).trans_lt (mul_lt_mul_left' h₂ b)

@[to_additive]
theorem mul_lt_mul_of_lt_of_le [MulLeftMono α]
    [MulRightStrictMono α] {a b c d : α} (h₁ : a < b) (h₂ : c ≤ d) :
    a * c < b * d :=
  (mul_le_mul_left' h₂ _).trans_lt (mul_lt_mul_right' h₁ d)

/-- Only assumes left strict covariance. -/
@[to_additive "Only assumes left strict covariance"]
theorem Left.mul_lt_mul [MulLeftStrictMono α]
    [MulRightMono α] {a b c d : α} (h₁ : a < b) (h₂ : c < d) :
    a * c < b * d :=
  mul_lt_mul_of_le_of_lt h₁.le h₂

/-- Only assumes right strict covariance. -/
@[to_additive "Only assumes right strict covariance"]
theorem Right.mul_lt_mul [MulLeftMono α]
    [MulRightStrictMono α] {a b c d : α}
    (h₁ : a < b) (h₂ : c < d) :
    a * c < b * d :=
  mul_lt_mul_of_lt_of_le h₁ h₂.le

@[to_additive (attr := gcongr) add_le_add]
theorem mul_le_mul' [MulLeftMono α] [MulRightMono α]
    {a b c d : α} (h₁ : a ≤ b) (h₂ : c ≤ d) :
    a * c ≤ b * d :=
  (mul_le_mul_left' h₂ _).trans (mul_le_mul_right' h₁ d)

@[to_additive]
theorem mul_le_mul_three [MulLeftMono α]
    [MulRightMono α] {a b c d e f : α} (h₁ : a ≤ d) (h₂ : b ≤ e)
    (h₃ : c ≤ f) :
    a * b * c ≤ d * e * f :=
  mul_le_mul' (mul_le_mul' h₁ h₂) h₃

@[to_additive]
theorem mul_lt_of_mul_lt_left [MulLeftMono α] {a b c d : α} (h : a * b < c)
    (hle : d ≤ b) :
    a * d < c :=
  (mul_le_mul_left' hle a).trans_lt h

@[to_additive]
theorem mul_le_of_mul_le_left [MulLeftMono α] {a b c d : α} (h : a * b ≤ c)
    (hle : d ≤ b) :
    a * d ≤ c :=
<<<<<<< HEAD
  MulLeftMono.elim.act_rel_of_rel_of_act_rel a hle h
#align mul_le_of_mul_le_left mul_le_of_mul_le_left
#align add_le_of_add_le_left add_le_of_add_le_left
=======
  @act_rel_of_rel_of_act_rel _ _ _ (· ≤ ·) _ _ a _ _ _ hle h
>>>>>>> a3663456

@[to_additive]
theorem mul_lt_of_mul_lt_right [MulRightMono α] {a b c d : α}
    (h : a * b < c) (hle : d ≤ a) :
    d * b < c :=
  (mul_le_mul_right' hle b).trans_lt h

@[to_additive]
theorem mul_le_of_mul_le_right [MulRightMono α] {a b c d : α}
    (h : a * b ≤ c) (hle : d ≤ a) :
    d * b ≤ c :=
  (mul_le_mul_right' hle b).trans h

@[to_additive]
theorem lt_mul_of_lt_mul_left [MulLeftMono α] {a b c d : α} (h : a < b * c)
    (hle : c ≤ d) :
    a < b * d :=
  h.trans_le (mul_le_mul_left' hle b)

@[to_additive]
theorem le_mul_of_le_mul_left [MulLeftMono α] {a b c d : α} (h : a ≤ b * c)
    (hle : c ≤ d) :
    a ≤ b * d :=
<<<<<<< HEAD
  MulLeftMono.elim.rel_act_of_rel_of_rel_act b hle h
#align le_mul_of_le_mul_left le_mul_of_le_mul_left
#align le_add_of_le_add_left le_add_of_le_add_left
=======
  @rel_act_of_rel_of_rel_act _ _ _ (· ≤ ·) _ _ b _ _ _ hle h
>>>>>>> a3663456

@[to_additive]
theorem lt_mul_of_lt_mul_right [MulRightMono α] {a b c d : α}
    (h : a < b * c) (hle : b ≤ d) :
    a < d * c :=
  h.trans_le (mul_le_mul_right' hle c)

@[to_additive]
theorem le_mul_of_le_mul_right [MulRightMono α] {a b c d : α}
    (h : a ≤ b * c) (hle : b ≤ d) :
    a ≤ d * c :=
  h.trans (mul_le_mul_right' hle c)

end Preorder

section PartialOrder

variable [PartialOrder α]

@[to_additive]
theorem mul_left_cancel'' [MulLeftReflectLE α] {a b c : α} (h : a * b = a * c) :
    b = c :=
  (le_of_mul_le_mul_left' h.le).antisymm (le_of_mul_le_mul_left' h.ge)

@[to_additive]
theorem mul_right_cancel'' [MulRightReflectLE α] {a b c : α}
    (h : a * b = c * b) :
    a = c :=
  (le_of_mul_le_mul_right' h.le).antisymm (le_of_mul_le_mul_right' h.ge)

@[to_additive] lemma mul_le_mul_iff_of_ge [MulLeftStrictMono α]
    [MulRightStrictMono α] {a₁ a₂ b₁ b₂ : α} (ha : a₁ ≤ a₂) (hb : b₁ ≤ b₂) :
    a₂ * b₂ ≤ a₁ * b₁ ↔ a₁ = a₂ ∧ b₁ = b₂ := by
  haveI := mulLeftMono_of_mulLeftStrictMono α
  haveI := mulRightMono_of_mulRightStrictMono α
  refine ⟨fun h ↦ ?_, by rintro ⟨rfl, rfl⟩; rfl⟩
  simp only [eq_iff_le_not_lt, ha, hb, true_and]
  refine ⟨fun ha ↦ h.not_lt ?_, fun hb ↦ h.not_lt ?_⟩
  exacts [mul_lt_mul_of_lt_of_le ha hb, mul_lt_mul_of_le_of_lt ha hb]

@[to_additive] theorem mul_eq_mul_iff_eq_and_eq [MulLeftStrictMono α]
    [MulRightStrictMono α] {a b c d : α} (hac : a ≤ c) (hbd : b ≤ d) :
    a * b = c * d ↔ a = c ∧ b = d := by
  haveI := mulLeftMono_of_mulLeftStrictMono α
  haveI := mulRightMono_of_mulRightStrictMono α
  rw [le_antisymm_iff, eq_true (mul_le_mul' hac hbd), true_and, mul_le_mul_iff_of_ge hac hbd]

end PartialOrder

section LinearOrder
variable [LinearOrder α] {a b c d : α}

@[to_additive] lemma min_lt_max_of_mul_lt_mul
    [MulLeftMono α] [MulRightMono α]
    (h : a * b < c * d) : min a b < max c d := by
  simp_rw [min_lt_iff, lt_max_iff]; contrapose! h; exact mul_le_mul' h.1.1 h.2.2

@[to_additive] lemma Left.min_le_max_of_mul_le_mul
    [MulLeftStrictMono α] [MulRightMono α]
    (h : a * b ≤ c * d) : min a b ≤ max c d := by
  simp_rw [min_le_iff, le_max_iff]; contrapose! h; exact mul_lt_mul_of_le_of_lt h.1.1.le h.2.2

@[to_additive] lemma Right.min_le_max_of_mul_le_mul
    [MulLeftMono α] [MulRightStrictMono α]
    (h : a * b ≤ c * d) : min a b ≤ max c d := by
  simp_rw [min_le_iff, le_max_iff]; contrapose! h; exact mul_lt_mul_of_lt_of_le h.1.1 h.2.2.le

@[to_additive] lemma min_le_max_of_mul_le_mul
    [MulLeftStrictMono α] [MulRightStrictMono α]
    (h : a * b ≤ c * d) : min a b ≤ max c d :=
  haveI := mulRightMono_of_mulRightStrictMono α
  Left.min_le_max_of_mul_le_mul h

end LinearOrder

section LinearOrder
<<<<<<< HEAD
variable [LinearOrder α] [MulLeftMono α]
  [MulRightMono α] {a b c d : α}
=======
variable [LinearOrder α] [MulLeftMono α] [MulRightMono α] {a b c d : α}
>>>>>>> a3663456

@[to_additive max_add_add_le_max_add_max]
theorem max_mul_mul_le_max_mul_max' : max (a * b) (c * d) ≤ max a c * max b d :=
  max_le (mul_le_mul' (le_max_left _ _) <| le_max_left _ _) <|
    mul_le_mul' (le_max_right _ _) <| le_max_right _ _

@[to_additive min_add_min_le_min_add_add]
theorem min_mul_min_le_min_mul_mul' : min a c * min b d ≤ min (a * b) (c * d) :=
  le_min (mul_le_mul' (min_le_left _ _) <| min_le_left _ _) <|
    mul_le_mul' (min_le_right _ _) <| min_le_right _ _

end LinearOrder
end Mul

-- using one
section MulOneClass

variable [MulOneClass α]

section LE

variable [LE α]

@[to_additive le_add_of_nonneg_right]
theorem le_mul_of_one_le_right' [MulLeftMono α] {a b : α} (h : 1 ≤ b) :
    a ≤ a * b :=
  calc
    a = a * 1 := (mul_one a).symm
    _ ≤ a * b := mul_le_mul_left' h a

@[to_additive add_le_of_nonpos_right]
theorem mul_le_of_le_one_right' [MulLeftMono α] {a b : α} (h : b ≤ 1) :
    a * b ≤ a :=
  calc
    a * b ≤ a * 1 := mul_le_mul_left' h a
    _ = a := mul_one a

@[to_additive le_add_of_nonneg_left]
theorem le_mul_of_one_le_left' [MulRightMono α] {a b : α} (h : 1 ≤ b) :
    a ≤ b * a :=
  calc
    a = 1 * a := (one_mul a).symm
    _ ≤ b * a := mul_le_mul_right' h a

@[to_additive add_le_of_nonpos_left]
theorem mul_le_of_le_one_left' [MulRightMono α] {a b : α} (h : b ≤ 1) :
    b * a ≤ a :=
  calc
    b * a ≤ 1 * a := mul_le_mul_right' h a
    _ = a := one_mul a

@[to_additive]
theorem one_le_of_le_mul_right [MulLeftReflectLE α] {a b : α} (h : a ≤ a * b) :
    1 ≤ b :=
  le_of_mul_le_mul_left' (a := a) <| by simpa only [mul_one]

@[to_additive]
theorem le_one_of_mul_le_right [MulLeftReflectLE α] {a b : α} (h : a * b ≤ a) :
    b ≤ 1 :=
  le_of_mul_le_mul_left' (a := a) <| by simpa only [mul_one]

@[to_additive]
theorem one_le_of_le_mul_left [MulRightReflectLE α] {a b : α}
    (h : b ≤ a * b) :
    1 ≤ a :=
  le_of_mul_le_mul_right' (a := b) <| by simpa only [one_mul]

@[to_additive]
theorem le_one_of_mul_le_left [MulRightReflectLE α] {a b : α}
    (h : a * b ≤ b) :
    a ≤ 1 :=
  le_of_mul_le_mul_right' (a := b) <| by simpa only [one_mul]

@[to_additive (attr := simp) le_add_iff_nonneg_right]
theorem le_mul_iff_one_le_right' [MulLeftMono α]
    [MulLeftReflectLE α] (a : α) {b : α} :
    a ≤ a * b ↔ 1 ≤ b :=
  Iff.trans (by rw [mul_one]) (mul_le_mul_iff_left a)

@[to_additive (attr := simp) le_add_iff_nonneg_left]
theorem le_mul_iff_one_le_left' [MulRightMono α]
    [MulRightReflectLE α] (a : α) {b : α} :
    a ≤ b * a ↔ 1 ≤ b :=
  Iff.trans (by rw [one_mul]) (mul_le_mul_iff_right a)

@[to_additive (attr := simp) add_le_iff_nonpos_right]
theorem mul_le_iff_le_one_right' [MulLeftMono α]
    [MulLeftReflectLE α] (a : α) {b : α} :
    a * b ≤ a ↔ b ≤ 1 :=
  Iff.trans (by rw [mul_one]) (mul_le_mul_iff_left a)

@[to_additive (attr := simp) add_le_iff_nonpos_left]
theorem mul_le_iff_le_one_left' [MulRightMono α]
    [MulRightReflectLE α] {a b : α} :
    a * b ≤ b ↔ a ≤ 1 :=
  Iff.trans (by rw [one_mul]) (mul_le_mul_iff_right b)

end LE

section LT

variable [LT α]

@[to_additive lt_add_of_pos_right]
theorem lt_mul_of_one_lt_right' [MulLeftStrictMono α] (a : α) {b : α} (h : 1 < b) :
    a < a * b :=
  calc
    a = a * 1 := (mul_one a).symm
    _ < a * b := mul_lt_mul_left' h a

@[to_additive add_lt_of_neg_right]
theorem mul_lt_of_lt_one_right' [MulLeftStrictMono α] (a : α) {b : α} (h : b < 1) :
    a * b < a :=
  calc
    a * b < a * 1 := mul_lt_mul_left' h a
    _ = a := mul_one a

@[to_additive lt_add_of_pos_left]
theorem lt_mul_of_one_lt_left' [MulRightStrictMono α] (a : α) {b : α}
    (h : 1 < b) :
    a < b * a :=
  calc
    a = 1 * a := (one_mul a).symm
    _ < b * a := mul_lt_mul_right' h a

@[to_additive add_lt_of_neg_left]
theorem mul_lt_of_lt_one_left' [MulRightStrictMono α] (a : α) {b : α}
    (h : b < 1) :
    b * a < a :=
  calc
    b * a < 1 * a := mul_lt_mul_right' h a
    _ = a := one_mul a

@[to_additive]
theorem one_lt_of_lt_mul_right [MulLeftReflectLT α] {a b : α} (h : a < a * b) :
    1 < b :=
  lt_of_mul_lt_mul_left' (a := a) <| by simpa only [mul_one]

@[to_additive]
theorem lt_one_of_mul_lt_right [MulLeftReflectLT α] {a b : α} (h : a * b < a) :
    b < 1 :=
  lt_of_mul_lt_mul_left' (a := a) <| by simpa only [mul_one]

@[to_additive]
theorem one_lt_of_lt_mul_left [MulRightReflectLT α] {a b : α}
    (h : b < a * b) :
    1 < a :=
  lt_of_mul_lt_mul_right' (a := b) <| by simpa only [one_mul]

@[to_additive]
theorem lt_one_of_mul_lt_left [MulRightReflectLT α] {a b : α}
    (h : a * b < b) :
    a < 1 :=
  lt_of_mul_lt_mul_right' (a := b) <| by simpa only [one_mul]

@[to_additive (attr := simp) lt_add_iff_pos_right]
theorem lt_mul_iff_one_lt_right' [MulLeftStrictMono α]
    [MulLeftReflectLT α] (a : α) {b : α} :
    a < a * b ↔ 1 < b :=
  Iff.trans (by rw [mul_one]) (mul_lt_mul_iff_left a)

@[to_additive (attr := simp) lt_add_iff_pos_left]
theorem lt_mul_iff_one_lt_left' [MulRightStrictMono α]
    [MulRightReflectLT α] (a : α) {b : α} : a < b * a ↔ 1 < b :=
  Iff.trans (by rw [one_mul]) (mul_lt_mul_iff_right a)

@[to_additive (attr := simp) add_lt_iff_neg_left]
theorem mul_lt_iff_lt_one_left' [MulLeftStrictMono α]
    [MulLeftReflectLT α] {a b : α} :
    a * b < a ↔ b < 1 :=
  Iff.trans (by rw [mul_one]) (mul_lt_mul_iff_left a)

@[to_additive (attr := simp) add_lt_iff_neg_right]
theorem mul_lt_iff_lt_one_right' [MulRightStrictMono α]
    [MulRightReflectLT α] {a : α} (b : α) : a * b < b ↔ a < 1 :=
  Iff.trans (by rw [one_mul]) (mul_lt_mul_iff_right b)

end LT

section Preorder

variable [Preorder α]

/-! Lemmas of the form `b ≤ c → a ≤ 1 → b * a ≤ c`,
which assume left covariance. -/


@[to_additive]
theorem mul_le_of_le_of_le_one [MulLeftMono α] {a b c : α} (hbc : b ≤ c)
    (ha : a ≤ 1) :
    b * a ≤ c :=
  calc
    b * a ≤ b * 1 := mul_le_mul_left' ha b
    _ = b := mul_one b
    _ ≤ c := hbc

@[to_additive]
theorem mul_lt_of_le_of_lt_one [MulLeftStrictMono α] {a b c : α} (hbc : b ≤ c)
    (ha : a < 1) :
    b * a < c :=
  calc
    b * a < b * 1 := mul_lt_mul_left' ha b
    _ = b := mul_one b
    _ ≤ c := hbc

@[to_additive]
theorem mul_lt_of_lt_of_le_one [MulLeftMono α] {a b c : α} (hbc : b < c)
    (ha : a ≤ 1) :
    b * a < c :=
  calc
    b * a ≤ b * 1 := mul_le_mul_left' ha b
    _ = b := mul_one b
    _ < c := hbc

@[to_additive]
theorem mul_lt_of_lt_of_lt_one [MulLeftStrictMono α] {a b c : α} (hbc : b < c)
    (ha : a < 1) :
    b * a < c :=
  calc
    b * a < b * 1 := mul_lt_mul_left' ha b
    _ = b := mul_one b
    _ < c := hbc

@[to_additive]
theorem mul_lt_of_lt_of_lt_one' [MulLeftMono α] {a b c : α} (hbc : b < c)
    (ha : a < 1) :
    b * a < c :=
  mul_lt_of_lt_of_le_one hbc ha.le

/-- Assumes left covariance.
The lemma assuming right covariance is `Right.mul_le_one`. -/
@[to_additive "Assumes left covariance.
The lemma assuming right covariance is `Right.add_nonpos`."]
theorem Left.mul_le_one [MulLeftMono α] {a b : α} (ha : a ≤ 1) (hb : b ≤ 1) :
    a * b ≤ 1 :=
  mul_le_of_le_of_le_one ha hb

/-- Assumes left covariance.
The lemma assuming right covariance is `Right.mul_lt_one_of_le_of_lt`. -/
@[to_additive Left.add_neg_of_nonpos_of_neg
      "Assumes left covariance.
      The lemma assuming right covariance is `Right.add_neg_of_nonpos_of_neg`."]
theorem Left.mul_lt_one_of_le_of_lt [MulLeftStrictMono α] {a b : α} (ha : a ≤ 1)
    (hb : b < 1) :
    a * b < 1 :=
  mul_lt_of_le_of_lt_one ha hb

/-- Assumes left covariance.
The lemma assuming right covariance is `Right.mul_lt_one_of_lt_of_le`. -/
@[to_additive Left.add_neg_of_neg_of_nonpos
      "Assumes left covariance.
      The lemma assuming right covariance is `Right.add_neg_of_neg_of_nonpos`."]
theorem Left.mul_lt_one_of_lt_of_le [MulLeftMono α] {a b : α} (ha : a < 1)
    (hb : b ≤ 1) :
    a * b < 1 :=
  mul_lt_of_lt_of_le_one ha hb

/-- Assumes left covariance.
The lemma assuming right covariance is `Right.mul_lt_one`. -/
@[to_additive "Assumes left covariance.
The lemma assuming right covariance is `Right.add_neg`."]
theorem Left.mul_lt_one [MulLeftStrictMono α] {a b : α} (ha : a < 1) (hb : b < 1) :
    a * b < 1 :=
  mul_lt_of_lt_of_lt_one ha hb

/-- Assumes left covariance.
The lemma assuming right covariance is `Right.mul_lt_one'`. -/
@[to_additive "Assumes left covariance.
The lemma assuming right covariance is `Right.add_neg'`."]
theorem Left.mul_lt_one' [MulLeftMono α] {a b : α} (ha : a < 1) (hb : b < 1) :
    a * b < 1 :=
  mul_lt_of_lt_of_lt_one' ha hb

/-! Lemmas of the form `b ≤ c → 1 ≤ a → b ≤ c * a`,
which assume left covariance. -/


@[to_additive]
theorem le_mul_of_le_of_one_le [MulLeftMono α] {a b c : α} (hbc : b ≤ c)
    (ha : 1 ≤ a) :
    b ≤ c * a :=
  calc
    b ≤ c := hbc
    _ = c * 1 := (mul_one c).symm
    _ ≤ c * a := mul_le_mul_left' ha c

@[to_additive]
theorem lt_mul_of_le_of_one_lt [MulLeftStrictMono α] {a b c : α} (hbc : b ≤ c)
    (ha : 1 < a) :
    b < c * a :=
  calc
    b ≤ c := hbc
    _ = c * 1 := (mul_one c).symm
    _ < c * a := mul_lt_mul_left' ha c

@[to_additive]
theorem lt_mul_of_lt_of_one_le [MulLeftMono α] {a b c : α} (hbc : b < c)
    (ha : 1 ≤ a) :
    b < c * a :=
  calc
    b < c := hbc
    _ = c * 1 := (mul_one c).symm
    _ ≤ c * a := mul_le_mul_left' ha c

@[to_additive]
theorem lt_mul_of_lt_of_one_lt [MulLeftStrictMono α] {a b c : α} (hbc : b < c)
    (ha : 1 < a) :
    b < c * a :=
  calc
    b < c := hbc
    _ = c * 1 := (mul_one c).symm
    _ < c * a := mul_lt_mul_left' ha c

@[to_additive]
theorem lt_mul_of_lt_of_one_lt' [MulLeftMono α] {a b c : α} (hbc : b < c)
    (ha : 1 < a) :
    b < c * a :=
  lt_mul_of_lt_of_one_le hbc ha.le

/-- Assumes left covariance.
The lemma assuming right covariance is `Right.one_le_mul`. -/
@[to_additive Left.add_nonneg "Assumes left covariance.
The lemma assuming right covariance is `Right.add_nonneg`."]
theorem Left.one_le_mul [MulLeftMono α] {a b : α} (ha : 1 ≤ a) (hb : 1 ≤ b) :
    1 ≤ a * b :=
  le_mul_of_le_of_one_le ha hb

/-- Assumes left covariance.
The lemma assuming right covariance is `Right.one_lt_mul_of_le_of_lt`. -/
@[to_additive Left.add_pos_of_nonneg_of_pos
      "Assumes left covariance.
      The lemma assuming right covariance is `Right.add_pos_of_nonneg_of_pos`."]
theorem Left.one_lt_mul_of_le_of_lt [MulLeftStrictMono α] {a b : α} (ha : 1 ≤ a)
    (hb : 1 < b) :
    1 < a * b :=
  lt_mul_of_le_of_one_lt ha hb

/-- Assumes left covariance.
The lemma assuming right covariance is `Right.one_lt_mul_of_lt_of_le`. -/
@[to_additive Left.add_pos_of_pos_of_nonneg
      "Assumes left covariance.
      The lemma assuming right covariance is `Right.add_pos_of_pos_of_nonneg`."]
theorem Left.one_lt_mul_of_lt_of_le [MulLeftMono α] {a b : α} (ha : 1 < a)
    (hb : 1 ≤ b) :
    1 < a * b :=
  lt_mul_of_lt_of_one_le ha hb

/-- Assumes left covariance.
The lemma assuming right covariance is `Right.one_lt_mul`. -/
@[to_additive Left.add_pos "Assumes left covariance.
The lemma assuming right covariance is `Right.add_pos`."]
theorem Left.one_lt_mul [MulLeftStrictMono α] {a b : α} (ha : 1 < a) (hb : 1 < b) :
    1 < a * b :=
  lt_mul_of_lt_of_one_lt ha hb

/-- Assumes left covariance.
The lemma assuming right covariance is `Right.one_lt_mul'`. -/
@[to_additive Left.add_pos' "Assumes left covariance.
The lemma assuming right covariance is `Right.add_pos'`."]
theorem Left.one_lt_mul' [MulLeftMono α] {a b : α} (ha : 1 < a) (hb : 1 < b) :
    1 < a * b :=
  lt_mul_of_lt_of_one_lt' ha hb

/-! Lemmas of the form `a ≤ 1 → b ≤ c → a * b ≤ c`,
which assume right covariance. -/


@[to_additive]
theorem mul_le_of_le_one_of_le [MulRightMono α] {a b c : α} (ha : a ≤ 1)
    (hbc : b ≤ c) :
    a * b ≤ c :=
  calc
    a * b ≤ 1 * b := mul_le_mul_right' ha b
    _ = b := one_mul b
    _ ≤ c := hbc

@[to_additive]
theorem mul_lt_of_lt_one_of_le [MulRightStrictMono α] {a b c : α} (ha : a < 1)
    (hbc : b ≤ c) :
    a * b < c :=
  calc
    a * b < 1 * b := mul_lt_mul_right' ha b
    _ = b := one_mul b
    _ ≤ c := hbc

@[to_additive]
theorem mul_lt_of_le_one_of_lt [MulRightMono α] {a b c : α} (ha : a ≤ 1)
    (hb : b < c) :
    a * b < c :=
  calc
    a * b ≤ 1 * b := mul_le_mul_right' ha b
    _ = b := one_mul b
    _ < c := hb

@[to_additive]
theorem mul_lt_of_lt_one_of_lt [MulRightStrictMono α] {a b c : α} (ha : a < 1)
    (hb : b < c) :
    a * b < c :=
  calc
    a * b < 1 * b := mul_lt_mul_right' ha b
    _ = b := one_mul b
    _ < c := hb

@[to_additive]
theorem mul_lt_of_lt_one_of_lt' [MulRightMono α] {a b c : α} (ha : a < 1)
    (hbc : b < c) :
    a * b < c :=
  mul_lt_of_le_one_of_lt ha.le hbc

/-- Assumes right covariance.
The lemma assuming left covariance is `Left.mul_le_one`. -/
@[to_additive "Assumes right covariance.
The lemma assuming left covariance is `Left.add_nonpos`."]
theorem Right.mul_le_one [MulRightMono α] {a b : α} (ha : a ≤ 1)
    (hb : b ≤ 1) :
    a * b ≤ 1 :=
  mul_le_of_le_one_of_le ha hb

/-- Assumes right covariance.
The lemma assuming left covariance is `Left.mul_lt_one_of_lt_of_le`. -/
@[to_additive Right.add_neg_of_neg_of_nonpos
      "Assumes right covariance.
      The lemma assuming left covariance is `Left.add_neg_of_neg_of_nonpos`."]
theorem Right.mul_lt_one_of_lt_of_le [MulRightStrictMono α] {a b : α}
    (ha : a < 1) (hb : b ≤ 1) :
    a * b < 1 :=
  mul_lt_of_lt_one_of_le ha hb

/-- Assumes right covariance.
The lemma assuming left covariance is `Left.mul_lt_one_of_le_of_lt`. -/
@[to_additive Right.add_neg_of_nonpos_of_neg
      "Assumes right covariance.
      The lemma assuming left covariance is `Left.add_neg_of_nonpos_of_neg`."]
theorem Right.mul_lt_one_of_le_of_lt [MulRightMono α] {a b : α}
    (ha : a ≤ 1) (hb : b < 1) :
    a * b < 1 :=
  mul_lt_of_le_one_of_lt ha hb

/-- Assumes right covariance.
The lemma assuming left covariance is `Left.mul_lt_one`. -/
@[to_additive "Assumes right covariance.
The lemma assuming left covariance is `Left.add_neg`."]
theorem Right.mul_lt_one [MulRightStrictMono α] {a b : α} (ha : a < 1)
    (hb : b < 1) :
    a * b < 1 :=
  mul_lt_of_lt_one_of_lt ha hb

/-- Assumes right covariance.
The lemma assuming left covariance is `Left.mul_lt_one'`. -/
@[to_additive "Assumes right covariance.
The lemma assuming left covariance is `Left.add_neg'`."]
theorem Right.mul_lt_one' [MulRightMono α] {a b : α} (ha : a < 1)
    (hb : b < 1) :
    a * b < 1 :=
  mul_lt_of_lt_one_of_lt' ha hb

/-! Lemmas of the form `1 ≤ a → b ≤ c → b ≤ a * c`,
which assume right covariance. -/


@[to_additive]
theorem le_mul_of_one_le_of_le [MulRightMono α] {a b c : α} (ha : 1 ≤ a)
    (hbc : b ≤ c) :
    b ≤ a * c :=
  calc
    b ≤ c := hbc
    _ = 1 * c := (one_mul c).symm
    _ ≤ a * c := mul_le_mul_right' ha c

@[to_additive]
theorem lt_mul_of_one_lt_of_le [MulRightStrictMono α] {a b c : α} (ha : 1 < a)
    (hbc : b ≤ c) :
    b < a * c :=
  calc
    b ≤ c := hbc
    _ = 1 * c := (one_mul c).symm
    _ < a * c := mul_lt_mul_right' ha c

@[to_additive]
theorem lt_mul_of_one_le_of_lt [MulRightMono α] {a b c : α} (ha : 1 ≤ a)
    (hbc : b < c) :
    b < a * c :=
  calc
    b < c := hbc
    _ = 1 * c := (one_mul c).symm
    _ ≤ a * c := mul_le_mul_right' ha c

@[to_additive]
theorem lt_mul_of_one_lt_of_lt [MulRightStrictMono α] {a b c : α} (ha : 1 < a)
    (hbc : b < c) :
    b < a * c :=
  calc
    b < c := hbc
    _ = 1 * c := (one_mul c).symm
    _ < a * c := mul_lt_mul_right' ha c

@[to_additive]
theorem lt_mul_of_one_lt_of_lt' [MulRightMono α] {a b c : α} (ha : 1 < a)
    (hbc : b < c) :
    b < a * c :=
  lt_mul_of_one_le_of_lt ha.le hbc

/-- Assumes right covariance.
The lemma assuming left covariance is `Left.one_le_mul`. -/
@[to_additive Right.add_nonneg "Assumes right covariance.
The lemma assuming left covariance is `Left.add_nonneg`."]
theorem Right.one_le_mul [MulRightMono α] {a b : α} (ha : 1 ≤ a)
    (hb : 1 ≤ b) :
    1 ≤ a * b :=
  le_mul_of_one_le_of_le ha hb

/-- Assumes right covariance.
The lemma assuming left covariance is `Left.one_lt_mul_of_lt_of_le`. -/
@[to_additive Right.add_pos_of_pos_of_nonneg
"Assumes right covariance.
The lemma assuming left covariance is `Left.add_pos_of_pos_of_nonneg`."]
theorem Right.one_lt_mul_of_lt_of_le [MulRightStrictMono α] {a b : α}
    (ha : 1 < a) (hb : 1 ≤ b) :
    1 < a * b :=
  lt_mul_of_one_lt_of_le ha hb

/-- Assumes right covariance.
The lemma assuming left covariance is `Left.one_lt_mul_of_le_of_lt`. -/
@[to_additive Right.add_pos_of_nonneg_of_pos
"Assumes right covariance.
The lemma assuming left covariance is `Left.add_pos_of_nonneg_of_pos`."]
theorem Right.one_lt_mul_of_le_of_lt [MulRightMono α] {a b : α}
    (ha : 1 ≤ a) (hb : 1 < b) :
    1 < a * b :=
  lt_mul_of_one_le_of_lt ha hb

/-- Assumes right covariance.
The lemma assuming left covariance is `Left.one_lt_mul`. -/
@[to_additive Right.add_pos "Assumes right covariance.
The lemma assuming left covariance is `Left.add_pos`."]
theorem Right.one_lt_mul [MulRightStrictMono α] {a b : α} (ha : 1 < a)
    (hb : 1 < b) :
    1 < a * b :=
  lt_mul_of_one_lt_of_lt ha hb

/-- Assumes right covariance.
The lemma assuming left covariance is `Left.one_lt_mul'`. -/
@[to_additive Right.add_pos' "Assumes right covariance.
The lemma assuming left covariance is `Left.add_pos'`."]
theorem Right.one_lt_mul' [MulRightMono α] {a b : α} (ha : 1 < a)
    (hb : 1 < b) :
    1 < a * b :=
  lt_mul_of_one_lt_of_lt' ha hb

alias mul_le_one' := Left.mul_le_one

alias mul_lt_one_of_le_of_lt := Left.mul_lt_one_of_le_of_lt

alias mul_lt_one_of_lt_of_le := Left.mul_lt_one_of_lt_of_le

alias mul_lt_one := Left.mul_lt_one

alias mul_lt_one' := Left.mul_lt_one'

attribute [to_additive add_nonpos "**Alias** of `Left.add_nonpos`."] mul_le_one'

attribute [to_additive add_neg_of_nonpos_of_neg "**Alias** of `Left.add_neg_of_nonpos_of_neg`."]
  mul_lt_one_of_le_of_lt

attribute [to_additive add_neg_of_neg_of_nonpos "**Alias** of `Left.add_neg_of_neg_of_nonpos`."]
  mul_lt_one_of_lt_of_le

attribute [to_additive "**Alias** of `Left.add_neg`."] mul_lt_one

attribute [to_additive "**Alias** of `Left.add_neg'`."] mul_lt_one'

alias one_le_mul := Left.one_le_mul

alias one_lt_mul_of_le_of_lt' := Left.one_lt_mul_of_le_of_lt

alias one_lt_mul_of_lt_of_le' := Left.one_lt_mul_of_lt_of_le

alias one_lt_mul' := Left.one_lt_mul

alias one_lt_mul'' := Left.one_lt_mul'

attribute [to_additive add_nonneg "**Alias** of `Left.add_nonneg`."] one_le_mul

attribute [to_additive add_pos_of_nonneg_of_pos "**Alias** of `Left.add_pos_of_nonneg_of_pos`."]
  one_lt_mul_of_le_of_lt'

attribute [to_additive add_pos_of_pos_of_nonneg "**Alias** of `Left.add_pos_of_pos_of_nonneg`."]
  one_lt_mul_of_lt_of_le'

attribute [to_additive add_pos "**Alias** of `Left.add_pos`."] one_lt_mul'

attribute [to_additive add_pos' "**Alias** of `Left.add_pos'`."] one_lt_mul''

@[to_additive]
theorem lt_of_mul_lt_of_one_le_left [MulLeftMono α] {a b c : α} (h : a * b < c)
    (hle : 1 ≤ b) :
    a < c :=
  (le_mul_of_one_le_right' hle).trans_lt h

@[to_additive]
theorem le_of_mul_le_of_one_le_left [MulLeftMono α] {a b c : α} (h : a * b ≤ c)
    (hle : 1 ≤ b) :
    a ≤ c :=
  (le_mul_of_one_le_right' hle).trans h

@[to_additive]
theorem lt_of_lt_mul_of_le_one_left [MulLeftMono α] {a b c : α} (h : a < b * c)
    (hle : c ≤ 1) :
    a < b :=
  h.trans_le (mul_le_of_le_one_right' hle)

@[to_additive]
theorem le_of_le_mul_of_le_one_left [MulLeftMono α] {a b c : α} (h : a ≤ b * c)
    (hle : c ≤ 1) :
    a ≤ b :=
  h.trans (mul_le_of_le_one_right' hle)

@[to_additive]
theorem lt_of_mul_lt_of_one_le_right [MulRightMono α] {a b c : α}
    (h : a * b < c) (hle : 1 ≤ a) :
    b < c :=
  (le_mul_of_one_le_left' hle).trans_lt h

@[to_additive]
theorem le_of_mul_le_of_one_le_right [MulRightMono α] {a b c : α}
    (h : a * b ≤ c) (hle : 1 ≤ a) :
    b ≤ c :=
  (le_mul_of_one_le_left' hle).trans h

@[to_additive]
theorem lt_of_lt_mul_of_le_one_right [MulRightMono α] {a b c : α}
    (h : a < b * c) (hle : b ≤ 1) :
    a < c :=
  h.trans_le (mul_le_of_le_one_left' hle)

@[to_additive]
theorem le_of_le_mul_of_le_one_right [MulRightMono α] {a b c : α}
    (h : a ≤ b * c) (hle : b ≤ 1) :
    a ≤ c :=
  h.trans (mul_le_of_le_one_left' hle)

end Preorder

section PartialOrder

variable [PartialOrder α]

@[to_additive]
<<<<<<< HEAD
theorem mul_eq_one_iff' [MulLeftMono α]
=======
theorem mul_eq_one_iff_of_one_le [MulLeftMono α]
>>>>>>> a3663456
    [MulRightMono α] {a b : α} (ha : 1 ≤ a) (hb : 1 ≤ b) :
    a * b = 1 ↔ a = 1 ∧ b = 1 :=
  Iff.intro
    (fun hab : a * b = 1 =>
      have : a ≤ 1 := hab ▸ le_mul_of_le_of_one_le le_rfl hb
      have : a = 1 := le_antisymm this ha
      have : b ≤ 1 := hab ▸ le_mul_of_one_le_of_le ha le_rfl
      have : b = 1 := le_antisymm this hb
      And.intro ‹a = 1› ‹b = 1›)
    (by rintro ⟨rfl, rfl⟩; rw [mul_one])

@[deprecated (since := "2024-07-24")] alias mul_eq_one_iff' := mul_eq_one_iff_of_one_le
@[deprecated (since := "2024-07-24")] alias add_eq_zero_iff' := add_eq_zero_iff_of_nonneg

section Left

variable [MulLeftMono α] {a b : α}

@[to_additive eq_zero_of_add_nonneg_left]
theorem eq_one_of_one_le_mul_left (ha : a ≤ 1) (hb : b ≤ 1) (hab : 1 ≤ a * b) : a = 1 :=
  ha.eq_of_not_lt fun h => hab.not_lt <| mul_lt_one_of_lt_of_le h hb

@[to_additive]
theorem eq_one_of_mul_le_one_left (ha : 1 ≤ a) (hb : 1 ≤ b) (hab : a * b ≤ 1) : a = 1 :=
  ha.eq_of_not_gt fun h => hab.not_lt <| one_lt_mul_of_lt_of_le' h hb

end Left

section Right

variable [MulRightMono α] {a b : α}

@[to_additive eq_zero_of_add_nonneg_right]
theorem eq_one_of_one_le_mul_right (ha : a ≤ 1) (hb : b ≤ 1) (hab : 1 ≤ a * b) : b = 1 :=
  hb.eq_of_not_lt fun h => hab.not_lt <| Right.mul_lt_one_of_le_of_lt ha h

@[to_additive]
theorem eq_one_of_mul_le_one_right (ha : 1 ≤ a) (hb : 1 ≤ b) (hab : a * b ≤ 1) : b = 1 :=
  hb.eq_of_not_gt fun h => hab.not_lt <| Right.one_lt_mul_of_le_of_lt ha h

end Right

end PartialOrder

section LinearOrder

variable [LinearOrder α]

theorem exists_square_le [MulLeftStrictMono α] (a : α) : ∃ b : α, b * b ≤ a := by
  by_cases h : a < 1
  · use a
    have : a * a < a * 1 := mul_lt_mul_left' h a
    rw [mul_one] at this
    exact le_of_lt this
  · use 1
    push_neg at h
    rwa [mul_one]

end LinearOrder

end MulOneClass

section Semigroup

variable [Semigroup α]

section PartialOrder

variable [PartialOrder α]

/- This is not instance, since we want to have an instance from `LeftCancelSemigroup`s
to the appropriate covariant class. -/
/-- A semigroup with a partial order and satisfying `LeftCancelSemigroup`
(i.e. `a * c < b * c → a < b`) is a `LeftCancelSemigroup`. -/
@[to_additive
"An additive semigroup with a partial order and satisfying `AddLeftCancelSemigroup`
<<<<<<< HEAD
(i.e. `c + a < c + b → a < b`) is a `left_cancel AddSemigroup`."]
=======
(i.e. `c + a < c + b → a < b`) is a `AddLeftCancelSemigroup`."]
>>>>>>> a3663456
def Contravariant.toLeftCancelSemigroup [MulLeftReflectLE α] :
    LeftCancelSemigroup α :=
  { ‹Semigroup α› with mul_left_cancel := fun _ _ _ => mul_left_cancel'' }

/- This is not instance, since we want to have an instance from `RightCancelSemigroup`s
to the appropriate covariant class. -/
/-- A semigroup with a partial order and satisfying `RightCancelSemigroup`
(i.e. `a * c < b * c → a < b`) is a `RightCancelSemigroup`. -/
@[to_additive
"An additive semigroup with a partial order and satisfying `AddRightCancelSemigroup`
<<<<<<< HEAD
(`a + c < b + c → a < b`) is a `right_cancel AddSemigroup`."]
=======
(`a + c < b + c → a < b`) is a `AddRightCancelSemigroup`."]
>>>>>>> a3663456
def Contravariant.toRightCancelSemigroup [MulRightReflectLE α] :
    RightCancelSemigroup α :=
  { ‹Semigroup α› with mul_right_cancel := fun _ _ _ => mul_right_cancel'' }

end PartialOrder

end Semigroup

section Mono

variable [Mul α] [Preorder α] [Preorder β] {f g : β → α} {s : Set β}

@[to_additive const_add]
theorem Monotone.const_mul' [MulLeftMono α] (hf : Monotone f) (a : α) :
    Monotone fun x => a * f x := fun _ _ h => mul_le_mul_left' (hf h) a

@[to_additive const_add]
theorem MonotoneOn.const_mul' [MulLeftMono α] (hf : MonotoneOn f s) (a : α) :
    MonotoneOn (fun x => a * f x) s := fun _ hx _ hy h => mul_le_mul_left' (hf hx hy h) a

@[to_additive const_add]
theorem Antitone.const_mul' [MulLeftMono α] (hf : Antitone f) (a : α) :
    Antitone fun x => a * f x := fun _ _ h => mul_le_mul_left' (hf h) a

@[to_additive const_add]
theorem AntitoneOn.const_mul' [MulLeftMono α] (hf : AntitoneOn f s) (a : α) :
    AntitoneOn (fun x => a * f x) s := fun _ hx _ hy h => mul_le_mul_left' (hf hx hy h) a

@[to_additive add_const]
theorem Monotone.mul_const' [MulRightMono α] (hf : Monotone f) (a : α) :
    Monotone fun x => f x * a := fun _ _ h => mul_le_mul_right' (hf h) a

@[to_additive add_const]
theorem MonotoneOn.mul_const' [MulRightMono α] (hf : MonotoneOn f s)
    (a : α) :
    MonotoneOn (fun x => f x * a) s := fun _ hx _ hy h => mul_le_mul_right' (hf hx hy h) a

@[to_additive add_const]
theorem Antitone.mul_const' [MulRightMono α] (hf : Antitone f) (a : α) :
    Antitone fun x => f x * a := fun _ _ h => mul_le_mul_right' (hf h) a

@[to_additive add_const]
theorem AntitoneOn.mul_const' [MulRightMono α] (hf : AntitoneOn f s)
    (a : α) :
    AntitoneOn (fun x => f x * a) s := fun _ hx _ hy h => mul_le_mul_right' (hf hx hy h) a

/-- The product of two monotone functions is monotone. -/
@[to_additive add "The sum of two monotone functions is monotone."]
theorem Monotone.mul' [MulLeftMono α]
    [MulRightMono α] (hf : Monotone f) (hg : Monotone g) :
    Monotone fun x => f x * g x := fun _ _ h => mul_le_mul' (hf h) (hg h)

/-- The product of two monotone functions is monotone. -/
@[to_additive add "The sum of two monotone functions is monotone."]
theorem MonotoneOn.mul' [MulLeftMono α]
    [MulRightMono α] (hf : MonotoneOn f s) (hg : MonotoneOn g s) :
    MonotoneOn (fun x => f x * g x) s := fun _ hx _ hy h =>
  mul_le_mul' (hf hx hy h) (hg hx hy h)

/-- The product of two antitone functions is antitone. -/
@[to_additive add "The sum of two antitone functions is antitone."]
theorem Antitone.mul' [MulLeftMono α]
    [MulRightMono α] (hf : Antitone f) (hg : Antitone g) :
    Antitone fun x => f x * g x := fun _ _ h => mul_le_mul' (hf h) (hg h)

/-- The product of two antitone functions is antitone. -/
@[to_additive add "The sum of two antitone functions is antitone."]
theorem AntitoneOn.mul' [MulLeftMono α]
    [MulRightMono α] (hf : AntitoneOn f s) (hg : AntitoneOn g s) :
    AntitoneOn (fun x => f x * g x) s :=
  fun _ hx _ hy h => mul_le_mul' (hf hx hy h) (hg hx hy h)

section Left

variable [MulLeftStrictMono α]

@[to_additive const_add]
theorem StrictMono.const_mul' (hf : StrictMono f) (c : α) : StrictMono fun x => c * f x :=
  fun _ _ ab => mul_lt_mul_left' (hf ab) c

@[to_additive const_add]
theorem StrictMonoOn.const_mul' (hf : StrictMonoOn f s) (c : α) :
    StrictMonoOn (fun x => c * f x) s :=
  fun _ ha _ hb ab => mul_lt_mul_left' (hf ha hb ab) c

@[to_additive const_add]
theorem StrictAnti.const_mul' (hf : StrictAnti f) (c : α) : StrictAnti fun x => c * f x :=
  fun _ _ ab => mul_lt_mul_left' (hf ab) c

@[to_additive const_add]
theorem StrictAntiOn.const_mul' (hf : StrictAntiOn f s) (c : α) :
    StrictAntiOn (fun x => c * f x) s :=
  fun _ ha _ hb ab => mul_lt_mul_left' (hf ha hb ab) c

end Left

section Right

variable [MulRightStrictMono α]

@[to_additive add_const]
theorem StrictMono.mul_const' (hf : StrictMono f) (c : α) : StrictMono fun x => f x * c :=
  fun _ _ ab => mul_lt_mul_right' (hf ab) c

@[to_additive add_const]
theorem StrictMonoOn.mul_const' (hf : StrictMonoOn f s) (c : α) :
    StrictMonoOn (fun x => f x * c) s :=
  fun _ ha _ hb ab => mul_lt_mul_right' (hf ha hb ab) c

@[to_additive add_const]
theorem StrictAnti.mul_const' (hf : StrictAnti f) (c : α) : StrictAnti fun x => f x * c :=
  fun _ _ ab => mul_lt_mul_right' (hf ab) c

@[to_additive add_const]
theorem StrictAntiOn.mul_const' (hf : StrictAntiOn f s) (c : α) :
    StrictAntiOn (fun x => f x * c) s :=
  fun _ ha _ hb ab => mul_lt_mul_right' (hf ha hb ab) c

end Right

/-- The product of two strictly monotone functions is strictly monotone. -/
@[to_additive add "The sum of two strictly monotone functions is strictly monotone."]
theorem StrictMono.mul' [MulLeftStrictMono α]
    [MulRightStrictMono α] (hf : StrictMono f) (hg : StrictMono g) :
    StrictMono fun x => f x * g x := fun _ _ ab =>
  mul_lt_mul_of_lt_of_lt (hf ab) (hg ab)

/-- The product of two strictly monotone functions is strictly monotone. -/
@[to_additive add "The sum of two strictly monotone functions is strictly monotone."]
theorem StrictMonoOn.mul' [MulLeftStrictMono α]
    [MulRightStrictMono α] (hf : StrictMonoOn f s) (hg : StrictMonoOn g s) :
    StrictMonoOn (fun x => f x * g x) s :=
  fun _ ha _ hb ab => mul_lt_mul_of_lt_of_lt (hf ha hb ab) (hg ha hb ab)

/-- The product of two strictly antitone functions is strictly antitone. -/
@[to_additive add "The sum of two strictly antitone functions is strictly antitone."]
theorem StrictAnti.mul' [MulLeftStrictMono α]
    [MulRightStrictMono α] (hf : StrictAnti f) (hg : StrictAnti g) :
    StrictAnti fun x => f x * g x :=
  fun _ _ ab => mul_lt_mul_of_lt_of_lt (hf ab) (hg ab)

/-- The product of two strictly antitone functions is strictly antitone. -/
@[to_additive add "The sum of two strictly antitone functions is strictly antitone."]
theorem StrictAntiOn.mul' [MulLeftStrictMono α]
    [MulRightStrictMono α] (hf : StrictAntiOn f s) (hg : StrictAntiOn g s) :
    StrictAntiOn (fun x => f x * g x) s :=
  fun _ ha _ hb ab => mul_lt_mul_of_lt_of_lt (hf ha hb ab) (hg ha hb ab)

/-- The product of a monotone function and a strictly monotone function is strictly monotone. -/
@[to_additive add_strictMono "The sum of a monotone function and a strictly monotone function is
strictly monotone."]
theorem Monotone.mul_strictMono' [MulLeftStrictMono α]
    [MulRightMono α] {f g : β → α} (hf : Monotone f)
    (hg : StrictMono g) :
    StrictMono fun x => f x * g x :=
  fun _ _ h => mul_lt_mul_of_le_of_lt (hf h.le) (hg h)

/-- The product of a monotone function and a strictly monotone function is strictly monotone. -/
@[to_additive add_strictMono "The sum of a monotone function and a strictly monotone function is
strictly monotone."]
theorem MonotoneOn.mul_strictMono' [MulLeftStrictMono α]
    [MulRightMono α] {f g : β → α} (hf : MonotoneOn f s)
    (hg : StrictMonoOn g s) : StrictMonoOn (fun x => f x * g x) s :=
  fun _ hx _ hy h => mul_lt_mul_of_le_of_lt (hf hx hy h.le) (hg hx hy h)

/-- The product of an antitone function and a strictly antitone function is strictly antitone. -/
@[to_additive add_strictAnti "The sum of an antitone function and a strictly antitone function is
strictly antitone."]
theorem Antitone.mul_strictAnti' [MulLeftStrictMono α]
    [MulRightMono α] {f g : β → α} (hf : Antitone f)
    (hg : StrictAnti g) :
    StrictAnti fun x => f x * g x :=
  fun _ _ h => mul_lt_mul_of_le_of_lt (hf h.le) (hg h)

/-- The product of an antitone function and a strictly antitone function is strictly antitone. -/
@[to_additive add_strictAnti "The sum of an antitone function and a strictly antitone function is
strictly antitone."]
theorem AntitoneOn.mul_strictAnti' [MulLeftStrictMono α]
    [MulRightMono α] {f g : β → α} (hf : AntitoneOn f s)
    (hg : StrictAntiOn g s) :
    StrictAntiOn (fun x => f x * g x) s :=
  fun _ hx _ hy h => mul_lt_mul_of_le_of_lt (hf hx hy h.le) (hg hx hy h)

variable [MulLeftMono α] [MulRightStrictMono α]

/-- The product of a strictly monotone function and a monotone function is strictly monotone. -/
@[to_additive add_monotone "The sum of a strictly monotone function and a monotone function is
strictly monotone."]
theorem StrictMono.mul_monotone' (hf : StrictMono f) (hg : Monotone g) :
    StrictMono fun x => f x * g x :=
  fun _ _ h => mul_lt_mul_of_lt_of_le (hf h) (hg h.le)

/-- The product of a strictly monotone function and a monotone function is strictly monotone. -/
@[to_additive add_monotone "The sum of a strictly monotone function and a monotone function is
strictly monotone."]
theorem StrictMonoOn.mul_monotone' (hf : StrictMonoOn f s) (hg : MonotoneOn g s) :
    StrictMonoOn (fun x => f x * g x) s :=
  fun _ hx _ hy h => mul_lt_mul_of_lt_of_le (hf hx hy h) (hg hx hy h.le)

/-- The product of a strictly antitone function and an antitone function is strictly antitone. -/
@[to_additive add_antitone "The sum of a strictly antitone function and an antitone function is
strictly antitone."]
theorem StrictAnti.mul_antitone' (hf : StrictAnti f) (hg : Antitone g) :
    StrictAnti fun x => f x * g x :=
  fun _ _ h => mul_lt_mul_of_lt_of_le (hf h) (hg h.le)

/-- The product of a strictly antitone function and an antitone function is strictly antitone. -/
@[to_additive add_antitone "The sum of a strictly antitone function and an antitone function is
strictly antitone."]
theorem StrictAntiOn.mul_antitone' (hf : StrictAntiOn f s) (hg : AntitoneOn g s) :
    StrictAntiOn (fun x => f x * g x) s :=
  fun _ hx _ hy h => mul_lt_mul_of_lt_of_le (hf hx hy h) (hg hx hy h.le)

@[to_additive (attr := simp) cmp_add_left]
theorem cmp_mul_left' {α : Type*} [Mul α] [LinearOrder α] [MulLeftStrictMono α]
    (a b c : α) :
    cmp (a * b) (a * c) = cmp b c :=
  (strictMono_id.const_mul' a).cmp_map_eq b c

@[to_additive (attr := simp) cmp_add_right]
theorem cmp_mul_right' {α : Type*} [Mul α] [LinearOrder α]
    [MulRightStrictMono α] (a b c : α) :
    cmp (a * c) (b * c) = cmp a b :=
  (strictMono_id.mul_const' c).cmp_map_eq a b

end Mono

/-- An element `a : α` is `MulLECancellable` if `x ↦ a * x` is order-reflecting.
We will make a separate version of many lemmas that require `[MulLeftReflectLE α]` with
`MulLECancellable` assumptions instead. These lemmas can then be instantiated to specific types,
like `ENNReal`, where we can replace the assumption `AddLECancellable x` by `x ≠ ∞`.
-/
@[to_additive
"An element `a : α` is `AddLECancellable` if `x ↦ a + x` is order-reflecting.
We will make a separate version of many lemmas that require `[MulLeftReflectLE α]` with
`AddLECancellable` assumptions instead. These lemmas can then be instantiated to specific types,
like `ENNReal`, where we can replace the assumption `AddLECancellable x` by `x ≠ ∞`. "]
def MulLECancellable [Mul α] [LE α] (a : α) : Prop :=
  ∀ ⦃b c⦄, a * b ≤ a * c → b ≤ c

@[to_additive]
theorem Contravariant.MulLECancellable [Mul α] [LE α] [MulLeftReflectLE α]
    {a : α} :
    MulLECancellable a :=
  fun _ _ => le_of_mul_le_mul_left'

@[to_additive (attr := simp)]
theorem mulLECancellable_one [Monoid α] [LE α] : MulLECancellable (1 : α) := fun a b => by
  simpa only [one_mul] using id

namespace MulLECancellable

@[to_additive]
protected theorem Injective [Mul α] [PartialOrder α] {a : α} (ha : MulLECancellable a) :
    Injective (a * ·) :=
  fun _ _ h => le_antisymm (ha h.le) (ha h.ge)

@[to_additive]
protected theorem inj [Mul α] [PartialOrder α] {a b c : α} (ha : MulLECancellable a) :
    a * b = a * c ↔ b = c :=
  ha.Injective.eq_iff

@[to_additive]
protected theorem injective_left [Mul α] [i : @Std.Commutative α (· * ·)] [PartialOrder α] {a : α}
    (ha : MulLECancellable a) :
    Injective (· * a) := fun b c h => ha.Injective <| by dsimp; rwa [i.comm a, i.comm a]

@[to_additive]
protected theorem inj_left [Mul α] [@Std.Commutative α (· * ·)] [PartialOrder α] {a b c : α}
    (hc : MulLECancellable c) :
    a * c = b * c ↔ a = b :=
  hc.injective_left.eq_iff

variable [LE α]

@[to_additive]
protected theorem mul_le_mul_iff_left [Mul α] [MulLeftMono α] {a b c : α}
    (ha : MulLECancellable a) : a * b ≤ a * c ↔ b ≤ c :=
  ⟨fun h => ha h, fun h => mul_le_mul_left' h a⟩

@[to_additive]
<<<<<<< HEAD
protected theorem mul_le_mul_iff_right [Mul α] [i : IsSymmOp α α (· * ·)]
    [MulLeftMono α] {a b c : α} (ha : MulLECancellable a) :
    b * a ≤ c * a ↔ b ≤ c := by rw [i.symm_op b, i.symm_op c, ha.mul_le_mul_iff_left]
#align mul_le_cancellable.mul_le_mul_iff_right MulLECancellable.mul_le_mul_iff_rightₓ
#align add_le_cancellable.add_le_add_iff_right AddLECancellable.add_le_add_iff_rightₓ
=======
protected theorem mul_le_mul_iff_right [Mul α] [i : @Std.Commutative α (· * ·)]
    [MulLeftMono α] {a b c : α} (ha : MulLECancellable a) :
    b * a ≤ c * a ↔ b ≤ c := by rw [i.comm b, i.comm c, ha.mul_le_mul_iff_left]
>>>>>>> a3663456

@[to_additive]
protected theorem le_mul_iff_one_le_right [MulOneClass α] [MulLeftMono α]
    {a b : α} (ha : MulLECancellable a) :
    a ≤ a * b ↔ 1 ≤ b :=
  Iff.trans (by rw [mul_one]) ha.mul_le_mul_iff_left

@[to_additive]
protected theorem mul_le_iff_le_one_right [MulOneClass α] [MulLeftMono α]
    {a b : α} (ha : MulLECancellable a) :
    a * b ≤ a ↔ b ≤ 1 :=
  Iff.trans (by rw [mul_one]) ha.mul_le_mul_iff_left

@[to_additive]
<<<<<<< HEAD
protected theorem le_mul_iff_one_le_left [MulOneClass α] [i : IsSymmOp α α (· * ·)]
    [MulLeftMono α] {a b : α} (ha : MulLECancellable a) :
    a ≤ b * a ↔ 1 ≤ b := by rw [i.symm_op, ha.le_mul_iff_one_le_right]
#align mul_le_cancellable.le_mul_iff_one_le_left MulLECancellable.le_mul_iff_one_le_leftₓ
#align add_le_cancellable.le_add_iff_nonneg_left AddLECancellable.le_add_iff_nonneg_leftₓ

@[to_additive]
protected theorem mul_le_iff_le_one_left [MulOneClass α] [i : IsSymmOp α α (· * ·)]
    [MulLeftMono α] {a b : α} (ha : MulLECancellable a) :
    b * a ≤ a ↔ b ≤ 1 := by rw [i.symm_op, ha.mul_le_iff_le_one_right]
#align mul_le_cancellable.mul_le_iff_le_one_left MulLECancellable.mul_le_iff_le_one_leftₓ
#align add_le_cancellable.add_le_iff_nonpos_left AddLECancellable.add_le_iff_nonpos_leftₓ
=======
protected theorem le_mul_iff_one_le_left [MulOneClass α] [i : @Std.Commutative α (· * ·)]
    [MulLeftMono α] {a b : α} (ha : MulLECancellable a) :
    a ≤ b * a ↔ 1 ≤ b := by rw [i.comm, ha.le_mul_iff_one_le_right]

@[to_additive]
protected theorem mul_le_iff_le_one_left [MulOneClass α] [i : @Std.Commutative α (· * ·)]
    [MulLeftMono α] {a b : α} (ha : MulLECancellable a) :
    b * a ≤ a ↔ b ≤ 1 := by rw [i.comm, ha.mul_le_iff_le_one_right]
>>>>>>> a3663456

@[to_additive] lemma mul [Semigroup α] {a b : α} (ha : MulLECancellable a)
    (hb : MulLECancellable b) : MulLECancellable (a * b) :=
  fun c d hcd ↦ hb <| ha <| by rwa [← mul_assoc, ← mul_assoc]

@[to_additive] lemma of_mul_right [Semigroup α] [MulLeftMono α] {a b : α}
    (h : MulLECancellable (a * b)) : MulLECancellable b :=
  fun c d hcd ↦ h <| by rw [mul_assoc, mul_assoc]; exact mul_le_mul_left' hcd _

<<<<<<< HEAD
@[deprecated]
theorem bit0_mono [AddLeftMono α] [AddRightMono α] :
    Monotone (bit0 : α → α) := fun _ _ h => add_le_add h h
#align bit0_mono bit0_mono

@[deprecated]
theorem bit0_strictMono [AddLeftStrictMono α]
    [AddRightStrictMono α] :
    StrictMono (bit0 : α → α) := fun _ _ h => add_lt_add h h
#align bit0_strict_mono bit0_strictMono
=======
@[to_additive] lemma of_mul_left [CommSemigroup α] [MulLeftMono α] {a b : α}
    (h : MulLECancellable (a * b)) : MulLECancellable a := (mul_comm a b ▸ h).of_mul_right

end MulLECancellable
>>>>>>> a3663456

@[to_additive (attr := simp)]
lemma mulLECancellable_mul [LE α] [CommSemigroup α] [MulLeftMono α] {a b : α} :
    MulLECancellable (a * b) ↔ MulLECancellable a ∧ MulLECancellable b :=
  ⟨fun h ↦ ⟨h.of_mul_left, h.of_mul_right⟩, fun h ↦ h.1.mul h.2⟩<|MERGE_RESOLUTION|>--- conflicted
+++ resolved
@@ -62,25 +62,13 @@
 @[to_additive (attr := gcongr) add_le_add_left]
 theorem mul_le_mul_left' [MulLeftMono α] {b c : α} (bc : b ≤ c) (a : α) :
     a * b ≤ a * c :=
-<<<<<<< HEAD
   MulLeftMono.elim _ bc
-#align mul_le_mul_left' mul_le_mul_left'
-#align add_le_add_left add_le_add_left
-=======
-  CovariantClass.elim _ bc
->>>>>>> a3663456
 
 @[to_additive le_of_add_le_add_left]
 theorem le_of_mul_le_mul_left' [MulLeftReflectLE α] {a b c : α}
     (bc : a * b ≤ a * c) :
     b ≤ c :=
-<<<<<<< HEAD
   MulLeftReflectLE.elim _ bc
-#align le_of_mul_le_mul_left' le_of_mul_le_mul_left'
-#align le_of_add_le_add_left le_of_add_le_add_left
-=======
-  ContravariantClass.elim _ bc
->>>>>>> a3663456
 
 /- The prime on this lemma is present only on the multiplicative version.  The unprimed version
 is taken by the analogous lemma for semiring, with an extra non-negativity assumption. -/
@@ -100,25 +88,13 @@
 theorem mul_le_mul_iff_left [MulLeftMono α]
     [MulLeftReflectLE α] (a : α) {b c : α} :
     a * b ≤ a * c ↔ b ≤ c :=
-<<<<<<< HEAD
   rel_iff_cov MulLeftMono.elim MulLeftReflectLE.elim a
-#align mul_le_mul_iff_left mul_le_mul_iff_left
-#align add_le_add_iff_left add_le_add_iff_left
-=======
-  rel_iff_cov α α (· * ·) (· ≤ ·) a
->>>>>>> a3663456
 
 @[to_additive (attr := simp)]
 theorem mul_le_mul_iff_right [MulRightMono α]
     [MulRightReflectLE α] (a : α) {b c : α} :
     b * a ≤ c * a ↔ b ≤ c :=
-<<<<<<< HEAD
   rel_iff_cov MulRightMono.elim MulRightReflectLE.elim a
-#align mul_le_mul_iff_right mul_le_mul_iff_right
-#align add_le_add_iff_right add_le_add_iff_right
-=======
-  rel_iff_cov α α (swap (· * ·)) (· ≤ ·) a
->>>>>>> a3663456
 
 end LE
 
@@ -130,48 +106,24 @@
 theorem mul_lt_mul_iff_left [MulLeftStrictMono α]
     [MulLeftReflectLT α] (a : α) {b c : α} :
     a * b < a * c ↔ b < c :=
-<<<<<<< HEAD
   rel_iff_cov MulLeftStrictMono.elim MulLeftReflectLT.elim a
-#align mul_lt_mul_iff_left mul_lt_mul_iff_left
-#align add_lt_add_iff_left add_lt_add_iff_left
-=======
-  rel_iff_cov α α (· * ·) (· < ·) a
->>>>>>> a3663456
 
 @[to_additive (attr := simp)]
 theorem mul_lt_mul_iff_right [MulRightStrictMono α]
     [MulRightReflectLT α] (a : α) {b c : α} :
     b * a < c * a ↔ b < c :=
-<<<<<<< HEAD
   rel_iff_cov MulRightStrictMono.elim MulRightReflectLT.elim a
-#align mul_lt_mul_iff_right mul_lt_mul_iff_right
-#align add_lt_add_iff_right add_lt_add_iff_right
-=======
-  rel_iff_cov α α (swap (· * ·)) (· < ·) a
->>>>>>> a3663456
 
 @[to_additive (attr := gcongr) add_lt_add_left]
 theorem mul_lt_mul_left' [MulLeftStrictMono α] {b c : α} (bc : b < c) (a : α) :
     a * b < a * c :=
-<<<<<<< HEAD
   MulLeftStrictMono.elim _ bc
-#align mul_lt_mul_left' mul_lt_mul_left'
-#align add_lt_add_left add_lt_add_left
-=======
-  CovariantClass.elim _ bc
->>>>>>> a3663456
 
 @[to_additive lt_of_add_lt_add_left]
 theorem lt_of_mul_lt_mul_left' [MulLeftReflectLT α] {a b c : α}
     (bc : a * b < a * c) :
     b < c :=
-<<<<<<< HEAD
   MulLeftReflectLT.elim _ bc
-#align lt_of_mul_lt_mul_left' lt_of_mul_lt_mul_left'
-#align lt_of_add_lt_add_left lt_of_add_lt_add_left
-=======
-  ContravariantClass.elim _ bc
->>>>>>> a3663456
 
 @[to_additive (attr := gcongr) add_lt_add_right]
 theorem mul_lt_mul_right' [i : MulRightStrictMono α] {b c : α} (bc : b < c)
@@ -251,13 +203,7 @@
 theorem mul_le_of_mul_le_left [MulLeftMono α] {a b c d : α} (h : a * b ≤ c)
     (hle : d ≤ b) :
     a * d ≤ c :=
-<<<<<<< HEAD
   MulLeftMono.elim.act_rel_of_rel_of_act_rel a hle h
-#align mul_le_of_mul_le_left mul_le_of_mul_le_left
-#align add_le_of_add_le_left add_le_of_add_le_left
-=======
-  @act_rel_of_rel_of_act_rel _ _ _ (· ≤ ·) _ _ a _ _ _ hle h
->>>>>>> a3663456
 
 @[to_additive]
 theorem mul_lt_of_mul_lt_right [MulRightMono α] {a b c d : α}
@@ -281,13 +227,7 @@
 theorem le_mul_of_le_mul_left [MulLeftMono α] {a b c d : α} (h : a ≤ b * c)
     (hle : c ≤ d) :
     a ≤ b * d :=
-<<<<<<< HEAD
   MulLeftMono.elim.rel_act_of_rel_of_rel_act b hle h
-#align le_mul_of_le_mul_left le_mul_of_le_mul_left
-#align le_add_of_le_add_left le_add_of_le_add_left
-=======
-  @rel_act_of_rel_of_rel_act _ _ _ (· ≤ ·) _ _ b _ _ _ hle h
->>>>>>> a3663456
 
 @[to_additive]
 theorem lt_mul_of_lt_mul_right [MulRightMono α] {a b c d : α}
@@ -364,12 +304,7 @@
 end LinearOrder
 
 section LinearOrder
-<<<<<<< HEAD
-variable [LinearOrder α] [MulLeftMono α]
-  [MulRightMono α] {a b c d : α}
-=======
 variable [LinearOrder α] [MulLeftMono α] [MulRightMono α] {a b c d : α}
->>>>>>> a3663456
 
 @[to_additive max_add_add_le_max_add_max]
 theorem max_mul_mul_le_max_mul_max' : max (a * b) (c * d) ≤ max a c * max b d :=
@@ -1018,11 +953,7 @@
 variable [PartialOrder α]
 
 @[to_additive]
-<<<<<<< HEAD
-theorem mul_eq_one_iff' [MulLeftMono α]
-=======
 theorem mul_eq_one_iff_of_one_le [MulLeftMono α]
->>>>>>> a3663456
     [MulRightMono α] {a b : α} (ha : 1 ≤ a) (hb : 1 ≤ b) :
     a * b = 1 ↔ a = 1 ∧ b = 1 :=
   Iff.intro
@@ -1099,11 +1030,7 @@
 (i.e. `a * c < b * c → a < b`) is a `LeftCancelSemigroup`. -/
 @[to_additive
 "An additive semigroup with a partial order and satisfying `AddLeftCancelSemigroup`
-<<<<<<< HEAD
-(i.e. `c + a < c + b → a < b`) is a `left_cancel AddSemigroup`."]
-=======
 (i.e. `c + a < c + b → a < b`) is a `AddLeftCancelSemigroup`."]
->>>>>>> a3663456
 def Contravariant.toLeftCancelSemigroup [MulLeftReflectLE α] :
     LeftCancelSemigroup α :=
   { ‹Semigroup α› with mul_left_cancel := fun _ _ _ => mul_left_cancel'' }
@@ -1114,11 +1041,7 @@
 (i.e. `a * c < b * c → a < b`) is a `RightCancelSemigroup`. -/
 @[to_additive
 "An additive semigroup with a partial order and satisfying `AddRightCancelSemigroup`
-<<<<<<< HEAD
-(`a + c < b + c → a < b`) is a `right_cancel AddSemigroup`."]
-=======
 (`a + c < b + c → a < b`) is a `AddRightCancelSemigroup`."]
->>>>>>> a3663456
 def Contravariant.toRightCancelSemigroup [MulRightReflectLE α] :
     RightCancelSemigroup α :=
   { ‹Semigroup α› with mul_right_cancel := fun _ _ _ => mul_right_cancel'' }
@@ -1400,17 +1323,9 @@
   ⟨fun h => ha h, fun h => mul_le_mul_left' h a⟩
 
 @[to_additive]
-<<<<<<< HEAD
-protected theorem mul_le_mul_iff_right [Mul α] [i : IsSymmOp α α (· * ·)]
-    [MulLeftMono α] {a b c : α} (ha : MulLECancellable a) :
-    b * a ≤ c * a ↔ b ≤ c := by rw [i.symm_op b, i.symm_op c, ha.mul_le_mul_iff_left]
-#align mul_le_cancellable.mul_le_mul_iff_right MulLECancellable.mul_le_mul_iff_rightₓ
-#align add_le_cancellable.add_le_add_iff_right AddLECancellable.add_le_add_iff_rightₓ
-=======
 protected theorem mul_le_mul_iff_right [Mul α] [i : @Std.Commutative α (· * ·)]
     [MulLeftMono α] {a b c : α} (ha : MulLECancellable a) :
     b * a ≤ c * a ↔ b ≤ c := by rw [i.comm b, i.comm c, ha.mul_le_mul_iff_left]
->>>>>>> a3663456
 
 @[to_additive]
 protected theorem le_mul_iff_one_le_right [MulOneClass α] [MulLeftMono α]
@@ -1425,20 +1340,6 @@
   Iff.trans (by rw [mul_one]) ha.mul_le_mul_iff_left
 
 @[to_additive]
-<<<<<<< HEAD
-protected theorem le_mul_iff_one_le_left [MulOneClass α] [i : IsSymmOp α α (· * ·)]
-    [MulLeftMono α] {a b : α} (ha : MulLECancellable a) :
-    a ≤ b * a ↔ 1 ≤ b := by rw [i.symm_op, ha.le_mul_iff_one_le_right]
-#align mul_le_cancellable.le_mul_iff_one_le_left MulLECancellable.le_mul_iff_one_le_leftₓ
-#align add_le_cancellable.le_add_iff_nonneg_left AddLECancellable.le_add_iff_nonneg_leftₓ
-
-@[to_additive]
-protected theorem mul_le_iff_le_one_left [MulOneClass α] [i : IsSymmOp α α (· * ·)]
-    [MulLeftMono α] {a b : α} (ha : MulLECancellable a) :
-    b * a ≤ a ↔ b ≤ 1 := by rw [i.symm_op, ha.mul_le_iff_le_one_right]
-#align mul_le_cancellable.mul_le_iff_le_one_left MulLECancellable.mul_le_iff_le_one_leftₓ
-#align add_le_cancellable.add_le_iff_nonpos_left AddLECancellable.add_le_iff_nonpos_leftₓ
-=======
 protected theorem le_mul_iff_one_le_left [MulOneClass α] [i : @Std.Commutative α (· * ·)]
     [MulLeftMono α] {a b : α} (ha : MulLECancellable a) :
     a ≤ b * a ↔ 1 ≤ b := by rw [i.comm, ha.le_mul_iff_one_le_right]
@@ -1447,7 +1348,6 @@
 protected theorem mul_le_iff_le_one_left [MulOneClass α] [i : @Std.Commutative α (· * ·)]
     [MulLeftMono α] {a b : α} (ha : MulLECancellable a) :
     b * a ≤ a ↔ b ≤ 1 := by rw [i.comm, ha.mul_le_iff_le_one_right]
->>>>>>> a3663456
 
 @[to_additive] lemma mul [Semigroup α] {a b : α} (ha : MulLECancellable a)
     (hb : MulLECancellable b) : MulLECancellable (a * b) :=
@@ -1457,23 +1357,10 @@
     (h : MulLECancellable (a * b)) : MulLECancellable b :=
   fun c d hcd ↦ h <| by rw [mul_assoc, mul_assoc]; exact mul_le_mul_left' hcd _
 
-<<<<<<< HEAD
-@[deprecated]
-theorem bit0_mono [AddLeftMono α] [AddRightMono α] :
-    Monotone (bit0 : α → α) := fun _ _ h => add_le_add h h
-#align bit0_mono bit0_mono
-
-@[deprecated]
-theorem bit0_strictMono [AddLeftStrictMono α]
-    [AddRightStrictMono α] :
-    StrictMono (bit0 : α → α) := fun _ _ h => add_lt_add h h
-#align bit0_strict_mono bit0_strictMono
-=======
 @[to_additive] lemma of_mul_left [CommSemigroup α] [MulLeftMono α] {a b : α}
     (h : MulLECancellable (a * b)) : MulLECancellable a := (mul_comm a b ▸ h).of_mul_right
 
 end MulLECancellable
->>>>>>> a3663456
 
 @[to_additive (attr := simp)]
 lemma mulLECancellable_mul [LE α] [CommSemigroup α] [MulLeftMono α] {a b : α} :
