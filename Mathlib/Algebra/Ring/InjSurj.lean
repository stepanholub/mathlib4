--- conflicted
+++ resolved
@@ -15,12 +15,8 @@
 
 namespace Function.Injective
 variable (f : β → α) (hf : Injective f)
-
-<<<<<<< HEAD
 include hf
 
-=======
->>>>>>> 912fd07d
 variable [Add β] [Mul β]
 
 /-- Pullback a `LeftDistribClass` instance along an injective function. -/
@@ -200,12 +196,8 @@
 
 namespace Function.Surjective
 variable (f : α → β) (hf : Surjective f)
-
-<<<<<<< HEAD
 include hf
 
-=======
->>>>>>> 912fd07d
 variable [Add β] [Mul β]
 
 /-- Pushforward a `LeftDistribClass` instance along a surjective function. -/
