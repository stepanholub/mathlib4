/-
Copyright (c) 2022 Andrew Yang. All rights reserved.
Released under Apache 2.0 license as described in the file LICENSE.
Authors: Andrew Yang
-/
import Mathlib.AlgebraicGeometry.Gluing
import Mathlib.CategoryTheory.Limits.Opposites
import Mathlib.AlgebraicGeometry.AffineScheme
import Mathlib.CategoryTheory.Limits.Shapes.Diagonal

#align_import algebraic_geometry.pullbacks from "leanprover-community/mathlib"@"7316286ff2942aa14e540add9058c6b0aa1c8070"

/-!
# Fibred products of schemes

In this file we construct the fibred product of schemes via gluing.
We roughly follow [har77] Theorem 3.3.

In particular, the main construction is to show that for an open cover `{ Uᵢ }` of `X`, if there
exist fibred products `Uᵢ ×[Z] Y` for each `i`, then there exists a fibred product `X ×[Z] Y`.

Then, for constructing the fibred product for arbitrary schemes `X, Y, Z`, we can use the
construction to reduce to the case where `X, Y, Z` are all affine, where fibred products are
constructed via tensor products.

-/

set_option linter.uppercaseLean3 false

universe v u

noncomputable section

open CategoryTheory CategoryTheory.Limits AlgebraicGeometry

namespace AlgebraicGeometry.Scheme

namespace Pullback

variable {C : Type u} [Category.{v} C]
variable {X Y Z : Scheme.{u}} (𝒰 : OpenCover.{u} X) (f : X ⟶ Z) (g : Y ⟶ Z)
variable [∀ i, HasPullback (𝒰.map i ≫ f) g]

/-- The intersection of `Uᵢ ×[Z] Y` and `Uⱼ ×[Z] Y` is given by (Uᵢ ×[Z] Y) ×[X] Uⱼ -/
def v (i j : 𝒰.J) : Scheme :=
  pullback ((pullback.fst (𝒰.map i ≫ f) g) ≫ 𝒰.map i) (𝒰.map j)
#align algebraic_geometry.Scheme.pullback.V AlgebraicGeometry.Scheme.Pullback.v

/-- The canonical transition map `(Uᵢ ×[Z] Y) ×[X] Uⱼ ⟶ (Uⱼ ×[Z] Y) ×[X] Uᵢ` given by the fact
that pullbacks are associative and symmetric. -/
def t (i j : 𝒰.J) : v 𝒰 f g i j ⟶ v 𝒰 f g j i := by
  have : HasPullback (pullback.snd _ _ ≫ 𝒰.map i ≫ f) g :=
    hasPullback_assoc_symm (𝒰.map j) (𝒰.map i) (𝒰.map i ≫ f) g
  have : HasPullback (pullback.snd _ _ ≫ 𝒰.map j ≫ f) g :=
    hasPullback_assoc_symm (𝒰.map i) (𝒰.map j) (𝒰.map j ≫ f) g
  refine (pullbackSymmetry ..).hom ≫ (pullbackAssoc ..).inv ≫ ?_
  refine ?_ ≫ (pullbackAssoc ..).hom ≫ (pullbackSymmetry ..).hom
  refine pullback.map _ _ _ _ (pullbackSymmetry _ _).hom (𝟙 _) (𝟙 _) ?_ ?_
  · rw [pullbackSymmetry_hom_comp_snd_assoc, pullback.condition_assoc, Category.comp_id]
  · rw [Category.comp_id, Category.id_comp]
#align algebraic_geometry.Scheme.pullback.t AlgebraicGeometry.Scheme.Pullback.t

@[simp, reassoc]
theorem t_fst_fst (i j : 𝒰.J) : t 𝒰 f g i j ≫ pullback.fst _ _ ≫ pullback.fst _ _ =
    pullback.snd _ _ := by
  simp only [t, Category.assoc, pullbackSymmetry_hom_comp_fst_assoc, pullbackAssoc_hom_snd_fst,
    pullback.lift_fst_assoc, pullbackSymmetry_hom_comp_snd, pullbackAssoc_inv_fst_fst,
    pullbackSymmetry_hom_comp_fst]
#align algebraic_geometry.Scheme.pullback.t_fst_fst AlgebraicGeometry.Scheme.Pullback.t_fst_fst

@[simp, reassoc]
theorem t_fst_snd (i j : 𝒰.J) :
    t 𝒰 f g i j ≫ pullback.fst _ _ ≫ pullback.snd _ _ = pullback.fst _ _ ≫ pullback.snd _ _ := by
  simp only [t, Category.assoc, pullbackSymmetry_hom_comp_fst_assoc, pullbackAssoc_hom_snd_snd,
    pullback.lift_snd, Category.comp_id, pullbackAssoc_inv_snd, pullbackSymmetry_hom_comp_snd_assoc]
#align algebraic_geometry.Scheme.pullback.t_fst_snd AlgebraicGeometry.Scheme.Pullback.t_fst_snd

@[simp, reassoc]
theorem t_snd (i j : 𝒰.J) : t 𝒰 f g i j ≫ pullback.snd _ _ =
    pullback.fst _ _ ≫ pullback.fst _ _ := by
  simp only [t, Category.assoc, pullbackSymmetry_hom_comp_snd, pullbackAssoc_hom_fst,
    pullback.lift_fst_assoc, pullbackSymmetry_hom_comp_fst, pullbackAssoc_inv_fst_snd,
    pullbackSymmetry_hom_comp_snd_assoc]
#align algebraic_geometry.Scheme.pullback.t_snd AlgebraicGeometry.Scheme.Pullback.t_snd

theorem t_id (i : 𝒰.J) : t 𝒰 f g i i = 𝟙 _ := by
  apply pullback.hom_ext <;> rw [Category.id_comp]
  · apply pullback.hom_ext
    · rw [← cancel_mono (𝒰.map i)]; simp only [pullback.condition, Category.assoc, t_fst_fst]
    · simp only [Category.assoc, t_fst_snd]
  · rw [← cancel_mono (𝒰.map i)]; simp only [pullback.condition, t_snd, Category.assoc]
#align algebraic_geometry.Scheme.pullback.t_id AlgebraicGeometry.Scheme.Pullback.t_id

/-- The inclusion map of `V i j = (Uᵢ ×[Z] Y) ×[X] Uⱼ ⟶ Uᵢ ×[Z] Y`-/
abbrev fV (i j : 𝒰.J) : v 𝒰 f g i j ⟶ pullback (𝒰.map i ≫ f) g :=
  pullback.fst _ _
#align algebraic_geometry.Scheme.pullback.fV AlgebraicGeometry.Scheme.Pullback.fV

/-- The map `((Xᵢ ×[Z] Y) ×[X] Xⱼ) ×[Xᵢ ×[Z] Y] ((Xᵢ ×[Z] Y) ×[X] Xₖ)` ⟶
  `((Xⱼ ×[Z] Y) ×[X] Xₖ) ×[Xⱼ ×[Z] Y] ((Xⱼ ×[Z] Y) ×[X] Xᵢ)` needed for gluing   -/
def t' (i j k : 𝒰.J) :
    pullback (fV 𝒰 f g i j) (fV 𝒰 f g i k) ⟶ pullback (fV 𝒰 f g j k) (fV 𝒰 f g j i) := by
  refine (pullbackRightPullbackFstIso ..).hom ≫ ?_
  refine ?_ ≫ (pullbackSymmetry _ _).hom
  refine ?_ ≫ (pullbackRightPullbackFstIso ..).inv
  refine pullback.map _ _ _ _ (t 𝒰 f g i j) (𝟙 _) (𝟙 _) ?_ ?_
  · simp_rw [Category.comp_id, t_fst_fst_assoc, ← pullback.condition]
  · rw [Category.comp_id, Category.id_comp]
#align algebraic_geometry.Scheme.pullback.t' AlgebraicGeometry.Scheme.Pullback.t'

@[simp, reassoc]
theorem t'_fst_fst_fst (i j k : 𝒰.J) :
    t' 𝒰 f g i j k ≫ pullback.fst _ _ ≫ pullback.fst _ _ ≫ pullback.fst _ _ =
      pullback.fst _ _ ≫ pullback.snd _ _ := by
  simp only [t', Category.assoc, pullbackSymmetry_hom_comp_fst_assoc,
    pullbackRightPullbackFstIso_inv_snd_fst_assoc, pullback.lift_fst_assoc, t_fst_fst,
    pullbackRightPullbackFstIso_hom_fst_assoc]
#align algebraic_geometry.Scheme.pullback.t'_fst_fst_fst AlgebraicGeometry.Scheme.Pullback.t'_fst_fst_fst

@[simp, reassoc]
theorem t'_fst_fst_snd (i j k : 𝒰.J) :
    t' 𝒰 f g i j k ≫ pullback.fst _ _ ≫ pullback.fst _ _ ≫ pullback.snd _ _ =
      pullback.fst _ _ ≫ pullback.fst _ _ ≫ pullback.snd _ _ := by
  simp only [t', Category.assoc, pullbackSymmetry_hom_comp_fst_assoc,
    pullbackRightPullbackFstIso_inv_snd_fst_assoc, pullback.lift_fst_assoc, t_fst_snd,
    pullbackRightPullbackFstIso_hom_fst_assoc]
#align algebraic_geometry.Scheme.pullback.t'_fst_fst_snd AlgebraicGeometry.Scheme.Pullback.t'_fst_fst_snd

@[simp, reassoc]
theorem t'_fst_snd (i j k : 𝒰.J) :
    t' 𝒰 f g i j k ≫ pullback.fst _ _ ≫ pullback.snd _ _ =
      pullback.snd _ _ ≫ pullback.snd _ _ := by
  simp only [t', Category.assoc, pullbackSymmetry_hom_comp_fst_assoc,
    pullbackRightPullbackFstIso_inv_snd_snd, pullback.lift_snd, Category.comp_id,
    pullbackRightPullbackFstIso_hom_snd]
#align algebraic_geometry.Scheme.pullback.t'_fst_snd AlgebraicGeometry.Scheme.Pullback.t'_fst_snd

@[simp, reassoc]
theorem t'_snd_fst_fst (i j k : 𝒰.J) :
    t' 𝒰 f g i j k ≫ pullback.snd _ _ ≫ pullback.fst _ _ ≫ pullback.fst _ _ =
      pullback.fst _ _ ≫ pullback.snd _ _ := by
  simp only [t', Category.assoc, pullbackSymmetry_hom_comp_snd_assoc,
    pullbackRightPullbackFstIso_inv_fst_assoc, pullback.lift_fst_assoc, t_fst_fst,
    pullbackRightPullbackFstIso_hom_fst_assoc]
#align algebraic_geometry.Scheme.pullback.t'_snd_fst_fst AlgebraicGeometry.Scheme.Pullback.t'_snd_fst_fst

@[simp, reassoc]
theorem t'_snd_fst_snd (i j k : 𝒰.J) :
    t' 𝒰 f g i j k ≫ pullback.snd _ _ ≫ pullback.fst _ _ ≫ pullback.snd _ _ =
      pullback.fst _ _ ≫ pullback.fst _ _ ≫ pullback.snd _ _ := by
  simp only [t', Category.assoc, pullbackSymmetry_hom_comp_snd_assoc,
    pullbackRightPullbackFstIso_inv_fst_assoc, pullback.lift_fst_assoc, t_fst_snd,
    pullbackRightPullbackFstIso_hom_fst_assoc]
#align algebraic_geometry.Scheme.pullback.t'_snd_fst_snd AlgebraicGeometry.Scheme.Pullback.t'_snd_fst_snd

@[simp, reassoc]
theorem t'_snd_snd (i j k : 𝒰.J) :
    t' 𝒰 f g i j k ≫ pullback.snd _ _ ≫ pullback.snd _ _ =
      pullback.fst _ _ ≫ pullback.fst _ _ ≫ pullback.fst _ _ := by
  simp only [t', Category.assoc, pullbackSymmetry_hom_comp_snd_assoc,
    pullbackRightPullbackFstIso_inv_fst_assoc, pullback.lift_fst_assoc, t_snd,
    pullbackRightPullbackFstIso_hom_fst_assoc]
#align algebraic_geometry.Scheme.pullback.t'_snd_snd AlgebraicGeometry.Scheme.Pullback.t'_snd_snd

theorem cocycle_fst_fst_fst (i j k : 𝒰.J) :
    t' 𝒰 f g i j k ≫ t' 𝒰 f g j k i ≫ t' 𝒰 f g k i j ≫ pullback.fst _ _ ≫ pullback.fst _ _ ≫
      pullback.fst _ _ = pullback.fst _ _ ≫ pullback.fst _ _ ≫ pullback.fst _ _ := by
  simp only [t'_fst_fst_fst, t'_fst_snd, t'_snd_snd]
#align algebraic_geometry.Scheme.pullback.cocycle_fst_fst_fst AlgebraicGeometry.Scheme.Pullback.cocycle_fst_fst_fst

theorem cocycle_fst_fst_snd (i j k : 𝒰.J) :
    t' 𝒰 f g i j k ≫ t' 𝒰 f g j k i ≫ t' 𝒰 f g k i j ≫ pullback.fst _ _ ≫ pullback.fst _ _ ≫
      pullback.snd _ _ = pullback.fst _ _ ≫ pullback.fst _ _ ≫ pullback.snd _ _ := by
  simp only [t'_fst_fst_snd]
#align algebraic_geometry.Scheme.pullback.cocycle_fst_fst_snd AlgebraicGeometry.Scheme.Pullback.cocycle_fst_fst_snd

theorem cocycle_fst_snd (i j k : 𝒰.J) :
    t' 𝒰 f g i j k ≫ t' 𝒰 f g j k i ≫ t' 𝒰 f g k i j ≫ pullback.fst _ _ ≫ pullback.snd _ _ =
      pullback.fst _ _ ≫ pullback.snd _ _ := by
  simp only [t'_fst_snd, t'_snd_snd, t'_fst_fst_fst]
#align algebraic_geometry.Scheme.pullback.cocycle_fst_snd AlgebraicGeometry.Scheme.Pullback.cocycle_fst_snd

theorem cocycle_snd_fst_fst (i j k : 𝒰.J) :
    t' 𝒰 f g i j k ≫ t' 𝒰 f g j k i ≫ t' 𝒰 f g k i j ≫ pullback.snd _ _ ≫ pullback.fst _ _ ≫
      pullback.fst _ _ = pullback.snd _ _ ≫ pullback.fst _ _ ≫ pullback.fst _ _ := by
  rw [← cancel_mono (𝒰.map i)]
  simp only [pullback.condition_assoc, t'_snd_fst_fst, t'_fst_snd, t'_snd_snd]
#align algebraic_geometry.Scheme.pullback.cocycle_snd_fst_fst AlgebraicGeometry.Scheme.Pullback.cocycle_snd_fst_fst

theorem cocycle_snd_fst_snd (i j k : 𝒰.J) :
    t' 𝒰 f g i j k ≫ t' 𝒰 f g j k i ≫ t' 𝒰 f g k i j ≫ pullback.snd _ _ ≫ pullback.fst _ _ ≫
      pullback.snd _ _ = pullback.snd _ _ ≫ pullback.fst _ _ ≫ pullback.snd _ _ := by
  simp only [pullback.condition_assoc, t'_snd_fst_snd]
#align algebraic_geometry.Scheme.pullback.cocycle_snd_fst_snd AlgebraicGeometry.Scheme.Pullback.cocycle_snd_fst_snd

theorem cocycle_snd_snd (i j k : 𝒰.J) :
    t' 𝒰 f g i j k ≫ t' 𝒰 f g j k i ≫ t' 𝒰 f g k i j ≫ pullback.snd _ _ ≫ pullback.snd _ _ =
      pullback.snd _ _ ≫ pullback.snd _ _ := by
  simp only [t'_snd_snd, t'_fst_fst_fst, t'_fst_snd]
#align algebraic_geometry.Scheme.pullback.cocycle_snd_snd AlgebraicGeometry.Scheme.Pullback.cocycle_snd_snd

-- `by tidy` should solve it, but it times out.
theorem cocycle (i j k : 𝒰.J) : t' 𝒰 f g i j k ≫ t' 𝒰 f g j k i ≫ t' 𝒰 f g k i j = 𝟙 _ := by
  apply pullback.hom_ext <;> rw [Category.id_comp]
  · apply pullback.hom_ext
    · apply pullback.hom_ext
      · simp_rw [Category.assoc, cocycle_fst_fst_fst 𝒰 f g i j k]
      · simp_rw [Category.assoc, cocycle_fst_fst_snd 𝒰 f g i j k]
    · simp_rw [Category.assoc, cocycle_fst_snd 𝒰 f g i j k]
  · apply pullback.hom_ext
    · apply pullback.hom_ext
      · simp_rw [Category.assoc, cocycle_snd_fst_fst 𝒰 f g i j k]
      · simp_rw [Category.assoc, cocycle_snd_fst_snd 𝒰 f g i j k]
    · simp_rw [Category.assoc, cocycle_snd_snd 𝒰 f g i j k]
#align algebraic_geometry.Scheme.pullback.cocycle AlgebraicGeometry.Scheme.Pullback.cocycle

/-- Given `Uᵢ ×[Z] Y`, this is the glued fibered product `X ×[Z] Y`. -/
@[simps U V f t t', simps (config := .lemmasOnly) J]
def gluing : Scheme.GlueData.{u} where
  J := 𝒰.J
  U i := pullback (𝒰.map i ≫ f) g
  V := fun ⟨i, j⟩ => v 𝒰 f g i j
  -- `p⁻¹(Uᵢ ∩ Uⱼ)` where `p : Uᵢ ×[Z] Y ⟶ Uᵢ ⟶ X`.
  f i j := pullback.fst _ _
  f_id i := inferInstance
  f_open := inferInstance
  t i j := t 𝒰 f g i j
  t_id i := t_id 𝒰 f g i
  t' i j k := t' 𝒰 f g i j k
  t_fac i j k := by
    apply pullback.hom_ext
    on_goal 1 => apply pullback.hom_ext
    all_goals
      simp only [t'_snd_fst_fst, t'_snd_fst_snd, t'_snd_snd, t_fst_fst, t_fst_snd, t_snd,
        Category.assoc]
  cocycle i j k := cocycle 𝒰 f g i j k
#align algebraic_geometry.Scheme.pullback.gluing AlgebraicGeometry.Scheme.Pullback.gluing

@[simp]
lemma gluing_ι (j : 𝒰.J) :
    (gluing 𝒰 f g).ι j = Multicoequalizer.π (gluing 𝒰 f g).diagram j := rfl

/-- The first projection from the glued scheme into `X`. -/
def p1 : (gluing 𝒰 f g).glued ⟶ X := by
  apply Multicoequalizer.desc (gluing 𝒰 f g).diagram _ fun i ↦ pullback.fst _ _ ≫ 𝒰.map i
  simp [t_fst_fst_assoc, ← pullback.condition]
#align algebraic_geometry.Scheme.pullback.p1 AlgebraicGeometry.Scheme.Pullback.p1

/-- The second projection from the glued scheme into `Y`. -/
def p2 : (gluing 𝒰 f g).glued ⟶ Y := by
  apply Multicoequalizer.desc _ _ fun i ↦ pullback.snd _ _
  simp [t_fst_snd]
#align algebraic_geometry.Scheme.pullback.p2 AlgebraicGeometry.Scheme.Pullback.p2

theorem p_comm : p1 𝒰 f g ≫ f = p2 𝒰 f g ≫ g := by
  apply Multicoequalizer.hom_ext
  simp [p1, p2, pullback.condition]
#align algebraic_geometry.Scheme.pullback.p_comm AlgebraicGeometry.Scheme.Pullback.p_comm

variable (s : PullbackCone f g)

/-- (Implementation)
The canonical map `(s.X ×[X] Uᵢ) ×[s.X] (s.X ×[X] Uⱼ) ⟶ (Uᵢ ×[Z] Y) ×[X] Uⱼ`

This is used in `gluedLift`. -/
def gluedLiftPullbackMap (i j : 𝒰.J) :
    pullback ((𝒰.pullbackCover s.fst).map i) ((𝒰.pullbackCover s.fst).map j) ⟶
      (gluing 𝒰 f g).V ⟨i, j⟩ := by
  refine (pullbackRightPullbackFstIso _ _ _).hom ≫ ?_
  refine pullback.map _ _ _ _ ?_ (𝟙 _) (𝟙 _) ?_ ?_
  · exact (pullbackSymmetry _ _).hom ≫
      pullback.map _ _ _ _ (𝟙 _) s.snd f (Category.id_comp _).symm s.condition
  · simpa using pullback.condition
  · simp only [Category.comp_id, Category.id_comp]
#align algebraic_geometry.Scheme.pullback.glued_lift_pullback_map AlgebraicGeometry.Scheme.Pullback.gluedLiftPullbackMap

@[reassoc]
theorem gluedLiftPullbackMap_fst (i j : 𝒰.J) :
    gluedLiftPullbackMap 𝒰 f g s i j ≫ pullback.fst _ _ =
      pullback.fst _ _ ≫
        (pullbackSymmetry _ _).hom ≫
          pullback.map _ _ _ _ (𝟙 _) s.snd f (Category.id_comp _).symm s.condition := by
  simp [gluedLiftPullbackMap]
#align algebraic_geometry.Scheme.pullback.glued_lift_pullback_map_fst AlgebraicGeometry.Scheme.Pullback.gluedLiftPullbackMap_fst

@[reassoc]
theorem gluedLiftPullbackMap_snd (i j : 𝒰.J) :
    gluedLiftPullbackMap 𝒰 f g s i j ≫ pullback.snd _ _ = pullback.snd _ _ ≫ pullback.snd _ _ := by
  simp [gluedLiftPullbackMap]
#align algebraic_geometry.Scheme.pullback.glued_lift_pullback_map_snd AlgebraicGeometry.Scheme.Pullback.gluedLiftPullbackMap_snd

/-- The lifted map `s.X ⟶ (gluing 𝒰 f g).glued` in order to show that `(gluing 𝒰 f g).glued` is
indeed the pullback.

Given a pullback cone `s`, we have the maps `s.fst ⁻¹' Uᵢ ⟶ Uᵢ` and
`s.fst ⁻¹' Uᵢ ⟶ s.X ⟶ Y` that we may lift to a map `s.fst ⁻¹' Uᵢ ⟶ Uᵢ ×[Z] Y`.

to glue these into a map `s.X ⟶ Uᵢ ×[Z] Y`, we need to show that the maps agree on
`(s.fst ⁻¹' Uᵢ) ×[s.X] (s.fst ⁻¹' Uⱼ) ⟶ Uᵢ ×[Z] Y`. This is achieved by showing that both of these
maps factors through `gluedLiftPullbackMap`.
-/
def gluedLift : s.pt ⟶ (gluing 𝒰 f g).glued := by
  fapply (𝒰.pullbackCover s.fst).glueMorphisms
  · exact fun i ↦ (pullbackSymmetry _ _).hom ≫
      pullback.map _ _ _ _ (𝟙 _) s.snd f (Category.id_comp _).symm s.condition ≫ (gluing 𝒰 f g).ι i
  intro i j
  rw [← gluedLiftPullbackMap_fst_assoc, ← gluing_f, ← (gluing 𝒰 f g).glue_condition i j,
    gluing_t, gluing_f]
  simp_rw [← Category.assoc]
  congr 1
  apply pullback.hom_ext <;> simp_rw [Category.assoc]
  · rw [t_fst_fst, gluedLiftPullbackMap_snd]
    congr 1
    rw [← Iso.inv_comp_eq, pullbackSymmetry_inv_comp_snd, pullback.lift_fst, Category.comp_id]
  · rw [t_fst_snd, gluedLiftPullbackMap_fst_assoc, pullback.lift_snd, pullback.lift_snd]
    simp_rw [pullbackSymmetry_hom_comp_snd_assoc]
    exact pullback.condition_assoc _
#align algebraic_geometry.Scheme.pullback.glued_lift AlgebraicGeometry.Scheme.Pullback.gluedLift

theorem gluedLift_p1 : gluedLift 𝒰 f g s ≫ p1 𝒰 f g = s.fst := by
  rw [← cancel_epi (𝒰.pullbackCover s.fst).fromGlued]
  apply Multicoequalizer.hom_ext
  intro b
  simp_rw [OpenCover.fromGlued, Multicoequalizer.π_desc_assoc, gluedLift, ← Category.assoc]
  simp_rw [(𝒰.pullbackCover s.fst).ι_glueMorphisms]
  simp [p1, pullback.condition]
#align algebraic_geometry.Scheme.pullback.glued_lift_p1 AlgebraicGeometry.Scheme.Pullback.gluedLift_p1

theorem gluedLift_p2 : gluedLift 𝒰 f g s ≫ p2 𝒰 f g = s.snd := by
  rw [← cancel_epi (𝒰.pullbackCover s.fst).fromGlued]
  apply Multicoequalizer.hom_ext
  intro b
  simp_rw [OpenCover.fromGlued, Multicoequalizer.π_desc_assoc, gluedLift, ← Category.assoc]
  simp_rw [(𝒰.pullbackCover s.fst).ι_glueMorphisms]
  simp [p2, pullback.condition]
#align algebraic_geometry.Scheme.pullback.glued_lift_p2 AlgebraicGeometry.Scheme.Pullback.gluedLift_p2

/-- (Implementation)
The canonical map `(W ×[X] Uᵢ) ×[W] (Uⱼ ×[Z] Y) ⟶ (Uⱼ ×[Z] Y) ×[X] Uᵢ = V j i` where `W` is
the glued fibred product.

This is used in `lift_comp_ι`. -/
def pullbackFstιToV (i j : 𝒰.J) :
    pullback (pullback.fst (p1 𝒰 f g) (𝒰.map i)) ((gluing 𝒰 f g).ι j) ⟶
      v 𝒰 f g j i :=
  (pullbackSymmetry _ _ ≪≫ pullbackRightPullbackFstIso (p1 𝒰 f g) (𝒰.map i) _).hom ≫
    (pullback.congrHom (Multicoequalizer.π_desc ..) rfl).hom
#align algebraic_geometry.Scheme.pullback.pullback_fst_ι_to_V AlgebraicGeometry.Scheme.Pullback.pullbackFstιToV

@[simp, reassoc]
theorem pullbackFstιToV_fst (i j : 𝒰.J) :
    pullbackFstιToV 𝒰 f g i j ≫ pullback.fst _ _ = pullback.snd _ _ := by
  simp [pullbackFstιToV, p1]
#align algebraic_geometry.Scheme.pullback.pullback_fst_ι_to_V_fst AlgebraicGeometry.Scheme.Pullback.pullbackFstιToV_fst

@[simp, reassoc]
theorem pullbackFstιToV_snd (i j : 𝒰.J) :
    pullbackFstιToV 𝒰 f g i j ≫ pullback.snd _ _ = pullback.fst _ _ ≫ pullback.snd _ _ := by
  simp [pullbackFstιToV, p1]
#align algebraic_geometry.Scheme.pullback.pullback_fst_ι_to_V_snd AlgebraicGeometry.Scheme.Pullback.pullbackFstιToV_snd

/-- We show that the map `W ×[X] Uᵢ ⟶ Uᵢ ×[Z] Y ⟶ W` is the first projection, where the
first map is given by the lift of `W ×[X] Uᵢ ⟶ Uᵢ` and `W ×[X] Uᵢ ⟶ W ⟶ Y`.

It suffices to show that the two map agrees when restricted onto `Uⱼ ×[Z] Y`. In this case,
both maps factor through `V j i` via `pullback_fst_ι_to_V` -/
theorem lift_comp_ι (i : 𝒰.J) :
    pullback.lift (pullback.snd _ _) (pullback.fst _ _ ≫ p2 𝒰 f g)
          (by rw [← pullback.condition_assoc, Category.assoc, p_comm]) ≫
        (gluing 𝒰 f g).ι i =
      (pullback.fst _ _ : pullback (p1 𝒰 f g) (𝒰.map i) ⟶ _) := by
  apply ((gluing 𝒰 f g).openCover.pullbackCover (pullback.fst _ _)).hom_ext
  intro j
  dsimp only [OpenCover.pullbackCover]
  trans pullbackFstιToV 𝒰 f g i j ≫ fV 𝒰 f g j i ≫ (gluing 𝒰 f g).ι _
  · rw [← show _ = fV 𝒰 f g j i ≫ _ from (gluing 𝒰 f g).glue_condition j i]
    simp_rw [← Category.assoc]
    congr 1
    rw [gluing_f, gluing_t]
    apply pullback.hom_ext <;> simp_rw [Category.assoc]
    · simp_rw [t_fst_fst, pullback.lift_fst, pullbackFstιToV_snd, GlueData.openCover_map]
    · simp_rw [t_fst_snd, pullback.lift_snd, pullbackFstιToV_fst_assoc, pullback.condition_assoc,
        GlueData.openCover_map, p2]
      simp
  · rw [pullback.condition, ← Category.assoc]
    simp_rw [pullbackFstιToV_fst, GlueData.openCover_map]
#align algebraic_geometry.Scheme.pullback.lift_comp_ι AlgebraicGeometry.Scheme.Pullback.lift_comp_ι

/-- The canonical isomorphism between `W ×[X] Uᵢ` and `Uᵢ ×[X] Y`. That is, the preimage of `Uᵢ` in
`W` along `p1` is indeed `Uᵢ ×[X] Y`. -/
def pullbackP1Iso (i : 𝒰.J) : pullback (p1 𝒰 f g) (𝒰.map i) ≅ pullback (𝒰.map i ≫ f) g := by
  fconstructor
  · exact
      pullback.lift (pullback.snd _ _) (pullback.fst _ _ ≫ p2 𝒰 f g)
        (by rw [← pullback.condition_assoc, Category.assoc, p_comm])
  · apply pullback.lift ((gluing 𝒰 f g).ι i) (pullback.fst _ _)
    rw [gluing_ι, p1, Multicoequalizer.π_desc]
  · apply pullback.hom_ext
    · simpa using lift_comp_ι 𝒰 f g i
    · simp_rw [Category.assoc, pullback.lift_snd, pullback.lift_fst, Category.id_comp]
  · apply pullback.hom_ext
    · simp_rw [Category.assoc, pullback.lift_fst, pullback.lift_snd, Category.id_comp]
    · simp [p2]
#align algebraic_geometry.Scheme.pullback.pullback_p1_iso AlgebraicGeometry.Scheme.Pullback.pullbackP1Iso

@[simp, reassoc]
theorem pullbackP1Iso_hom_fst (i : 𝒰.J) :
    (pullbackP1Iso 𝒰 f g i).hom ≫ pullback.fst _ _ = pullback.snd _ _ := by
  simp_rw [pullbackP1Iso, pullback.lift_fst]
#align algebraic_geometry.Scheme.pullback.pullback_p1_iso_hom_fst AlgebraicGeometry.Scheme.Pullback.pullbackP1Iso_hom_fst

@[simp, reassoc]
theorem pullbackP1Iso_hom_snd (i : 𝒰.J) :
    (pullbackP1Iso 𝒰 f g i).hom ≫ pullback.snd _ _ = pullback.fst _ _ ≫ p2 𝒰 f g := by
  simp_rw [pullbackP1Iso, pullback.lift_snd]
#align algebraic_geometry.Scheme.pullback.pullback_p1_iso_hom_snd AlgebraicGeometry.Scheme.Pullback.pullbackP1Iso_hom_snd

@[simp, reassoc]
theorem pullbackP1Iso_inv_fst (i : 𝒰.J) :
    (pullbackP1Iso 𝒰 f g i).inv ≫ pullback.fst _ _ = (gluing 𝒰 f g).ι i := by
  simp_rw [pullbackP1Iso, pullback.lift_fst]
#align algebraic_geometry.Scheme.pullback.pullback_p1_iso_inv_fst AlgebraicGeometry.Scheme.Pullback.pullbackP1Iso_inv_fst

@[simp, reassoc]
theorem pullbackP1Iso_inv_snd (i : 𝒰.J) :
    (pullbackP1Iso 𝒰 f g i).inv ≫ pullback.snd _ _ = pullback.fst _ _ := by
  simp_rw [pullbackP1Iso, pullback.lift_snd]
#align algebraic_geometry.Scheme.pullback.pullback_p1_iso_inv_snd AlgebraicGeometry.Scheme.Pullback.pullbackP1Iso_inv_snd

@[simp, reassoc]
theorem pullbackP1Iso_hom_ι (i : 𝒰.J) :
    (pullbackP1Iso 𝒰 f g i).hom ≫ Multicoequalizer.π (gluing 𝒰 f g).diagram i =
    pullback.fst _ _ := by
  rw [← gluing_ι, ← pullbackP1Iso_inv_fst, Iso.hom_inv_id_assoc]
#align algebraic_geometry.Scheme.pullback.pullback_p1_iso_hom_ι AlgebraicGeometry.Scheme.Pullback.pullbackP1Iso_hom_ι

/-- The glued scheme (`(gluing 𝒰 f g).glued`) is indeed the pullback of `f` and `g`. -/
def gluedIsLimit : IsLimit (PullbackCone.mk _ _ (p_comm 𝒰 f g)) := by
  apply PullbackCone.isLimitAux'
  intro s
  refine ⟨gluedLift 𝒰 f g s, gluedLift_p1 𝒰 f g s, gluedLift_p2 𝒰 f g s, ?_⟩
  intro m h₁ h₂
  simp_rw [PullbackCone.mk_pt, PullbackCone.mk_π_app] at h₁ h₂
  apply (𝒰.pullbackCover s.fst).hom_ext
  intro i
  rw [gluedLift, (𝒰.pullbackCover s.fst).ι_glueMorphisms, 𝒰.pullbackCover_map]
  rw [← cancel_epi
    (pullbackRightPullbackFstIso (p1 𝒰 f g) (𝒰.map i) m ≪≫ pullback.congrHom h₁ rfl).hom,
    Iso.trans_hom, Category.assoc, pullback.congrHom_hom, pullback.lift_fst_assoc,
    Category.comp_id, pullbackRightPullbackFstIso_hom_fst_assoc, pullback.condition]
  conv_lhs => rhs; rw [← pullbackP1Iso_hom_ι]
  simp_rw [← Category.assoc]
  congr 1
  apply pullback.hom_ext
  · simp_rw [Category.assoc, pullbackP1Iso_hom_fst, pullback.lift_fst, Category.comp_id,
      pullbackSymmetry_hom_comp_fst, pullback.lift_snd, Category.comp_id,
      pullbackRightPullbackFstIso_hom_snd]
  · simp_rw [Category.assoc, pullbackP1Iso_hom_snd, pullback.lift_snd,
      pullbackSymmetry_hom_comp_snd_assoc, pullback.lift_fst_assoc, Category.comp_id,
      pullbackRightPullbackFstIso_hom_fst_assoc, ← pullback.condition_assoc, h₂]
#align algebraic_geometry.Scheme.pullback.glued_is_limit AlgebraicGeometry.Scheme.Pullback.gluedIsLimit

theorem hasPullback_of_cover : HasPullback f g :=
  ⟨⟨⟨_, gluedIsLimit 𝒰 f g⟩⟩⟩
#align algebraic_geometry.Scheme.pullback.has_pullback_of_cover AlgebraicGeometry.Scheme.Pullback.hasPullback_of_cover

instance affine_hasPullback {A B C : CommRingCat}
    (f : Spec A ⟶ Spec C)
    (g : Spec B ⟶ Spec C) : HasPullback f g := by
  rw [← Scheme.Spec.map_preimage f, ← Scheme.Spec.map_preimage g]
  exact ⟨⟨⟨_, isLimitOfHasPullbackOfPreservesLimit
    Scheme.Spec (Scheme.Spec.preimage f) (Scheme.Spec.preimage g)⟩⟩⟩
#align algebraic_geometry.Scheme.pullback.affine_has_pullback AlgebraicGeometry.Scheme.Pullback.affine_hasPullback

theorem affine_affine_hasPullback {B C : CommRingCat} {X : Scheme}
    (f : X ⟶ Spec C) (g : Spec B ⟶ Spec C) :
    HasPullback f g :=
  hasPullback_of_cover X.affineCover f g
#align algebraic_geometry.Scheme.pullback.affine_affine_has_pullback AlgebraicGeometry.Scheme.Pullback.affine_affine_hasPullback

instance base_affine_hasPullback {C : CommRingCat} {X Y : Scheme} (f : X ⟶ Spec C)
    (g : Y ⟶ Spec C) : HasPullback f g :=
  @hasPullback_symmetry _ _ _ _ _ _ _
    (@hasPullback_of_cover _ _ _ Y.affineCover g f fun _ =>
      @hasPullback_symmetry _ _ _ _ _ _ _ <| affine_affine_hasPullback _ _)
#align algebraic_geometry.Scheme.pullback.base_affine_has_pullback AlgebraicGeometry.Scheme.Pullback.base_affine_hasPullback

instance left_affine_comp_pullback_hasPullback {X Y Z : Scheme} (f : X ⟶ Z) (g : Y ⟶ Z)
    (i : Z.affineCover.J) : HasPullback ((Z.affineCover.pullbackCover f).map i ≫ f) g := by
<<<<<<< HEAD
  simp only [OpenCover.pullbackCover_obj, OpenCover.pullbackCover_map, pullback.condition]
  exact hasPullback_assoc_symm f (Z.affineCover.map i) (Z.affineCover.map i) g
=======
  let Xᵢ := pullback f (Z.affineCover.map i)
  let Yᵢ := pullback g (Z.affineCover.map i)
  let W := pullback (pullback.snd _ _ : Yᵢ ⟶ _) (pullback.snd _ _ : Xᵢ ⟶ _)
  have :=
    bigSquareIsPullback (pullback.fst _ _ : W ⟶ _) (pullback.fst _ _ : Yᵢ ⟶ _)
      (pullback.snd _ _ : Xᵢ ⟶ _) (Z.affineCover.map i) (pullback.snd _ _)
      (pullback.snd _ _) g pullback.condition.symm
      pullback.condition.symm (PullbackCone.isLimitOfFlip <| pullbackIsPullback _ _)
      (PullbackCone.isLimitOfFlip <| pullbackIsPullback _ _)
  have : HasPullback (pullback.snd _ _ ≫ Z.affineCover.map i : Xᵢ ⟶ _) g := ⟨⟨⟨_, this⟩⟩⟩
  rw [← pullback.condition] at this
  exact this
>>>>>>> 22db9454
#align algebraic_geometry.Scheme.pullback.left_affine_comp_pullback_HasPullback AlgebraicGeometry.Scheme.Pullback.left_affine_comp_pullback_hasPullback

instance {X Y Z : Scheme} (f : X ⟶ Z) (g : Y ⟶ Z) : HasPullback f g :=
  hasPullback_of_cover (Z.affineCover.pullbackCover f) f g

instance : HasPullbacks Scheme :=
  hasPullbacks_of_hasLimit_cospan _

instance isAffine_of_isAffine_isAffine_isAffine {X Y Z : Scheme}
    (f : X ⟶ Z) (g : Y ⟶ Z) [IsAffine X] [IsAffine Y] [IsAffine Z] :
    IsAffine (pullback f g) :=
  isAffine_of_isIso
    (pullback.map f g (Spec.map (Γ.map f.op)) (Spec.map (Γ.map g.op))
        (ΓSpec.adjunction.unit.app X) (ΓSpec.adjunction.unit.app Y) (ΓSpec.adjunction.unit.app Z)
        (ΓSpec.adjunction.unit.naturality f) (ΓSpec.adjunction.unit.naturality g) ≫
      (PreservesPullback.iso Scheme.Spec _ _).inv)

/-- Given an open cover `{ Xᵢ }` of `X`, then `X ×[Z] Y` is covered by `Xᵢ ×[Z] Y`. -/
@[simps! J obj map]
def openCoverOfLeft (𝒰 : OpenCover X) (f : X ⟶ Z) (g : Y ⟶ Z) : OpenCover (pullback f g) := by
  fapply
    ((gluing 𝒰 f g).openCover.pushforwardIso
          (limit.isoLimitCone ⟨_, gluedIsLimit 𝒰 f g⟩).inv).copy
      𝒰.J (fun i => pullback (𝒰.map i ≫ f) g)
      (fun i => pullback.map _ _ _ _ (𝒰.map i) (𝟙 _) (𝟙 _) (Category.comp_id _) (by simp))
      (Equiv.refl 𝒰.J) fun _ => Iso.refl _
  rintro (i : 𝒰.J)
  simp_rw [OpenCover.pushforwardIso_J, OpenCover.pushforwardIso_map, GlueData.openCover_map,
    GlueData.openCover_J, gluing_J]
  exact pullback.hom_ext (by simp [p1]) (by simp [p2])
#align algebraic_geometry.Scheme.pullback.open_cover_of_left AlgebraicGeometry.Scheme.Pullback.openCoverOfLeft

/-- Given an open cover `{ Yᵢ }` of `Y`, then `X ×[Z] Y` is covered by `X ×[Z] Yᵢ`. -/
@[simps! J obj map]
def openCoverOfRight (𝒰 : OpenCover Y) (f : X ⟶ Z) (g : Y ⟶ Z) : OpenCover (pullback f g) := by
  fapply
    ((openCoverOfLeft 𝒰 g f).pushforwardIso (pullbackSymmetry _ _).hom).copy 𝒰.J
      (fun i => pullback f (𝒰.map i ≫ g))
      (fun i => pullback.map _ _ _ _ (𝟙 _) (𝒰.map i) (𝟙 _) (by simp) (Category.comp_id _))
      (Equiv.refl _) fun i => pullbackSymmetry _ _
  intro i
  dsimp [OpenCover.bind]
  apply pullback.hom_ext <;> simp
#align algebraic_geometry.Scheme.pullback.open_cover_of_right AlgebraicGeometry.Scheme.Pullback.openCoverOfRight

/-- Given an open cover `{ Xᵢ }` of `X` and an open cover `{ Yⱼ }` of `Y`, then
`X ×[Z] Y` is covered by `Xᵢ ×[Z] Yⱼ`. -/
@[simps! J obj map]
def openCoverOfLeftRight (𝒰X : X.OpenCover) (𝒰Y : Y.OpenCover) (f : X ⟶ Z) (g : Y ⟶ Z) :
    (pullback f g).OpenCover := by
  fapply
    ((openCoverOfLeft 𝒰X f g).bind fun x => openCoverOfRight 𝒰Y (𝒰X.map x ≫ f) g).copy
      (𝒰X.J × 𝒰Y.J) (fun ij => pullback (𝒰X.map ij.1 ≫ f) (𝒰Y.map ij.2 ≫ g))
      (fun ij =>
        pullback.map _ _ _ _ (𝒰X.map ij.1) (𝒰Y.map ij.2) (𝟙 _) (Category.comp_id _)
          (Category.comp_id _))
      (Equiv.sigmaEquivProd _ _).symm fun _ => Iso.refl _
  rintro ⟨i, j⟩
  apply pullback.hom_ext <;> simp
#align algebraic_geometry.Scheme.pullback.open_cover_of_left_right AlgebraicGeometry.Scheme.Pullback.openCoverOfLeftRight

/-- (Implementation). Use `openCoverOfBase` instead. -/
@[simps! map]
def openCoverOfBase' (𝒰 : OpenCover Z) (f : X ⟶ Z) (g : Y ⟶ Z) : OpenCover (pullback f g) := by
  apply (openCoverOfLeft (𝒰.pullbackCover f) f g).bind
  intro i
<<<<<<< HEAD
  have := PullbackCone.flipIsLimit <|
    pasteVertIsPullback rfl (pullbackIsPullback g (𝒰.map i))
      (pullbackIsPullback pullback.snd (pullback.snd (f:=f) (g:=𝒰.map i)))
=======
  let Xᵢ := pullback f (𝒰.map i)
  let Yᵢ := pullback g (𝒰.map i)
  let W := pullback (pullback.snd _ _ : Yᵢ ⟶ _) (pullback.snd _ _ : Xᵢ ⟶ _)
  have :=
    bigSquareIsPullback (pullback.fst _ _ : W ⟶ _) (pullback.fst _ _ : Yᵢ ⟶ _)
      (pullback.snd _ _ : Xᵢ ⟶ _) (𝒰.map i) (pullback.snd _ _) (pullback.snd _ _) g
      pullback.condition.symm pullback.condition.symm
      (PullbackCone.isLimitOfFlip <| pullbackIsPullback _ _)
      (PullbackCone.isLimitOfFlip <| pullbackIsPullback _ _)
>>>>>>> 22db9454
  refine
    @openCoverOfIsIso
      (f := (pullbackSymmetry _ _).hom ≫ (limit.isoLimitCone ⟨_, this⟩).inv ≫
        pullback.map _ _ _ _ (𝟙 _) (𝟙 _) (𝟙 _) ?_ ?_) inferInstance
  · simp [← pullback.condition]
  · simp only [Category.comp_id, Category.id_comp]
#align algebraic_geometry.Scheme.pullback.open_cover_of_base' AlgebraicGeometry.Scheme.Pullback.openCoverOfBase'

/-- Given an open cover `{ Zᵢ }` of `Z`, then `X ×[Z] Y` is covered by `Xᵢ ×[Zᵢ] Yᵢ`, where
  `Xᵢ = X ×[Z] Zᵢ` and `Yᵢ = Y ×[Z] Zᵢ` is the preimage of `Zᵢ` in `X` and `Y`. -/
@[simps! J obj map]
def openCoverOfBase (𝒰 : OpenCover Z) (f : X ⟶ Z) (g : Y ⟶ Z) : OpenCover (pullback f g) := by
  apply
    (openCoverOfBase'.{u, u} 𝒰 f g).copy 𝒰.J
      (fun i =>
        pullback (pullback.snd _ _ : pullback f (𝒰.map i) ⟶ _)
          (pullback.snd _ _ : pullback g (𝒰.map i) ⟶ _))
      (fun i =>
        pullback.map _ _ _ _ (pullback.fst _ _) (pullback.fst _ _) (𝒰.map i)
          pullback.condition.symm pullback.condition.symm)
      ((Equiv.prodPUnit 𝒰.J).symm.trans (Equiv.sigmaEquivProd 𝒰.J PUnit).symm) fun _ => Iso.refl _
  intro i
  rw [Iso.refl_hom, Category.id_comp, openCoverOfBase'_map]
  apply pullback.hom_ext <;> dsimp <;>
  · simp only [limit.lift_π, PullbackCone.mk_pt, PullbackCone.mk_π_app, Category.assoc,
      limit.lift_π_assoc, cospan_left, Category.comp_id, limit.isoLimitCone_inv_π,
      limit.isoLimitCone_inv_π_assoc, PullbackCone.flip_pt, PullbackCone.π_app_left,
      PullbackCone.π_app_right, PullbackCone.flip_fst, PullbackCone.flip_snd,
      pullbackSymmetry_hom_comp_snd_assoc, pullbackSymmetry_hom_comp_fst_assoc]
    rfl
#align algebraic_geometry.Scheme.pullback.open_cover_of_base AlgebraicGeometry.Scheme.Pullback.openCoverOfBase

end Pullback

end AlgebraicGeometry.Scheme

namespace AlgebraicGeometry

instance Scheme.pullback_map_isOpenImmersion {X Y S X' Y' S' : Scheme}
    (f : X ⟶ S) (g : Y ⟶ S) (f' : X' ⟶ S') (g' : Y' ⟶ S')
    (i₁ : X ⟶ X') (i₂ : Y ⟶ Y') (i₃ : S ⟶ S') (e₁ : f ≫ i₃ = i₁ ≫ f') (e₂ : g ≫ i₃ = i₂ ≫ g')
    [IsOpenImmersion i₁] [IsOpenImmersion i₂] [Mono i₃] :
    IsOpenImmersion (pullback.map f g f' g' i₁ i₂ i₃ e₁ e₂) := by
  rw [pullback_map_eq_pullbackFstFstIso_inv]
  infer_instance

end AlgebraicGeometry<|MERGE_RESOLUTION|>--- conflicted
+++ resolved
@@ -487,23 +487,8 @@
 
 instance left_affine_comp_pullback_hasPullback {X Y Z : Scheme} (f : X ⟶ Z) (g : Y ⟶ Z)
     (i : Z.affineCover.J) : HasPullback ((Z.affineCover.pullbackCover f).map i ≫ f) g := by
-<<<<<<< HEAD
   simp only [OpenCover.pullbackCover_obj, OpenCover.pullbackCover_map, pullback.condition]
   exact hasPullback_assoc_symm f (Z.affineCover.map i) (Z.affineCover.map i) g
-=======
-  let Xᵢ := pullback f (Z.affineCover.map i)
-  let Yᵢ := pullback g (Z.affineCover.map i)
-  let W := pullback (pullback.snd _ _ : Yᵢ ⟶ _) (pullback.snd _ _ : Xᵢ ⟶ _)
-  have :=
-    bigSquareIsPullback (pullback.fst _ _ : W ⟶ _) (pullback.fst _ _ : Yᵢ ⟶ _)
-      (pullback.snd _ _ : Xᵢ ⟶ _) (Z.affineCover.map i) (pullback.snd _ _)
-      (pullback.snd _ _) g pullback.condition.symm
-      pullback.condition.symm (PullbackCone.isLimitOfFlip <| pullbackIsPullback _ _)
-      (PullbackCone.isLimitOfFlip <| pullbackIsPullback _ _)
-  have : HasPullback (pullback.snd _ _ ≫ Z.affineCover.map i : Xᵢ ⟶ _) g := ⟨⟨⟨_, this⟩⟩⟩
-  rw [← pullback.condition] at this
-  exact this
->>>>>>> 22db9454
 #align algebraic_geometry.Scheme.pullback.left_affine_comp_pullback_HasPullback AlgebraicGeometry.Scheme.Pullback.left_affine_comp_pullback_hasPullback
 
 instance {X Y Z : Scheme} (f : X ⟶ Z) (g : Y ⟶ Z) : HasPullback f g :=
@@ -570,21 +555,9 @@
 def openCoverOfBase' (𝒰 : OpenCover Z) (f : X ⟶ Z) (g : Y ⟶ Z) : OpenCover (pullback f g) := by
   apply (openCoverOfLeft (𝒰.pullbackCover f) f g).bind
   intro i
-<<<<<<< HEAD
   have := PullbackCone.flipIsLimit <|
     pasteVertIsPullback rfl (pullbackIsPullback g (𝒰.map i))
       (pullbackIsPullback pullback.snd (pullback.snd (f:=f) (g:=𝒰.map i)))
-=======
-  let Xᵢ := pullback f (𝒰.map i)
-  let Yᵢ := pullback g (𝒰.map i)
-  let W := pullback (pullback.snd _ _ : Yᵢ ⟶ _) (pullback.snd _ _ : Xᵢ ⟶ _)
-  have :=
-    bigSquareIsPullback (pullback.fst _ _ : W ⟶ _) (pullback.fst _ _ : Yᵢ ⟶ _)
-      (pullback.snd _ _ : Xᵢ ⟶ _) (𝒰.map i) (pullback.snd _ _) (pullback.snd _ _) g
-      pullback.condition.symm pullback.condition.symm
-      (PullbackCone.isLimitOfFlip <| pullbackIsPullback _ _)
-      (PullbackCone.isLimitOfFlip <| pullbackIsPullback _ _)
->>>>>>> 22db9454
   refine
     @openCoverOfIsIso
       (f := (pullbackSymmetry _ _).hom ≫ (limit.isoLimitCone ⟨_, this⟩).inv ≫
