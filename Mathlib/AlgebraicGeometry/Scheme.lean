/-
Copyright (c) 2020 Scott Morrison. All rights reserved.
Released under Apache 2.0 license as described in the file LICENSE.
Authors: Scott Morrison
-/
import Mathlib.AlgebraicGeometry.Spec
import Mathlib.Algebra.Category.Ring.Constructions
import Mathlib.CategoryTheory.Elementwise

#align_import algebraic_geometry.Scheme from "leanprover-community/mathlib"@"88474d1b5af6d37c2ab728b757771bced7f5194c"

/-!
# The category of schemes

A scheme is a locally ringed space such that every point is contained in some open set
where there is an isomorphism of presheaves between the restriction to that open set,
and the structure sheaf of `Spec R`, for some commutative ring `R`.

A morphism of schemes is just a morphism of the underlying locally ringed spaces.

-/

-- Explicit universe annotations were used in this file to improve perfomance #12737

set_option linter.uppercaseLean3 false

universe u

noncomputable section

open TopologicalSpace

open CategoryTheory

open TopCat

open Opposite

namespace AlgebraicGeometry

/-- We define `Scheme` as an `X : LocallyRingedSpace`,
along with a proof that every point has an open neighbourhood `U`
so that the restriction of `X` to `U` is isomorphic,
as a locally ringed space, to `Spec.toLocallyRingedSpace.obj (op R)`
for some `R : CommRingCat`.
-/
structure Scheme extends LocallyRingedSpace where
  local_affine :
    ∀ x : toLocallyRingedSpace,
      ∃ (U : OpenNhds x) (R : CommRingCat),
        Nonempty
          (toLocallyRingedSpace.restrict U.openEmbedding ≅ Spec.toLocallyRingedSpace.obj (op R))
#align algebraic_geometry.Scheme AlgebraicGeometry.Scheme

namespace Scheme

/-- A morphism between schemes is a morphism between the underlying locally ringed spaces. -/
-- @[nolint has_nonempty_instance] -- Porting note(#5171): linter not ported yet
def Hom (X Y : Scheme) : Type* :=
  X.toLocallyRingedSpace ⟶ Y.toLocallyRingedSpace
#align algebraic_geometry.Scheme.hom AlgebraicGeometry.Scheme.Hom

/-- Schemes are a full subcategory of locally ringed spaces.
-/
instance : Category Scheme :=
  { InducedCategory.category Scheme.toLocallyRingedSpace with Hom := Hom }

/-- `f ⁻¹ᵁ U` is notation for `(Opens.map f.1.base).obj U`,
  the preimage of an open set `U` under `f`. -/
scoped[AlgebraicGeometry] notation3:90 f:91 " ⁻¹ᵁ " U:90 =>
  (Opens.map (f : LocallyRingedSpace.Hom _ _).val.base).obj U

/-- `Γ(X, U)` is notation for `X.presheaf.obj (op U)`. -/
scoped[AlgebraicGeometry] notation3 "Γ(" X ", " U ")" =>
  (PresheafedSpace.presheaf (SheafedSpace.toPresheafedSpace
    (LocallyRingedSpace.toSheafedSpace (Scheme.toLocallyRingedSpace X)))).obj (op U)

@[continuity, fun_prop]
lemma Hom.continuous {X Y : Scheme} (f : X ⟶ Y) : Continuous f.1.base := f.1.base.2

/-- The structure sheaf of a scheme. -/
protected abbrev sheaf (X : Scheme) :=
  X.toSheafedSpace.sheaf
#align algebraic_geometry.Scheme.sheaf AlgebraicGeometry.Scheme.sheaf

instance : CoeSort Scheme Type* where
  coe X := X.carrier

namespace Hom

variable {X Y : Scheme.{u}} (f : Hom X Y) {U U' : Opens Y} {V V' : Opens X}

/-- Given a morphism of schemes `f : X ⟶ Y`, and open `U ⊆ Y`,
this is the induced map `Γ(Y, U) ⟶ Γ(X, f ⁻¹ᵁ U)`. -/
abbrev app (U : Opens Y) : Γ(Y, U) ⟶ Γ(X, f ⁻¹ᵁ U) :=
  f.1.c.app (op U)

@[reassoc]
lemma naturality (i : op U' ⟶ op U) :
    Y.presheaf.map i ≫ f.app U = f.app U' ≫ X.presheaf.map ((Opens.map f.1.base).map i.unop).op :=
  f.1.c.naturality i

/-- Given a morphism of schemes `f : X ⟶ Y`, and open sets `U ⊆ Y`, `V ⊆ f ⁻¹' U`,
this is the induced map `Γ(Y, U) ⟶ Γ(X, V)`. -/
def appLE (U : Opens Y) (V : Opens X) (e : V ≤ f ⁻¹ᵁ U) : Γ(Y, U) ⟶ Γ(X, V) :=
  f.app U ≫ X.presheaf.map (homOfLE e).op
#align algebraic_geometry.Scheme.hom.app_le AlgebraicGeometry.Scheme.Hom.appLE

@[reassoc (attr := simp)]
lemma appLE_map (e : V ≤ f ⁻¹ᵁ U) (i : op V ⟶ op V') :
    f.appLE U V e ≫ X.presheaf.map i = f.appLE U V' (i.unop.le.trans e) := by
  rw [Hom.appLE, Category.assoc, ← Functor.map_comp]
  rfl

@[reassoc]
lemma appLE_map' (e : V ≤ f ⁻¹ᵁ U) (i : V = V') :
    f.appLE U V' (i ▸ e) ≫ X.presheaf.map (eqToHom i).op = f.appLE U V e :=
  appLE_map _ _ _

@[reassoc (attr := simp)]
lemma map_appLE (e : V ≤ f ⁻¹ᵁ U) (i : op U' ⟶ op U) :
    Y.presheaf.map i ≫ f.appLE U V e =
      f.appLE U' V (e.trans ((Opens.map f.1.base).map i.unop).le) := by
  rw [Hom.appLE, f.naturality_assoc, ← Functor.map_comp]
  rfl

@[reassoc]
lemma map_appLE' (e : V ≤ f ⁻¹ᵁ U) (i : U' = U) :
    Y.presheaf.map (eqToHom i).op ≫ f.appLE U' V (i ▸ e) = f.appLE U V e :=
  map_appLE _ _ _

lemma app_eq_appLE {U : Opens Y} :
    f.app U = f.appLE U _ le_rfl := by
  simp [Hom.appLE]

lemma appLE_congr (e : V ≤ f ⁻¹ᵁ U) (e₁ : U = U') (e₂ : V = V')
    (P : ∀ {R S : Type u} [CommRing R] [CommRing S] (_ : R →+* S), Prop) :
    P (f.appLE U V e) ↔ P (f.appLE U' V' (e₁ ▸ e₂ ▸ e)) := by
  subst e₁; subst e₂; rfl

end Hom

/-- The forgetful functor from `Scheme` to `LocallyRingedSpace`. -/
@[simps!]
def forgetToLocallyRingedSpace : Scheme ⥤ LocallyRingedSpace :=
  inducedFunctor _
-- deriving Full, Faithful -- Porting note: no delta derive handler, see https://github.com/leanprover-community/mathlib4/issues/5020
#align algebraic_geometry.Scheme.forget_to_LocallyRingedSpace AlgebraicGeometry.Scheme.forgetToLocallyRingedSpace

/-- The forget functor `Scheme ⥤ LocallyRingedSpace` is fully faithful. -/
@[simps!]
def fullyFaithfulForgetToLocallyRingedSpace :
    forgetToLocallyRingedSpace.FullyFaithful :=
  fullyFaithfulInducedFunctor _

instance : forgetToLocallyRingedSpace.Full :=
  InducedCategory.full _

instance : forgetToLocallyRingedSpace.Faithful :=
  InducedCategory.faithful _

/-- The forgetful functor from `Scheme` to `TopCat`. -/
@[simps!]
def forgetToTop : Scheme ⥤ TopCat :=
  Scheme.forgetToLocallyRingedSpace ⋙ LocallyRingedSpace.forgetToTop
#align algebraic_geometry.Scheme.forget_to_Top AlgebraicGeometry.Scheme.forgetToTop

-- Porting note: Lean seems not able to find this coercion any more
instance hasCoeToTopCat : CoeOut Scheme TopCat where
  coe X := X.carrier

-- Porting note: added this unification hint just in case
/-- forgetful functor to `TopCat` is the same as coercion -/
unif_hint forgetToTop_obj_eq_coe (X : Scheme) where ⊢
  forgetToTop.obj X ≟ (X : TopCat)

@[simp]
theorem id_val_base (X : Scheme) : (𝟙 X : _).1.base = 𝟙 _ :=
  rfl
#align algebraic_geometry.Scheme.id_val_base AlgebraicGeometry.Scheme.id_val_base

@[simp]
theorem id_app {X : Scheme} (U : Opens X) :
    (𝟙 X : _).app U = 𝟙 _ := rfl
#align algebraic_geometry.Scheme.id_app AlgebraicGeometry.Scheme.id_app

@[reassoc]
theorem comp_val {X Y Z : Scheme} (f : X ⟶ Y) (g : Y ⟶ Z) : (f ≫ g).val = f.val ≫ g.val :=
  rfl
#align algebraic_geometry.Scheme.comp_val AlgebraicGeometry.Scheme.comp_val

@[simp, reassoc] -- reassoc lemma does not need `simp`
theorem comp_coeBase {X Y Z : Scheme} (f : X ⟶ Y) (g : Y ⟶ Z) :
    (f ≫ g).val.base = f.val.base ≫ g.val.base :=
  rfl
#align algebraic_geometry.Scheme.comp_coe_base AlgebraicGeometry.Scheme.comp_coeBase

-- Porting note: removed elementwise attribute, as generated lemmas were trivial.
@[reassoc]
theorem comp_val_base {X Y Z : Scheme} (f : X ⟶ Y) (g : Y ⟶ Z) :
    (f ≫ g).val.base = f.val.base ≫ g.val.base :=
  rfl
#align algebraic_geometry.Scheme.comp_val_base AlgebraicGeometry.Scheme.comp_val_base

theorem comp_val_base_apply {X Y Z : Scheme} (f : X ⟶ Y) (g : Y ⟶ Z) (x : X) :
    (f ≫ g).val.base x = g.val.base (f.val.base x) := by
  simp
#align algebraic_geometry.Scheme.comp_val_base_apply AlgebraicGeometry.Scheme.comp_val_base_apply

@[simp, reassoc] -- reassoc lemma does not need `simp`
theorem comp_app {X Y Z : Scheme} (f : X ⟶ Y) (g : Y ⟶ Z) (U) :
    (f ≫ g).app U = g.app U ≫ f.app _ :=
  rfl
#align algebraic_geometry.Scheme.comp_val_c_app AlgebraicGeometry.Scheme.comp_app

@[deprecated (since := "2024-06-23")] alias comp_val_c_app := comp_app
@[deprecated (since := "2024-06-23")] alias comp_val_c_app_assoc := comp_app_assoc

theorem appLE_comp_appLE {X Y Z : Scheme} (f : X ⟶ Y) (g : Y ⟶ Z) (U V W e₁ e₂) :
    g.appLE U V e₁ ≫ f.appLE V W e₂ =
      (f ≫ g).appLE U W (e₂.trans ((Opens.map f.1.base).map (homOfLE e₁)).le) := by
  dsimp [Hom.appLE]
  rw [Category.assoc, f.naturality_assoc, ← Functor.map_comp]
  rfl

@[simp, reassoc] -- reassoc lemma does not need `simp`
theorem comp_appLE {X Y Z : Scheme} (f : X ⟶ Y) (g : Y ⟶ Z) (U V e) :
    (f ≫ g).appLE U V e = g.app U ≫ f.appLE _ V e := by
  rw [g.app_eq_appLE, appLE_comp_appLE]

theorem congr_app {X Y : Scheme} {f g : X ⟶ Y} (e : f = g) (U) :
    f.app U = g.app U ≫ X.presheaf.map (eqToHom (by subst e; rfl)).op := by
  subst e; dsimp; simp
#align algebraic_geometry.Scheme.congr_app AlgebraicGeometry.Scheme.congr_app

theorem app_eq {X Y : Scheme} (f : X ⟶ Y) {U V : Opens Y.carrier} (e : U = V) :
    f.app U =
      Y.presheaf.map (eqToHom e.symm).op ≫
        f.app V ≫
          X.presheaf.map (eqToHom (congr_arg (Opens.map f.val.base).obj e)).op := by
  rw [← IsIso.inv_comp_eq, ← Functor.map_inv, f.val.c.naturality, Presheaf.pushforwardObj_map]
  cases e
  rfl
#align algebraic_geometry.Scheme.app_eq AlgebraicGeometry.Scheme.app_eq

theorem eqToHom_c_app {X Y : Scheme} (e : X = Y) (U) :
    (eqToHom e).app U = eqToHom (by subst e; rfl) := by subst e; rfl

-- Porting note: in `AffineScheme.lean` file, `eqToHom_op` can't be used in `(e)rw` or `simp(_rw)`
-- when terms get very complicated. See `AlgebraicGeometry.IsAffineOpen.isLocalization_stalk_aux`.
lemma presheaf_map_eqToHom_op (X : Scheme) (U V : Opens X) (i : U = V) :
    X.presheaf.map (eqToHom i).op = eqToHom (i ▸ rfl) := by
  rw [eqToHom_op, eqToHom_map]

instance is_locallyRingedSpace_iso {X Y : Scheme} (f : X ⟶ Y) [IsIso f] :
    @IsIso LocallyRingedSpace _ _ _ f :=
  forgetToLocallyRingedSpace.map_isIso f
#align algebraic_geometry.Scheme.is_LocallyRingedSpace_iso AlgebraicGeometry.Scheme.is_locallyRingedSpace_iso

instance val_base_isIso {X Y : Scheme.{u}} (f : X ⟶ Y) [IsIso f] : IsIso f.1.base :=
  Scheme.forgetToTop.map_isIso f
#align algebraic_geometry.Scheme.val_base_is_iso AlgebraicGeometry.Scheme.val_base_isIso

-- Porting note: need an extra instance here.
instance {X Y : Scheme} (f : X ⟶ Y) [IsIso f] (U) : IsIso (f.val.c.app U) :=
  haveI := PresheafedSpace.c_isIso_of_iso f.val
  NatIso.isIso_app_of_isIso _ _

instance {X Y : Scheme} (f : X ⟶ Y) [IsIso f] (U) : IsIso (f.app U) :=
  haveI := PresheafedSpace.c_isIso_of_iso f.val
  NatIso.isIso_app_of_isIso _ _

@[simp]
theorem inv_app {X Y : Scheme} (f : X ⟶ Y) [IsIso f] (U : Opens X) :
    (inv f).app U =
      X.presheaf.map (eqToHom (show (f ≫ inv f) ⁻¹ᵁ U = U by rw [IsIso.hom_inv_id]; rfl)).op ≫
        inv (f.app ((inv f) ⁻¹ᵁ U)) := by
  rw [IsIso.eq_comp_inv, ← Scheme.comp_app, Scheme.congr_app (IsIso.hom_inv_id f),
    Scheme.id_app, Category.id_comp]
#align algebraic_geometry.Scheme.inv_val_c_app AlgebraicGeometry.Scheme.inv_app

theorem inv_app_top {X Y : Scheme} (f : X ⟶ Y) [IsIso f] :
    (inv f).app ⊤ = inv (f.app ⊤) := by simp

end Scheme

/-- The spectrum of a commutative ring, as a scheme.
-/
def Spec (R : CommRingCat) : Scheme where
  local_affine _ := ⟨⟨⊤, trivial⟩, R, ⟨(Spec.toLocallyRingedSpace.obj (op R)).restrictTopIso⟩⟩
  toLocallyRingedSpace := Spec.locallyRingedSpaceObj R
#align algebraic_geometry.Scheme.Spec_obj AlgebraicGeometry.Spec

theorem Spec_toLocallyRingedSpace (R : CommRingCat) :
    (Spec R).toLocallyRingedSpace = Spec.locallyRingedSpaceObj R :=
  rfl
#align algebraic_geometry.Scheme.Spec_obj_to_LocallyRingedSpace AlgebraicGeometry.Spec_toLocallyRingedSpace

/-- The induced map of a ring homomorphism on the ring spectra, as a morphism of schemes.
-/
def Spec.map {R S : CommRingCat} (f : R ⟶ S) : Spec S ⟶ Spec R :=
  (Spec.locallyRingedSpaceMap f : Spec.locallyRingedSpaceObj S ⟶ Spec.locallyRingedSpaceObj R)
#align algebraic_geometry.Scheme.Spec_map AlgebraicGeometry.Spec.map

@[simp]
theorem Spec.map_id (R : CommRingCat) : Spec.map (𝟙 R) = 𝟙 (Spec R) :=
  Spec.locallyRingedSpaceMap_id R
#align algebraic_geometry.Scheme.Spec_map_id AlgebraicGeometry.Spec.map_id

@[reassoc, simp]
theorem Spec.map_comp {R S T : CommRingCat} (f : R ⟶ S) (g : S ⟶ T) :
    Spec.map (f ≫ g) = Spec.map g ≫ Spec.map f :=
  Spec.locallyRingedSpaceMap_comp f g
#align algebraic_geometry.Scheme.Spec_map_comp AlgebraicGeometry.Spec.map_comp

/-- The spectrum, as a contravariant functor from commutative rings to schemes. -/
@[simps]
protected def Scheme.Spec : CommRingCatᵒᵖ ⥤ Scheme where
  obj R := Spec (unop R)
  map f := Spec.map f.unop
  map_id R := by simp
  map_comp f g := by simp
#align algebraic_geometry.Scheme.Spec AlgebraicGeometry.Scheme.Spec

lemma Spec.map_eqToHom {R S : CommRingCat} (e : R = S) :
    Spec.map (eqToHom e) = eqToHom (e ▸ rfl) := by
  subst e; exact Spec.map_id _

instance {R S : CommRingCat} (f : R ⟶ S) [IsIso f] : IsIso (Spec.map f) :=
  inferInstanceAs (IsIso <| Scheme.Spec.map f.op)

@[simp]
lemma Spec.map_inv {R S : CommRingCat} (f : R ⟶ S) [IsIso f] :
    Spec.map (inv f) = inv (Spec.map f) := by
  show Scheme.Spec.map (inv f).op = inv (Scheme.Spec.map f.op)
  rw [op_inv, ← Scheme.Spec.map_inv]

section

variable {R S : CommRingCat} (f : R ⟶ S)

-- The lemmas below are not tagged simp to respect the abstraction.
lemma Spec_carrier (R : CommRingCat.{u}) : (Spec R).carrier = PrimeSpectrum R := rfl
lemma Spec_sheaf (R : CommRingCat.{u}) : (Spec R).sheaf = Spec.structureSheaf R := rfl
lemma Spec_presheaf (R : CommRingCat.{u}) : (Spec R).presheaf = (Spec.structureSheaf R).1 := rfl
lemma Spec.map_base : (Spec.map f).1.base = PrimeSpectrum.comap f := rfl

set_option maxHeartbeats 800000 in
lemma Spec.map_app (U) :
    (Spec.map f).app U = StructureSheaf.comap f U (Spec.map f ⁻¹ᵁ U) le_rfl := rfl

lemma Spec.map_appLE {U V} (e : U ≤ Spec.map f ⁻¹ᵁ V) :
    (Spec.map f).appLE V U e = StructureSheaf.comap f V U e := rfl

end

namespace Scheme

/-- The empty scheme. -/
@[simps]
def empty : Scheme where
  carrier := TopCat.of PEmpty
  presheaf := (CategoryTheory.Functor.const _).obj (CommRingCat.of PUnit)
  IsSheaf := Presheaf.isSheaf_of_isTerminal _ CommRingCat.punitIsTerminal
  localRing x := PEmpty.elim x
  local_affine x := PEmpty.elim x
#align algebraic_geometry.Scheme.empty AlgebraicGeometry.Scheme.empty

instance : EmptyCollection Scheme :=
  ⟨empty⟩

instance : Inhabited Scheme :=
  ⟨∅⟩

/-- The global sections, notated Gamma.
-/
def Γ : Schemeᵒᵖ ⥤ CommRingCat :=
  (inducedFunctor Scheme.toLocallyRingedSpace).op ⋙ LocallyRingedSpace.Γ
#align algebraic_geometry.Scheme.Γ AlgebraicGeometry.Scheme.Γ

theorem Γ_def : Γ = (inducedFunctor Scheme.toLocallyRingedSpace).op ⋙ LocallyRingedSpace.Γ :=
  rfl
#align algebraic_geometry.Scheme.Γ_def AlgebraicGeometry.Scheme.Γ_def

@[simp]
theorem Γ_obj (X : Schemeᵒᵖ) : Γ.obj X = Γ(unop X, ⊤) :=
  rfl
#align algebraic_geometry.Scheme.Γ_obj AlgebraicGeometry.Scheme.Γ_obj

theorem Γ_obj_op (X : Scheme) : Γ.obj (op X) = Γ(X, ⊤) :=
  rfl
#align algebraic_geometry.Scheme.Γ_obj_op AlgebraicGeometry.Scheme.Γ_obj_op

@[simp]
theorem Γ_map {X Y : Schemeᵒᵖ} (f : X ⟶ Y) : Γ.map f = f.unop.app ⊤ :=
  rfl
#align algebraic_geometry.Scheme.Γ_map AlgebraicGeometry.Scheme.Γ_map

theorem Γ_map_op {X Y : Scheme} (f : X ⟶ Y) : Γ.map f.op = f.app ⊤ :=
  rfl
#align algebraic_geometry.Scheme.Γ_map_op AlgebraicGeometry.Scheme.Γ_map_op

/--
The counit (`SpecΓIdentity.inv.op`) of the adjunction `Γ ⊣ Spec` as an isomorphism.
This is almost never needed in practical use cases. Use `ΓSpecIso` instead.
-/
def SpecΓIdentity : Scheme.Spec.rightOp ⋙ Scheme.Γ ≅ 𝟭 _ :=
  Iso.symm <| NatIso.ofComponents.{u,u,u+1,u+1}
    (fun R => asIso (StructureSheaf.toOpen R ⊤))
    (fun {X Y} f => by convert Spec_Γ_naturality (R := X) (S := Y) f)

variable (R : CommRingCat.{u})

/-- The global sections of `Spec R` is isomorphic to `R`. -/
def ΓSpecIso : Γ(Spec R, ⊤) ≅ R := SpecΓIdentity.app R

@[simp] lemma SpecΓIdentity_app : SpecΓIdentity.app R = ΓSpecIso R := rfl
@[simp] lemma SpecΓIdentity_hom_app : SpecΓIdentity.hom.app R = (ΓSpecIso R).hom := rfl
@[simp] lemma SpecΓIdentity_inv_app : SpecΓIdentity.inv.app R = (ΓSpecIso R).inv := rfl

@[reassoc (attr := simp)]
lemma ΓSpecIso_naturality {R S : CommRingCat.{u}} (f : R ⟶ S) :
    (Spec.map f).app ⊤ ≫ (ΓSpecIso S).hom = (ΓSpecIso R).hom ≫ f := SpecΓIdentity.hom.naturality f

-- The RHS is not necessarily simpler than the LHS, but this direction coincides with the simp
-- direction of `NatTrans.naturality`.
@[reassoc (attr := simp)]
lemma ΓSpecIso_inv_naturality {R S : CommRingCat.{u}} (f : R ⟶ S) :
    f ≫ (ΓSpecIso S).inv = (ΓSpecIso R).inv ≫ (Spec.map f).app ⊤ := SpecΓIdentity.inv.naturality f

-- This is not marked simp to respect the abstraction
lemma ΓSpecIso_inv : (ΓSpecIso R).inv = StructureSheaf.toOpen R ⊤ := rfl

lemma toOpen_eq (U) :
    (by exact StructureSheaf.toOpen R U) =
    (ΓSpecIso R).inv ≫ (Spec R).presheaf.map (homOfLE le_top).op := rfl

section BasicOpen

variable (X : Scheme) {V U : Opens X} (f g : Γ(X, U))

/-- The subset of the underlying space where the given section does not vanish. -/
def basicOpen : Opens X :=
  X.toLocallyRingedSpace.toRingedSpace.basicOpen f
#align algebraic_geometry.Scheme.basic_open AlgebraicGeometry.Scheme.basicOpen

@[simp]
theorem mem_basicOpen (x : U) : ↑x ∈ X.basicOpen f ↔ IsUnit (X.presheaf.germ x f) :=
  RingedSpace.mem_basicOpen _ _ _
#align algebraic_geometry.Scheme.mem_basic_open AlgebraicGeometry.Scheme.mem_basicOpen

theorem mem_basicOpen_top' {U : Opens X} (f : Γ(X, U)) (x : X) :
    x ∈ X.basicOpen f ↔ ∃ (m : x ∈ U), IsUnit (X.presheaf.germ (⟨x, m⟩ : U) f) := by
  fconstructor
  · rintro ⟨y, hy1, rfl⟩
    exact ⟨y.2, hy1⟩
  · rintro ⟨m, hm⟩
    exact ⟨⟨x, m⟩, hm, rfl⟩

@[simp]
theorem mem_basicOpen_top (f : Γ(X, ⊤)) (x : X) :
    x ∈ X.basicOpen f ↔ IsUnit (X.presheaf.germ (⟨x, trivial⟩ : (⊤ : Opens _)) f) :=
  RingedSpace.mem_basicOpen _ f ⟨x, trivial⟩
#align algebraic_geometry.Scheme.mem_basic_open_top AlgebraicGeometry.Scheme.mem_basicOpen_top

@[simp]
theorem basicOpen_res (i : op U ⟶ op V) : X.basicOpen (X.presheaf.map i f) = V ⊓ X.basicOpen f :=
  RingedSpace.basicOpen_res _ i f
#align algebraic_geometry.Scheme.basic_open_res AlgebraicGeometry.Scheme.basicOpen_res

-- This should fire before `basicOpen_res`.
@[simp 1100]
theorem basicOpen_res_eq (i : op U ⟶ op V) [IsIso i] :
    X.basicOpen (X.presheaf.map i f) = X.basicOpen f :=
  RingedSpace.basicOpen_res_eq _ i f
#align algebraic_geometry.Scheme.basic_open_res_eq AlgebraicGeometry.Scheme.basicOpen_res_eq

@[sheaf_restrict]
theorem basicOpen_le : X.basicOpen f ≤ U :=
  RingedSpace.basicOpen_le _ _
#align algebraic_geometry.Scheme.basic_open_le AlgebraicGeometry.Scheme.basicOpen_le

@[sheaf_restrict]
lemma basicOpen_restrict (i : V ⟶ U) (f : Γ(X, U)) :
    X.basicOpen (f |_ₕ i) ≤ X.basicOpen f :=
  (Scheme.basicOpen_res _ _ _).trans_le inf_le_right

@[simp]
theorem preimage_basicOpen {X Y : Scheme} (f : X ⟶ Y) {U : Opens Y} (r : Γ(Y, U)) :
    f ⁻¹ᵁ (Y.basicOpen r) = X.basicOpen (f.app U r) :=
  LocallyRingedSpace.preimage_basicOpen f r
#align algebraic_geometry.Scheme.preimage_basic_open AlgebraicGeometry.Scheme.preimage_basicOpen

@[simp]
theorem basicOpen_zero (U : Opens X) : X.basicOpen (0 : Γ(X, U)) = ⊥ :=
  LocallyRingedSpace.basicOpen_zero _ U
#align algebraic_geometry.Scheme.basic_open_zero AlgebraicGeometry.Scheme.basicOpen_zero

@[simp]
theorem basicOpen_mul : X.basicOpen (f * g) = X.basicOpen f ⊓ X.basicOpen g :=
  RingedSpace.basicOpen_mul _ _ _
#align algebraic_geometry.Scheme.basic_open_mul AlgebraicGeometry.Scheme.basicOpen_mul

theorem basicOpen_of_isUnit {f : Γ(X, U)} (hf : IsUnit f) : X.basicOpen f = U :=
  RingedSpace.basicOpen_of_isUnit _ hf
#align algebraic_geometry.Scheme.basic_open_of_is_unit AlgebraicGeometry.Scheme.basicOpen_of_isUnit

instance algebra_section_section_basicOpen {X : Scheme} {U : Opens X} (f : Γ(X, U)) :
    Algebra Γ(X, U) Γ(X, X.basicOpen f) :=
  (X.presheaf.map (homOfLE <| X.basicOpen_le f : _ ⟶ U).op).toAlgebra

end BasicOpen

end Scheme

theorem basicOpen_eq_of_affine {R : CommRingCat} (f : R) :
    (Spec R).basicOpen ((Scheme.ΓSpecIso R).inv f) = PrimeSpectrum.basicOpen f := by
  ext x
  simp only [SetLike.mem_coe, Scheme.mem_basicOpen_top, Opens.coe_top]
  suffices IsUnit (StructureSheaf.toStalk R x f) ↔ f ∉ PrimeSpectrum.asIdeal x by exact this
  erw [← isUnit_map_iff (StructureSheaf.stalkToFiberRingHom R x),
    StructureSheaf.stalkToFiberRingHom_toStalk]
  exact
    (IsLocalization.AtPrime.isUnit_to_map_iff (Localization.AtPrime (PrimeSpectrum.asIdeal x))
        (PrimeSpectrum.asIdeal x) f :
      _)
#align algebraic_geometry.basic_open_eq_of_affine AlgebraicGeometry.basicOpen_eq_of_affine

@[simp]
theorem basicOpen_eq_of_affine' {R : CommRingCat} (f : Γ(Spec R, ⊤)) :
    (Spec R).basicOpen f = PrimeSpectrum.basicOpen ((Scheme.ΓSpecIso R).hom f) := by
  convert basicOpen_eq_of_affine ((Scheme.ΓSpecIso R).hom f)
  exact (Iso.hom_inv_id_apply (Scheme.ΓSpecIso R) f).symm
#align algebraic_geometry.basic_open_eq_of_affine' AlgebraicGeometry.basicOpen_eq_of_affine'

theorem Scheme.Spec_map_presheaf_map_eqToHom {X : Scheme} {U V : Opens X} (h : U = V) (W) :
<<<<<<< HEAD
    (Scheme.Spec.map (X.presheaf.map (eqToHom h).op).op).val.c.app W =
      eqToHom (by cases h; induction W; dsimp; simp) := by
=======
    (Spec.map (X.presheaf.map (eqToHom h).op)).app W = eqToHom (by cases h; dsimp; simp) := by
>>>>>>> 9cff34c8
  have : Scheme.Spec.map (X.presheaf.map (𝟙 (op U))).op = 𝟙 _ := by
    rw [X.presheaf.map_id, op_id, Scheme.Spec.map_id]
  cases h
  refine (Scheme.congr_app this _).trans ?_
  simp [eqToHom_map]
#align algebraic_geometry.Scheme.Spec_map_presheaf_map_eqToHom AlgebraicGeometry.Scheme.Spec_map_presheaf_map_eqToHom

end AlgebraicGeometry<|MERGE_RESOLUTION|>--- conflicted
+++ resolved
@@ -534,12 +534,7 @@
 #align algebraic_geometry.basic_open_eq_of_affine' AlgebraicGeometry.basicOpen_eq_of_affine'
 
 theorem Scheme.Spec_map_presheaf_map_eqToHom {X : Scheme} {U V : Opens X} (h : U = V) (W) :
-<<<<<<< HEAD
-    (Scheme.Spec.map (X.presheaf.map (eqToHom h).op).op).val.c.app W =
-      eqToHom (by cases h; induction W; dsimp; simp) := by
-=======
     (Spec.map (X.presheaf.map (eqToHom h).op)).app W = eqToHom (by cases h; dsimp; simp) := by
->>>>>>> 9cff34c8
   have : Scheme.Spec.map (X.presheaf.map (𝟙 (op U))).op = 𝟙 _ := by
     rw [X.presheaf.map_id, op_id, Scheme.Spec.map_id]
   cases h
