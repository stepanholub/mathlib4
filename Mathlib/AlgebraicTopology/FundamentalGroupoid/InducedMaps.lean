--- conflicted
+++ resolved
@@ -74,12 +74,7 @@
 
 /-- Abbreviation for `eqToHom` that accepts points in a topological space -/
 abbrev hcast {X : TopCat} {x₀ x₁ : X} (hx : x₀ = x₁) : fromTop x₀ ⟶ fromTop x₁ :=
-<<<<<<< HEAD
-  eqToHom <| FundamentalGroupoid.ext hx
-#align continuous_map.homotopy.hcast ContinuousMap.Homotopy.hcast
-=======
   eqToHom <| FundamentalGroupoid.ext _ _ hx
->>>>>>> 2fc87a94
 
 @[simp]
 theorem hcast_def {X : TopCat} {x₀ x₁ : X} (hx₀ : x₀ = x₁) :
