--- conflicted
+++ resolved
@@ -12,13 +12,8 @@
 In this file we prove that a `ContinuousLinearMap` defines an analytic function with
 the formal power series `f x = f a + f (x - a)`. We also prove similar results for bilinear maps.
 
-<<<<<<< HEAD
-We deduce this fact from the stronger result that continuous linear map are continuously polynomial,
-i.e., they admit a finite power series.
-=======
 We deduce this fact from the stronger result that continuous linear maps are continuously
 polynomial, i.e., they admit a finite power series.
->>>>>>> 0edea251
 -/
 
 variable {𝕜 : Type*} [NontriviallyNormedField 𝕜] {E : Type*} [NormedAddCommGroup E]
@@ -44,17 +39,9 @@
     simp [Finset.sum_range_succ, ← sub_sub, hasSum_zero, fpowerSeries]
   finite := by
     intro m hm
-<<<<<<< HEAD
-    cases' m with m
-    · linarith
-    cases' m with m
-    · linarith
-    simp [fpowerSeries]
-=======
     match m with
     | 0 | 1 => linarith
     | n + 2 => simp [fpowerSeries]
->>>>>>> 0edea251
 
 protected theorem hasFPowerSeriesOnBall (f : E →L[𝕜] F) (x : E) :
     HasFPowerSeriesOnBall f (f.fpowerSeries x) x ∞ :=
