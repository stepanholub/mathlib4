/-
Copyright (c) 2019 Gabriel Ebner. All rights reserved.
Released under Apache 2.0 license as described in the file LICENSE.
Authors: Gabriel Ebner, Sébastien Gouëzel, Yury Kudryashov, Anatole Dedecker
-/
import Mathlib.Analysis.Calculus.Deriv.Basic
import Mathlib.Analysis.Calculus.FDeriv.Add

/-!
# One-dimensional derivatives of sums etc

In this file we prove formulas about derivatives of `f + g`, `-f`, `f - g`, and `∑ i, f i x` for
functions from the base field to a normed space over this field.

For a more detailed overview of one-dimensional derivatives in mathlib, see the module docstring of
`Analysis/Calculus/Deriv/Basic`.

## Keywords

derivative
-/

universe u v w

open scoped Topology Filter ENNReal

open Asymptotics Set

variable {𝕜 : Type u} [NontriviallyNormedField 𝕜]
variable {F : Type v} [NormedAddCommGroup F] [NormedSpace 𝕜 F]
variable {f g : 𝕜 → F}
variable {f' g' : F}
variable {x : 𝕜} {s : Set 𝕜} {L : Filter 𝕜}

section Add

/-! ### Derivative of the sum of two functions -/


nonrec theorem HasDerivAtFilter.add (hf : HasDerivAtFilter f f' x L)
    (hg : HasDerivAtFilter g g' x L) : HasDerivAtFilter (fun y => f y + g y) (f' + g') x L := by
  simpa using (hf.add hg).hasDerivAtFilter

nonrec theorem HasStrictDerivAt.add (hf : HasStrictDerivAt f f' x) (hg : HasStrictDerivAt g g' x) :
    HasStrictDerivAt (fun y => f y + g y) (f' + g') x := by simpa using (hf.add hg).hasStrictDerivAt

nonrec theorem HasDerivWithinAt.add (hf : HasDerivWithinAt f f' s x)
    (hg : HasDerivWithinAt g g' s x) : HasDerivWithinAt (fun y => f y + g y) (f' + g') s x :=
  hf.add hg

nonrec theorem HasDerivAt.add (hf : HasDerivAt f f' x) (hg : HasDerivAt g g' x) :
    HasDerivAt (fun x => f x + g x) (f' + g') x :=
  hf.add hg

theorem derivWithin_add (hf : DifferentiableWithinAt 𝕜 f s x)
    (hg : DifferentiableWithinAt 𝕜 g s x) :
    derivWithin (fun y => f y + g y) s x = derivWithin f s x + derivWithin g s x := by
  rcases uniqueDiffWithinAt_or_nhdsWithin_eq_bot s x with hxs | hxs
  · exact (hf.hasDerivWithinAt.add hg.hasDerivWithinAt).derivWithin hxs
  · simp [derivWithin_zero_of_isolated hxs]

@[simp]
theorem deriv_add (hf : DifferentiableAt 𝕜 f x) (hg : DifferentiableAt 𝕜 g x) :
    deriv (fun y => f y + g y) x = deriv f x + deriv g x :=
  (hf.hasDerivAt.add hg.hasDerivAt).deriv

theorem HasStrictDerivAt.add_const (c : F) (hf : HasStrictDerivAt f f' x) :
    HasStrictDerivAt (fun y ↦ f y + c) f' x :=
  add_zero f' ▸ hf.add (hasStrictDerivAt_const x c)

theorem HasDerivAtFilter.add_const (hf : HasDerivAtFilter f f' x L) (c : F) :
    HasDerivAtFilter (fun y => f y + c) f' x L :=
  add_zero f' ▸ hf.add (hasDerivAtFilter_const x L c)

nonrec theorem HasDerivWithinAt.add_const (hf : HasDerivWithinAt f f' s x) (c : F) :
    HasDerivWithinAt (fun y => f y + c) f' s x :=
  hf.add_const c

nonrec theorem HasDerivAt.add_const (hf : HasDerivAt f f' x) (c : F) :
    HasDerivAt (fun x => f x + c) f' x :=
  hf.add_const c

theorem derivWithin_add_const (c : F) :
    derivWithin (fun y => f y + c) s x = derivWithin f s x := by
  rcases uniqueDiffWithinAt_or_nhdsWithin_eq_bot s x with hxs | hxs
  · simp only [derivWithin, fderivWithin_add_const hxs]
  · simp [derivWithin_zero_of_isolated hxs]

theorem deriv_add_const (c : F) : deriv (fun y => f y + c) x = deriv f x := by
  simp only [deriv, fderiv_add_const]

@[simp]
theorem deriv_add_const' (c : F) : (deriv fun y => f y + c) = deriv f :=
  funext fun _ => deriv_add_const c

theorem HasStrictDerivAt.const_add (c : F) (hf : HasStrictDerivAt f f' x) :
    HasStrictDerivAt (fun y ↦ c + f y) f' x :=
  zero_add f' ▸ (hasStrictDerivAt_const x c).add hf

theorem HasDerivAtFilter.const_add (c : F) (hf : HasDerivAtFilter f f' x L) :
    HasDerivAtFilter (fun y => c + f y) f' x L :=
  zero_add f' ▸ (hasDerivAtFilter_const x L c).add hf

nonrec theorem HasDerivWithinAt.const_add (c : F) (hf : HasDerivWithinAt f f' s x) :
    HasDerivWithinAt (fun y => c + f y) f' s x :=
  hf.const_add c

nonrec theorem HasDerivAt.const_add (c : F) (hf : HasDerivAt f f' x) :
    HasDerivAt (fun x => c + f x) f' x :=
  hf.const_add c

theorem derivWithin_const_add (c : F) :
    derivWithin (fun y => c + f y) s x = derivWithin f s x := by
  rcases uniqueDiffWithinAt_or_nhdsWithin_eq_bot s x with hxs | hxs
  · simp only [derivWithin, fderivWithin_const_add hxs]
  · simp [derivWithin_zero_of_isolated hxs]

theorem deriv_const_add (c : F) : deriv (fun y => c + f y) x = deriv f x := by
  simp only [deriv, fderiv_const_add]

@[simp]
theorem deriv_const_add' (c : F) : (deriv fun y => c + f y) = deriv f :=
  funext fun _ => deriv_const_add c

lemma differentiableAt_comp_const_add {a b : 𝕜} :
    DifferentiableAt 𝕜 (fun x ↦ f (b + x)) a ↔ DifferentiableAt 𝕜 f (b + a) := by
  refine ⟨fun H ↦ ?_, fun H ↦ H.comp _ (differentiable_id.const_add _).differentiableAt⟩
  convert DifferentiableAt.comp (b + a) (by simpa)
    (differentiable_id.const_add (-b)).differentiableAt
  ext
  simp

lemma differentiableAt_comp_add_const {a b : 𝕜} :
    DifferentiableAt 𝕜 (fun x ↦ f (x + b)) a ↔ DifferentiableAt 𝕜 f (a + b) := by
  simpa [add_comm b] using differentiableAt_comp_const_add (f := f) (b := b)

lemma differentiableAt_iff_comp_const_add {a b : 𝕜} :
    DifferentiableAt 𝕜 f a ↔ DifferentiableAt 𝕜 (fun x ↦ f (b + x)) (-b + a) := by
  simp [differentiableAt_comp_const_add]

lemma differentiableAt_iff_comp_add_const {a b : 𝕜} :
    DifferentiableAt 𝕜 f a ↔ DifferentiableAt 𝕜 (fun x ↦ f (x + b)) (a - b) := by
  simp [differentiableAt_comp_add_const]

end Add

section Sum

/-! ### Derivative of a finite sum of functions -/

variable {ι : Type*} {u : Finset ι} {A : ι → 𝕜 → F} {A' : ι → F}

theorem HasDerivAtFilter.sum (h : ∀ i ∈ u, HasDerivAtFilter (A i) (A' i) x L) :
    HasDerivAtFilter (fun y => ∑ i ∈ u, A i y) (∑ i ∈ u, A' i) x L := by
  simpa [ContinuousLinearMap.sum_apply] using (HasFDerivAtFilter.sum h).hasDerivAtFilter

theorem HasStrictDerivAt.sum (h : ∀ i ∈ u, HasStrictDerivAt (A i) (A' i) x) :
    HasStrictDerivAt (fun y => ∑ i ∈ u, A i y) (∑ i ∈ u, A' i) x := by
  simpa [ContinuousLinearMap.sum_apply] using (HasStrictFDerivAt.sum h).hasStrictDerivAt

theorem HasDerivWithinAt.sum (h : ∀ i ∈ u, HasDerivWithinAt (A i) (A' i) s x) :
    HasDerivWithinAt (fun y => ∑ i ∈ u, A i y) (∑ i ∈ u, A' i) s x :=
  HasDerivAtFilter.sum h

theorem HasDerivAt.sum (h : ∀ i ∈ u, HasDerivAt (A i) (A' i) x) :
    HasDerivAt (fun y => ∑ i ∈ u, A i y) (∑ i ∈ u, A' i) x :=
  HasDerivAtFilter.sum h

theorem derivWithin_sum (h : ∀ i ∈ u, DifferentiableWithinAt 𝕜 (A i) s x) :
    derivWithin (fun y => ∑ i ∈ u, A i y) s x = ∑ i ∈ u, derivWithin (A i) s x := by
  rcases uniqueDiffWithinAt_or_nhdsWithin_eq_bot s x with hxs | hxs
  · exact (HasDerivWithinAt.sum fun i hi => (h i hi).hasDerivWithinAt).derivWithin hxs
  · simp [derivWithin_zero_of_isolated hxs]

@[simp]
theorem deriv_sum (h : ∀ i ∈ u, DifferentiableAt 𝕜 (A i) x) :
    deriv (fun y => ∑ i ∈ u, A i y) x = ∑ i ∈ u, deriv (A i) x :=
  (HasDerivAt.sum fun i hi => (h i hi).hasDerivAt).deriv

end Sum

section Neg

/-! ### Derivative of the negative of a function -/

nonrec theorem HasDerivAtFilter.neg (h : HasDerivAtFilter f f' x L) :
    HasDerivAtFilter (fun x => -f x) (-f') x L := by simpa using h.neg.hasDerivAtFilter

nonrec theorem HasDerivWithinAt.neg (h : HasDerivWithinAt f f' s x) :
    HasDerivWithinAt (fun x => -f x) (-f') s x :=
  h.neg

nonrec theorem HasDerivAt.neg (h : HasDerivAt f f' x) : HasDerivAt (fun x => -f x) (-f') x :=
  h.neg

nonrec theorem HasStrictDerivAt.neg (h : HasStrictDerivAt f f' x) :
    HasStrictDerivAt (fun x => -f x) (-f') x := by simpa using h.neg.hasStrictDerivAt

theorem derivWithin.neg : derivWithin (fun y => -f y) s x = -derivWithin f s x := by
  rcases uniqueDiffWithinAt_or_nhdsWithin_eq_bot s x with hxs | hxs
  · simp only [derivWithin, fderivWithin_neg hxs, ContinuousLinearMap.neg_apply]
  · simp [derivWithin_zero_of_isolated hxs]

theorem deriv.neg : deriv (fun y => -f y) x = -deriv f x := by
  simp only [deriv, fderiv_neg, ContinuousLinearMap.neg_apply]

@[simp]
theorem deriv.neg' : (deriv fun y => -f y) = fun x => -deriv f x :=
  funext fun _ => deriv.neg

end Neg

section Neg2

/-! ### Derivative of the negation function (i.e `Neg.neg`) -/

variable (s x L)

theorem hasDerivAtFilter_neg : HasDerivAtFilter Neg.neg (-1) x L :=
  HasDerivAtFilter.neg <| hasDerivAtFilter_id _ _

theorem hasDerivWithinAt_neg : HasDerivWithinAt Neg.neg (-1) s x :=
  hasDerivAtFilter_neg _ _

theorem hasDerivAt_neg : HasDerivAt Neg.neg (-1) x :=
  hasDerivAtFilter_neg _ _

theorem hasDerivAt_neg' : HasDerivAt (fun x => -x) (-1) x :=
  hasDerivAtFilter_neg _ _

theorem hasStrictDerivAt_neg : HasStrictDerivAt Neg.neg (-1) x :=
  HasStrictDerivAt.neg <| hasStrictDerivAt_id _

theorem deriv_neg : deriv Neg.neg x = -1 :=
  HasDerivAt.deriv (hasDerivAt_neg x)

@[simp]
theorem deriv_neg' : deriv (Neg.neg : 𝕜 → 𝕜) = fun _ => -1 :=
  funext deriv_neg

@[simp]
theorem deriv_neg'' : deriv (fun x : 𝕜 => -x) x = -1 :=
  deriv_neg x

theorem derivWithin_neg (hxs : UniqueDiffWithinAt 𝕜 s x) : derivWithin Neg.neg s x = -1 :=
  (hasDerivWithinAt_neg x s).derivWithin hxs

theorem differentiable_neg : Differentiable 𝕜 (Neg.neg : 𝕜 → 𝕜) :=
  Differentiable.neg differentiable_id

theorem differentiableOn_neg : DifferentiableOn 𝕜 (Neg.neg : 𝕜 → 𝕜) s :=
  DifferentiableOn.neg differentiableOn_id

lemma differentiableAt_comp_neg {a : 𝕜} :
    DifferentiableAt 𝕜 (fun x ↦ f (-x)) a ↔ DifferentiableAt 𝕜 f (-a) := by
  refine ⟨fun H ↦ ?_, fun H ↦ H.comp a differentiable_neg.differentiableAt⟩
  convert ((neg_neg a).symm ▸ H).comp (-a) differentiable_neg.differentiableAt
  ext
  simp only [Function.comp_apply, neg_neg]

lemma differentiableAt_iff_comp_neg {a : 𝕜} :
    DifferentiableAt 𝕜 f a ↔ DifferentiableAt 𝕜 (fun x ↦ f (-x)) (-a) := by
  simp_rw [← differentiableAt_comp_neg, neg_neg]

end Neg2

section Sub

/-! ### Derivative of the difference of two functions -/

theorem HasDerivAtFilter.sub (hf : HasDerivAtFilter f f' x L) (hg : HasDerivAtFilter g g' x L) :
    HasDerivAtFilter (fun x => f x - g x) (f' - g') x L := by
  simpa only [sub_eq_add_neg] using hf.add hg.neg

nonrec theorem HasDerivWithinAt.sub (hf : HasDerivWithinAt f f' s x)
    (hg : HasDerivWithinAt g g' s x) : HasDerivWithinAt (fun x => f x - g x) (f' - g') s x :=
  hf.sub hg

nonrec theorem HasDerivAt.sub (hf : HasDerivAt f f' x) (hg : HasDerivAt g g' x) :
    HasDerivAt (fun x => f x - g x) (f' - g') x :=
  hf.sub hg

theorem HasStrictDerivAt.sub (hf : HasStrictDerivAt f f' x) (hg : HasStrictDerivAt g g' x) :
    HasStrictDerivAt (fun x => f x - g x) (f' - g') x := by
  simpa only [sub_eq_add_neg] using hf.add hg.neg

theorem derivWithin_sub (hf : DifferentiableWithinAt 𝕜 f s x)
    (hg : DifferentiableWithinAt 𝕜 g s x) :
    derivWithin (fun y => f y - g y) s x = derivWithin f s x - derivWithin g s x := by
  rcases uniqueDiffWithinAt_or_nhdsWithin_eq_bot s x with hxs | hxs
  · exact (hf.hasDerivWithinAt.sub hg.hasDerivWithinAt).derivWithin hxs
  · simp [derivWithin_zero_of_isolated hxs]

@[simp]
theorem deriv_sub (hf : DifferentiableAt 𝕜 f x) (hg : DifferentiableAt 𝕜 g x) :
    deriv (fun y => f y - g y) x = deriv f x - deriv g x :=
  (hf.hasDerivAt.sub hg.hasDerivAt).deriv

theorem HasDerivAtFilter.sub_const (hf : HasDerivAtFilter f f' x L) (c : F) :
    HasDerivAtFilter (fun x => f x - c) f' x L := by
  simpa only [sub_eq_add_neg] using hf.add_const (-c)

nonrec theorem HasDerivWithinAt.sub_const (hf : HasDerivWithinAt f f' s x) (c : F) :
    HasDerivWithinAt (fun x => f x - c) f' s x :=
  hf.sub_const c

nonrec theorem HasDerivAt.sub_const (hf : HasDerivAt f f' x) (c : F) :
    HasDerivAt (fun x => f x - c) f' x :=
  hf.sub_const c

theorem derivWithin_sub_const (c : F) :
    derivWithin (fun y => f y - c) s x = derivWithin f s x := by
  rcases uniqueDiffWithinAt_or_nhdsWithin_eq_bot s x with hxs | hxs
  · simp only [derivWithin, fderivWithin_sub_const hxs]
  · simp [derivWithin_zero_of_isolated hxs]

theorem deriv_sub_const (c : F) : deriv (fun y => f y - c) x = deriv f x := by
  simp only [deriv, fderiv_sub_const]

theorem HasDerivAtFilter.const_sub (c : F) (hf : HasDerivAtFilter f f' x L) :
    HasDerivAtFilter (fun x => c - f x) (-f') x L := by
  simpa only [sub_eq_add_neg] using hf.neg.const_add c

nonrec theorem HasDerivWithinAt.const_sub (c : F) (hf : HasDerivWithinAt f f' s x) :
    HasDerivWithinAt (fun x => c - f x) (-f') s x :=
  hf.const_sub c

theorem HasStrictDerivAt.const_sub (c : F) (hf : HasStrictDerivAt f f' x) :
    HasStrictDerivAt (fun x => c - f x) (-f') x := by
  simpa only [sub_eq_add_neg] using hf.neg.const_add c

nonrec theorem HasDerivAt.const_sub (c : F) (hf : HasDerivAt f f' x) :
    HasDerivAt (fun x => c - f x) (-f') x :=
  hf.const_sub c

theorem derivWithin_const_sub (c : F) :
    derivWithin (fun y => c - f y) s x = -derivWithin f s x := by
  rcases uniqueDiffWithinAt_or_nhdsWithin_eq_bot s x with hxs | hxs
  · simp [derivWithin, fderivWithin_const_sub hxs]
  · simp [derivWithin_zero_of_isolated hxs]

theorem deriv_const_sub (c : F) : deriv (fun y => c - f y) x = -deriv f x := by
<<<<<<< HEAD
  simpa only [← derivWithin_univ] using derivWithin_const_sub .univ c
=======
  simp only [← derivWithin_univ, derivWithin_const_sub]
>>>>>>> c11b0676

lemma differentiableAt_comp_sub_const {a b : 𝕜} :
    DifferentiableAt 𝕜 (fun x ↦ f (x - b)) a ↔ DifferentiableAt 𝕜 f (a - b) := by
  simp [sub_eq_add_neg, differentiableAt_comp_add_const]

lemma differentiableAt_comp_const_sub {a b : 𝕜} :
    DifferentiableAt 𝕜 (fun x ↦ f (b - x)) a ↔ DifferentiableAt 𝕜 f (b - a) := by
  refine ⟨fun H ↦ ?_, fun H ↦ H.comp a (differentiable_id.const_sub _).differentiableAt⟩
  convert ((sub_sub_cancel _ a).symm ▸ H).comp (b - a)
    (differentiable_id.const_sub _).differentiableAt
  ext
  simp

lemma differentiableAt_iff_comp_sub_const {a b : 𝕜} :
    DifferentiableAt 𝕜 f a ↔ DifferentiableAt 𝕜 (fun x ↦ f (x - b)) (a + b) := by
  simp [sub_eq_add_neg, differentiableAt_comp_add_const]

lemma differentiableAt_iff_comp_const_sub {a b : 𝕜} :
    DifferentiableAt 𝕜 f a ↔ DifferentiableAt 𝕜 (fun x ↦ f (b - x)) (b - a) := by
  simp [differentiableAt_comp_const_sub]

end Sub<|MERGE_RESOLUTION|>--- conflicted
+++ resolved
@@ -340,11 +340,7 @@
   · simp [derivWithin_zero_of_isolated hxs]
 
 theorem deriv_const_sub (c : F) : deriv (fun y => c - f y) x = -deriv f x := by
-<<<<<<< HEAD
-  simpa only [← derivWithin_univ] using derivWithin_const_sub .univ c
-=======
   simp only [← derivWithin_univ, derivWithin_const_sub]
->>>>>>> c11b0676
 
 lemma differentiableAt_comp_sub_const {a b : 𝕜} :
     DifferentiableAt 𝕜 (fun x ↦ f (x - b)) a ↔ DifferentiableAt 𝕜 f (a - b) := by
