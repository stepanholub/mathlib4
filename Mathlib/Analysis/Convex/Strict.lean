/-
Copyright (c) 2021 Yaël Dillies. All rights reserved.
Released under Apache 2.0 license as described in the file LICENSE.
Authors: Yaël Dillies
-/
import Mathlib.Analysis.Convex.Basic
import Mathlib.Topology.Algebra.Group.Pointwise
import Mathlib.Topology.Order.Basic

/-!
# Strictly convex sets

This file defines strictly convex sets.

A set is strictly convex if the open segment between any two distinct points lies in its interior.
-/


open Set

open Convex Pointwise

variable {𝕜 𝕝 E F β : Type*}

open Function Set

open Convex

section OrderedSemiring

<<<<<<< HEAD
=======
-- TODO: remove `[IsOrderedRing 𝕜]` and `@[nolint unusedArguments]`.
>>>>>>> 7cdf39bc
/-- A set is strictly convex if the open segment between any two distinct points lies is in its
interior. This basically means "convex and not flat on the boundary". -/
@[nolint unusedArguments]
def StrictConvex (𝕜 : Type*) {E : Type*}
    [Semiring 𝕜] [PartialOrder 𝕜] [IsOrderedRing 𝕜] [TopologicalSpace E]
    [AddCommMonoid E] [SMul 𝕜 E] (s : Set E) : Prop :=
  s.Pairwise fun x y => ∀ ⦃a b : 𝕜⦄, 0 < a → 0 < b → a + b = 1 → a • x + b • y ∈ interior s

variable [Semiring 𝕜] [PartialOrder 𝕜] [IsOrderedRing 𝕜] [TopologicalSpace E] [TopologicalSpace F]

section AddCommMonoid

variable [AddCommMonoid E] [AddCommMonoid F]

section SMul

variable [SMul 𝕜 E] [SMul 𝕜 F] (s : Set E)

variable {s}
variable {x y : E} {a b : 𝕜}

theorem strictConvex_iff_openSegment_subset :
    StrictConvex 𝕜 s ↔ s.Pairwise fun x y => openSegment 𝕜 x y ⊆ interior s :=
  forall₅_congr fun _ _ _ _ _ => (openSegment_subset_iff 𝕜).symm

theorem StrictConvex.openSegment_subset (hs : StrictConvex 𝕜 s) (hx : x ∈ s) (hy : y ∈ s)
    (h : x ≠ y) : openSegment 𝕜 x y ⊆ interior s :=
  strictConvex_iff_openSegment_subset.1 hs hx hy h

theorem strictConvex_empty : StrictConvex 𝕜 (∅ : Set E) :=
  pairwise_empty _

theorem strictConvex_univ : StrictConvex 𝕜 (univ : Set E) := by
  intro x _ y _ _ a b _ _ _
  rw [interior_univ]
  exact mem_univ _

protected nonrec theorem StrictConvex.eq (hs : StrictConvex 𝕜 s) (hx : x ∈ s) (hy : y ∈ s)
    (ha : 0 < a) (hb : 0 < b) (hab : a + b = 1) (h : a • x + b • y ∉ interior s) : x = y :=
  hs.eq hx hy fun H => h <| H ha hb hab

protected theorem StrictConvex.inter {t : Set E} (hs : StrictConvex 𝕜 s) (ht : StrictConvex 𝕜 t) :
    StrictConvex 𝕜 (s ∩ t) := by
  intro x hx y hy hxy a b ha hb hab
  rw [interior_inter]
  exact ⟨hs hx.1 hy.1 hxy ha hb hab, ht hx.2 hy.2 hxy ha hb hab⟩

theorem Directed.strictConvex_iUnion {ι : Sort*} {s : ι → Set E} (hdir : Directed (· ⊆ ·) s)
    (hs : ∀ ⦃i : ι⦄, StrictConvex 𝕜 (s i)) : StrictConvex 𝕜 (⋃ i, s i) := by
  rintro x hx y hy hxy a b ha hb hab
  rw [mem_iUnion] at hx hy
  obtain ⟨i, hx⟩ := hx
  obtain ⟨j, hy⟩ := hy
  obtain ⟨k, hik, hjk⟩ := hdir i j
  exact interior_mono (subset_iUnion s k) (hs (hik hx) (hjk hy) hxy ha hb hab)

theorem DirectedOn.strictConvex_sUnion {S : Set (Set E)} (hdir : DirectedOn (· ⊆ ·) S)
    (hS : ∀ s ∈ S, StrictConvex 𝕜 s) : StrictConvex 𝕜 (⋃₀ S) := by
  rw [sUnion_eq_iUnion]
  exact (directedOn_iff_directed.1 hdir).strictConvex_iUnion fun s => hS _ s.2

end SMul

section Module

variable [Module 𝕜 E] [Module 𝕜 F] {s : Set E}

protected theorem StrictConvex.convex (hs : StrictConvex 𝕜 s) : Convex 𝕜 s :=
  convex_iff_pairwise_pos.2 fun _ hx _ hy hxy _ _ ha hb hab =>
    interior_subset <| hs hx hy hxy ha hb hab

/-- An open convex set is strictly convex. -/
protected theorem Convex.strictConvex_of_isOpen (h : IsOpen s) (hs : Convex 𝕜 s) :
    StrictConvex 𝕜 s :=
  fun _ hx _ hy _ _ _ ha hb hab => h.interior_eq.symm ▸ hs hx hy ha.le hb.le hab

theorem IsOpen.strictConvex_iff (h : IsOpen s) : StrictConvex 𝕜 s ↔ Convex 𝕜 s :=
  ⟨StrictConvex.convex, Convex.strictConvex_of_isOpen h⟩

theorem strictConvex_singleton (c : E) : StrictConvex 𝕜 ({c} : Set E) :=
  pairwise_singleton _ _

theorem Set.Subsingleton.strictConvex (hs : s.Subsingleton) : StrictConvex 𝕜 s :=
  hs.pairwise _

theorem StrictConvex.linear_image [Semiring 𝕝] [Module 𝕝 E] [Module 𝕝 F]
    [LinearMap.CompatibleSMul E F 𝕜 𝕝] (hs : StrictConvex 𝕜 s) (f : E →ₗ[𝕝] F) (hf : IsOpenMap f) :
    StrictConvex 𝕜 (f '' s) := by
  rintro _ ⟨x, hx, rfl⟩ _ ⟨y, hy, rfl⟩ hxy a b ha hb hab
  refine hf.image_interior_subset _ ⟨a • x + b • y, hs hx hy (ne_of_apply_ne _ hxy) ha hb hab, ?_⟩
  rw [map_add, f.map_smul_of_tower a, f.map_smul_of_tower b]

theorem StrictConvex.is_linear_image (hs : StrictConvex 𝕜 s) {f : E → F} (h : IsLinearMap 𝕜 f)
    (hf : IsOpenMap f) : StrictConvex 𝕜 (f '' s) :=
  hs.linear_image (h.mk' f) hf

theorem StrictConvex.linear_preimage {s : Set F} (hs : StrictConvex 𝕜 s) (f : E →ₗ[𝕜] F)
    (hf : Continuous f) (hfinj : Injective f) : StrictConvex 𝕜 (s.preimage f) := by
  intro x hx y hy hxy a b ha hb hab
  refine preimage_interior_subset_interior_preimage hf ?_
  rw [mem_preimage, f.map_add, f.map_smul, f.map_smul]
  exact hs hx hy (hfinj.ne hxy) ha hb hab

theorem StrictConvex.is_linear_preimage {s : Set F} (hs : StrictConvex 𝕜 s) {f : E → F}
    (h : IsLinearMap 𝕜 f) (hf : Continuous f) (hfinj : Injective f) :
    StrictConvex 𝕜 (s.preimage f) :=
  hs.linear_preimage (h.mk' f) hf hfinj

section LinearOrderedCancelAddCommMonoid

variable [TopologicalSpace β] [AddCommMonoid β] [LinearOrder β] [IsOrderedCancelAddMonoid β]
  [OrderTopology β] [Module 𝕜 β] [OrderedSMul 𝕜 β]

protected theorem Set.OrdConnected.strictConvex {s : Set β} (hs : OrdConnected s) :
    StrictConvex 𝕜 s := by
  refine strictConvex_iff_openSegment_subset.2 fun x hx y hy hxy => ?_
  rcases hxy.lt_or_lt with hlt | hlt <;> [skip; rw [openSegment_symm]] <;>
    exact
      (openSegment_subset_Ioo hlt).trans
        (isOpen_Ioo.subset_interior_iff.2 <| Ioo_subset_Icc_self.trans <| hs.out ‹_› ‹_›)

theorem strictConvex_Iic (r : β) : StrictConvex 𝕜 (Iic r) :=
  ordConnected_Iic.strictConvex

theorem strictConvex_Ici (r : β) : StrictConvex 𝕜 (Ici r) :=
  ordConnected_Ici.strictConvex

theorem strictConvex_Iio (r : β) : StrictConvex 𝕜 (Iio r) :=
  ordConnected_Iio.strictConvex

theorem strictConvex_Ioi (r : β) : StrictConvex 𝕜 (Ioi r) :=
  ordConnected_Ioi.strictConvex

theorem strictConvex_Icc (r s : β) : StrictConvex 𝕜 (Icc r s) :=
  ordConnected_Icc.strictConvex

theorem strictConvex_Ioo (r s : β) : StrictConvex 𝕜 (Ioo r s) :=
  ordConnected_Ioo.strictConvex

theorem strictConvex_Ico (r s : β) : StrictConvex 𝕜 (Ico r s) :=
  ordConnected_Ico.strictConvex

theorem strictConvex_Ioc (r s : β) : StrictConvex 𝕜 (Ioc r s) :=
  ordConnected_Ioc.strictConvex

theorem strictConvex_uIcc (r s : β) : StrictConvex 𝕜 (uIcc r s) :=
  strictConvex_Icc _ _

theorem strictConvex_uIoc (r s : β) : StrictConvex 𝕜 (uIoc r s) :=
  strictConvex_Ioc _ _

end LinearOrderedCancelAddCommMonoid

end Module

end AddCommMonoid

section AddCancelCommMonoid

variable [AddCancelCommMonoid E] [ContinuousAdd E] [Module 𝕜 E] {s : Set E}

/-- The translation of a strictly convex set is also strictly convex. -/
theorem StrictConvex.preimage_add_right (hs : StrictConvex 𝕜 s) (z : E) :
    StrictConvex 𝕜 ((fun x => z + x) ⁻¹' s) := by
  intro x hx y hy hxy a b ha hb hab
  refine preimage_interior_subset_interior_preimage (continuous_add_left _) ?_
  have h := hs hx hy ((add_right_injective _).ne hxy) ha hb hab
  rwa [smul_add, smul_add, add_add_add_comm, ← _root_.add_smul, hab, one_smul] at h

/-- The translation of a strictly convex set is also strictly convex. -/
theorem StrictConvex.preimage_add_left (hs : StrictConvex 𝕜 s) (z : E) :
    StrictConvex 𝕜 ((fun x => x + z) ⁻¹' s) := by
  simpa only [add_comm] using hs.preimage_add_right z

end AddCancelCommMonoid

section AddCommGroup

variable [AddCommGroup E] [AddCommGroup F] [Module 𝕜 E] [Module 𝕜 F]

section continuous_add

variable [ContinuousAdd E] {s t : Set E}

theorem StrictConvex.add (hs : StrictConvex 𝕜 s) (ht : StrictConvex 𝕜 t) :
    StrictConvex 𝕜 (s + t) := by
  rintro _ ⟨v, hv, w, hw, rfl⟩ _ ⟨x, hx, y, hy, rfl⟩ h a b ha hb hab
  rw [smul_add, smul_add, add_add_add_comm]
  obtain rfl | hvx := eq_or_ne v x
  · refine interior_mono (add_subset_add (singleton_subset_iff.2 hv) Subset.rfl) ?_
    rw [Convex.combo_self hab, singleton_add]
    exact
      (isOpenMap_add_left _).image_interior_subset _
        (mem_image_of_mem _ <| ht hw hy (ne_of_apply_ne _ h) ha hb hab)
  exact
    subset_interior_add_left
      (add_mem_add (hs hv hx hvx ha hb hab) <| ht.convex hw hy ha.le hb.le hab)

theorem StrictConvex.add_left (hs : StrictConvex 𝕜 s) (z : E) :
    StrictConvex 𝕜 ((fun x => z + x) '' s) := by
  simpa only [singleton_add] using (strictConvex_singleton z).add hs

theorem StrictConvex.add_right (hs : StrictConvex 𝕜 s) (z : E) :
    StrictConvex 𝕜 ((fun x => x + z) '' s) := by simpa only [add_comm] using hs.add_left z

/-- The translation of a strictly convex set is also strictly convex. -/
theorem StrictConvex.vadd (hs : StrictConvex 𝕜 s) (x : E) : StrictConvex 𝕜 (x +ᵥ s) :=
  hs.add_left x

end continuous_add

section ContinuousSMul

variable [Field 𝕝] [Module 𝕝 E] [ContinuousConstSMul 𝕝 E]
  [LinearMap.CompatibleSMul E E 𝕜 𝕝] {s : Set E} {x : E}

theorem StrictConvex.smul (hs : StrictConvex 𝕜 s) (c : 𝕝) : StrictConvex 𝕜 (c • s) := by
  obtain rfl | hc := eq_or_ne c 0
  · exact (subsingleton_zero_smul_set _).strictConvex
  · exact hs.linear_image (LinearMap.lsmul _ _ c) (isOpenMap_smul₀ hc)

theorem StrictConvex.affinity [ContinuousAdd E] (hs : StrictConvex 𝕜 s) (z : E) (c : 𝕝) :
    StrictConvex 𝕜 (z +ᵥ c • s) :=
  (hs.smul c).vadd z

end ContinuousSMul

end AddCommGroup

end OrderedSemiring

section OrderedCommSemiring

variable [CommSemiring 𝕜] [PartialOrder 𝕜] [IsOrderedRing 𝕜] [TopologicalSpace E]

section AddCommGroup

variable [AddCommGroup E] [Module 𝕜 E] [NoZeroSMulDivisors 𝕜 E] [ContinuousConstSMul 𝕜 E]
  {s : Set E}

theorem StrictConvex.preimage_smul (hs : StrictConvex 𝕜 s) (c : 𝕜) :
    StrictConvex 𝕜 ((fun z => c • z) ⁻¹' s) := by
  classical
    obtain rfl | hc := eq_or_ne c 0
    · simp_rw [zero_smul, preimage_const]
      split_ifs
      · exact strictConvex_univ
      · exact strictConvex_empty
    refine hs.linear_preimage (LinearMap.lsmul _ _ c) ?_ (smul_right_injective E hc)
    unfold LinearMap.lsmul LinearMap.mk₂ LinearMap.mk₂' LinearMap.mk₂'ₛₗ
    exact continuous_const_smul _

end AddCommGroup

end OrderedCommSemiring

section OrderedRing

variable [Ring 𝕜] [PartialOrder 𝕜] [IsOrderedRing 𝕜] [TopologicalSpace E] [TopologicalSpace F]

section AddCommGroup

variable [AddCommGroup E] [AddCommGroup F] [Module 𝕜 E] [Module 𝕜 F] {s t : Set E} {x y : E}

theorem StrictConvex.eq_of_openSegment_subset_frontier [Nontrivial 𝕜] [DenselyOrdered 𝕜]
    (hs : StrictConvex 𝕜 s) (hx : x ∈ s) (hy : y ∈ s) (h : openSegment 𝕜 x y ⊆ frontier s) :
    x = y := by
  obtain ⟨a, ha₀, ha₁⟩ := DenselyOrdered.dense (0 : 𝕜) 1 zero_lt_one
  classical
    by_contra hxy
    exact
      (h ⟨a, 1 - a, ha₀, sub_pos_of_lt ha₁, add_sub_cancel _ _, rfl⟩).2
        (hs hx hy hxy ha₀ (sub_pos_of_lt ha₁) <| add_sub_cancel _ _)

theorem StrictConvex.add_smul_mem (hs : StrictConvex 𝕜 s) (hx : x ∈ s) (hxy : x + y ∈ s)
    (hy : y ≠ 0) {t : 𝕜} (ht₀ : 0 < t) (ht₁ : t < 1) : x + t • y ∈ interior s := by
  have h : x + t • y = (1 - t) • x + t • (x + y) := by match_scalars <;> field_simp
  rw [h]
  exact hs hx hxy (fun h => hy <| add_left_cancel (a := x) (by rw [← h, add_zero]))
    (sub_pos_of_lt ht₁) ht₀ (sub_add_cancel 1 t)

theorem StrictConvex.smul_mem_of_zero_mem (hs : StrictConvex 𝕜 s) (zero_mem : (0 : E) ∈ s)
    (hx : x ∈ s) (hx₀ : x ≠ 0) {t : 𝕜} (ht₀ : 0 < t) (ht₁ : t < 1) : t • x ∈ interior s := by
  simpa using hs.add_smul_mem zero_mem (by simpa using hx) hx₀ ht₀ ht₁

theorem StrictConvex.add_smul_sub_mem (h : StrictConvex 𝕜 s) (hx : x ∈ s) (hy : y ∈ s) (hxy : x ≠ y)
    {t : 𝕜} (ht₀ : 0 < t) (ht₁ : t < 1) : x + t • (y - x) ∈ interior s := by
  apply h.openSegment_subset hx hy hxy
  rw [openSegment_eq_image']
  exact mem_image_of_mem _ ⟨ht₀, ht₁⟩

/-- The preimage of a strictly convex set under an affine map is strictly convex. -/
theorem StrictConvex.affine_preimage {s : Set F} (hs : StrictConvex 𝕜 s) {f : E →ᵃ[𝕜] F}
    (hf : Continuous f) (hfinj : Injective f) : StrictConvex 𝕜 (f ⁻¹' s) := by
  intro x hx y hy hxy a b ha hb hab
  refine preimage_interior_subset_interior_preimage hf ?_
  rw [mem_preimage, Convex.combo_affine_apply hab]
  exact hs hx hy (hfinj.ne hxy) ha hb hab

/-- The image of a strictly convex set under an affine map is strictly convex. -/
theorem StrictConvex.affine_image (hs : StrictConvex 𝕜 s) {f : E →ᵃ[𝕜] F} (hf : IsOpenMap f) :
    StrictConvex 𝕜 (f '' s) := by
  rintro _ ⟨x, hx, rfl⟩ _ ⟨y, hy, rfl⟩ hxy a b ha hb hab
  exact
    hf.image_interior_subset _
      ⟨a • x + b • y, ⟨hs hx hy (ne_of_apply_ne _ hxy) ha hb hab, Convex.combo_affine_apply hab⟩⟩

variable [IsTopologicalAddGroup E]

theorem StrictConvex.neg (hs : StrictConvex 𝕜 s) : StrictConvex 𝕜 (-s) :=
  hs.is_linear_preimage IsLinearMap.isLinearMap_neg continuous_id.neg neg_injective

theorem StrictConvex.sub (hs : StrictConvex 𝕜 s) (ht : StrictConvex 𝕜 t) : StrictConvex 𝕜 (s - t) :=
  (sub_eq_add_neg s t).symm ▸ hs.add ht.neg

end AddCommGroup

end OrderedRing

section LinearOrderedField

variable [Field 𝕜] [LinearOrder 𝕜] [IsStrictOrderedRing 𝕜] [TopologicalSpace E]

section AddCommGroup

variable [AddCommGroup E] [AddCommGroup F] [Module 𝕜 E] [Module 𝕜 F] {s : Set E} {x : E}

/-- Alternative definition of set strict convexity, using division. -/
theorem strictConvex_iff_div :
    StrictConvex 𝕜 s ↔
      s.Pairwise fun x y =>
        ∀ ⦃a b : 𝕜⦄, 0 < a → 0 < b → (a / (a + b)) • x + (b / (a + b)) • y ∈ interior s :=
  ⟨fun h x hx y hy hxy a b ha hb ↦ h hx hy hxy (by positivity) (by positivity) (by field_simp),
    fun h x hx y hy hxy a b ha hb hab ↦ by
    convert h hx hy hxy ha hb <;> rw [hab, div_one]⟩

theorem StrictConvex.mem_smul_of_zero_mem (hs : StrictConvex 𝕜 s) (zero_mem : (0 : E) ∈ s)
    (hx : x ∈ s) (hx₀ : x ≠ 0) {t : 𝕜} (ht : 1 < t) : x ∈ t • interior s := by
  rw [mem_smul_set_iff_inv_smul_mem₀ (by positivity)]
  exact hs.smul_mem_of_zero_mem zero_mem hx hx₀ (by positivity) (inv_lt_one_of_one_lt₀ ht)

end AddCommGroup

end LinearOrderedField

/-!
#### Convex sets in an ordered space

Relates `Convex` and `Set.OrdConnected`.
-/


section

variable [Field 𝕜] [LinearOrder 𝕜] [IsStrictOrderedRing 𝕜] [TopologicalSpace 𝕜] [OrderTopology 𝕜]
  {s : Set 𝕜}

/-- A set in a linear ordered field is strictly convex if and only if it is convex. -/
@[simp]
theorem strictConvex_iff_convex : StrictConvex 𝕜 s ↔ Convex 𝕜 s :=
  ⟨StrictConvex.convex, fun hs => hs.ordConnected.strictConvex⟩

theorem strictConvex_iff_ordConnected : StrictConvex 𝕜 s ↔ s.OrdConnected :=
  strictConvex_iff_convex.trans convex_iff_ordConnected

alias ⟨StrictConvex.ordConnected, _⟩ := strictConvex_iff_ordConnected

end<|MERGE_RESOLUTION|>--- conflicted
+++ resolved
@@ -28,10 +28,7 @@
 
 section OrderedSemiring
 
-<<<<<<< HEAD
-=======
 -- TODO: remove `[IsOrderedRing 𝕜]` and `@[nolint unusedArguments]`.
->>>>>>> 7cdf39bc
 /-- A set is strictly convex if the open segment between any two distinct points lies is in its
 interior. This basically means "convex and not flat on the boundary". -/
 @[nolint unusedArguments]
