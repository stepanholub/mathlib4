--- conflicted
+++ resolved
@@ -344,11 +344,7 @@
     (hf : LocallyIntegrable f μ) (hg : Continuous g) : ConvolutionExists f g L μ := by
   intro x₀
   refine HasCompactSupport.convolutionExistsAt L ?_ hf hg
-<<<<<<< HEAD
-  refine' (hcg.comp_homeomorph (Homeomorph.subLeft x₀)).mono _
-=======
   refine (hcg.comp_homeomorph (Homeomorph.subLeft x₀)).mono ?_
->>>>>>> 20c42930
   refine fun t => mt fun ht : g (x₀ - t) = 0 => ?_
   simp_rw [ht, (L _).map_zero]
 #align has_compact_support.convolution_exists_right HasCompactSupport.convolutionExists_right
@@ -975,13 +971,8 @@
     refine (hk.mono_ac ?_).comp_measurable
       ((measurable_const.sub measurable_snd).sub measurable_fst)
     refine QuasiMeasurePreserving.absolutelyContinuous ?_
-<<<<<<< HEAD
-    refine' QuasiMeasurePreserving.prod_of_left
-      ((measurable_const.sub measurable_snd).sub measurable_fst) (eventually_of_forall fun y => _)
-=======
     refine QuasiMeasurePreserving.prod_of_left
       ((measurable_const.sub measurable_snd).sub measurable_fst) (eventually_of_forall fun y => ?_)
->>>>>>> 20c42930
     dsimp only
     exact quasiMeasurePreserving_sub_left_of_right_invariant μ _
   have h2_meas :
