/-
Copyright (c) 2019 Jean Lo. All rights reserved.
Released under Apache 2.0 license as described in the file LICENSE.
Authors: Jean Lo, Bhavik Mehta, Yaël Dillies
-/
import Mathlib.Analysis.Convex.Basic
import Mathlib.Analysis.Convex.Hull
import Mathlib.Analysis.Normed.Module.Basic
import Mathlib.Topology.Bornology.Absorbs

/-!
# Local convexity

This file defines absorbent and balanced sets.

An absorbent set is one that "surrounds" the origin. The idea is made precise by requiring that any
point belongs to all large enough scalings of the set. This is the vector world analog of a
topological neighborhood of the origin.

A balanced set is one that is everywhere around the origin. This means that `a • s ⊆ s` for all `a`
of norm less than `1`.

## Main declarations

For a module over a normed ring:
* `Absorbs`: A set `s` absorbs a set `t` if all large scalings of `s` contain `t`.
* `Absorbent`: A set `s` is absorbent if every point eventually belongs to all large scalings of
  `s`.
* `Balanced`: A set `s` is balanced if `a • s ⊆ s` for all `a` of norm less than `1`.

## References

* [H. H. Schaefer, *Topological Vector Spaces*][schaefer1966]

## Tags

absorbent, balanced, locally convex, LCTVS
-/


open Set

open Pointwise Topology

variable {𝕜 𝕝 E : Type*} {ι : Sort*} {κ : ι → Sort*}

section SeminormedRing

variable [SeminormedRing 𝕜]

section SMul

variable [SMul 𝕜 E] {s A B : Set E}
<<<<<<< HEAD

variable (𝕜) in
=======
>>>>>>> e8d8be9f

variable (𝕜) in
/-- A set `A` is balanced if `a • A` is contained in `A` whenever `a` has norm at most `1`. -/
def Balanced (A : Set E) :=
  ∀ a : 𝕜, ‖a‖ ≤ 1 → a • A ⊆ A

lemma absorbs_iff_norm : Absorbs 𝕜 A B ↔ ∃ r, ∀ c : 𝕜, r ≤ ‖c‖ → B ⊆ c • A :=
  Filter.atTop_basis.cobounded_of_norm.eventually_iff.trans <| by simp only [true_and]; rfl

alias ⟨_, Absorbs.of_norm⟩ := absorbs_iff_norm

lemma Absorbs.exists_pos (h : Absorbs 𝕜 A B) : ∃ r > 0, ∀ c : 𝕜, r ≤ ‖c‖ → B ⊆ c • A :=
  let ⟨r, hr₁, hr⟩ := (Filter.atTop_basis' 1).cobounded_of_norm.eventually_iff.1 h
  ⟨r, one_pos.trans_le hr₁, hr⟩

theorem balanced_iff_smul_mem : Balanced 𝕜 s ↔ ∀ ⦃a : 𝕜⦄, ‖a‖ ≤ 1 → ∀ ⦃x : E⦄, x ∈ s → a • x ∈ s :=
  forall₂_congr fun _a _ha => smul_set_subset_iff

alias ⟨Balanced.smul_mem, _⟩ := balanced_iff_smul_mem

theorem balanced_iff_closedBall_smul : Balanced 𝕜 s ↔ Metric.closedBall (0 : 𝕜) 1 • s ⊆ s := by
  simp [balanced_iff_smul_mem, smul_subset_iff]

@[simp]
theorem balanced_empty : Balanced 𝕜 (∅ : Set E) := fun _ _ => by rw [smul_set_empty]

@[simp]
theorem balanced_univ : Balanced 𝕜 (univ : Set E) := fun _a _ha => subset_univ _

theorem Balanced.union (hA : Balanced 𝕜 A) (hB : Balanced 𝕜 B) : Balanced 𝕜 (A ∪ B) := fun _a ha =>
  smul_set_union.subset.trans <| union_subset_union (hA _ ha) <| hB _ ha

theorem Balanced.inter (hA : Balanced 𝕜 A) (hB : Balanced 𝕜 B) : Balanced 𝕜 (A ∩ B) := fun _a ha =>
  smul_set_inter_subset.trans <| inter_subset_inter (hA _ ha) <| hB _ ha

theorem balanced_iUnion {f : ι → Set E} (h : ∀ i, Balanced 𝕜 (f i)) : Balanced 𝕜 (⋃ i, f i) :=
  fun _a ha => (smul_set_iUnion _ _).subset.trans <| iUnion_mono fun _ => h _ _ ha

theorem balanced_iUnion₂ {f : ∀ i, κ i → Set E} (h : ∀ i j, Balanced 𝕜 (f i j)) :
    Balanced 𝕜 (⋃ (i) (j), f i j) :=
  balanced_iUnion fun _ => balanced_iUnion <| h _

theorem Balanced.sInter {S : Set (Set E)} (h : ∀ s ∈ S, Balanced 𝕜 s) : Balanced 𝕜 (⋂₀ S) :=
  fun _ _ => (smul_set_sInter_subset ..).trans (fun _ _ => by aesop)

theorem balanced_iInter {f : ι → Set E} (h : ∀ i, Balanced 𝕜 (f i)) : Balanced 𝕜 (⋂ i, f i) :=
  fun _a ha => (smul_set_iInter_subset _ _).trans <| iInter_mono fun _ => h _ _ ha

theorem balanced_iInter₂ {f : ∀ i, κ i → Set E} (h : ∀ i j, Balanced 𝕜 (f i j)) :
    Balanced 𝕜 (⋂ (i) (j), f i j) :=
  balanced_iInter fun _ => balanced_iInter <| h _

variable [SMul 𝕝 E] [SMulCommClass 𝕜 𝕝 E]

theorem Balanced.smul (a : 𝕝) (hs : Balanced 𝕜 s) : Balanced 𝕜 (a • s) := fun _b hb =>
  (smul_comm _ _ _).subset.trans <| smul_set_mono <| hs _ hb

end SMul

section Module

variable [AddCommGroup E] [Module 𝕜 E] {s t : Set E}

theorem Balanced.neg : Balanced 𝕜 s → Balanced 𝕜 (-s) :=
  forall₂_imp fun _ _ h => (smul_set_neg _ _).subset.trans <| neg_subset_neg.2 h

@[simp]
theorem balanced_neg : Balanced 𝕜 (-s) ↔ Balanced 𝕜 s :=
  ⟨fun h ↦ neg_neg s ▸ h.neg, fun h ↦ h.neg⟩

theorem Balanced.neg_mem_iff [NormOneClass 𝕜] (h : Balanced 𝕜 s) {x : E} : -x ∈ s ↔ x ∈ s :=
  ⟨fun hx ↦ by simpa using h.smul_mem (a := -1) (by simp) hx,
    fun hx ↦ by simpa using h.smul_mem (a := -1) (by simp) hx⟩

theorem Balanced.neg_eq [NormOneClass 𝕜] (h : Balanced 𝕜 s) : -s = s :=
  Set.ext fun _ ↦ h.neg_mem_iff

theorem Balanced.add (hs : Balanced 𝕜 s) (ht : Balanced 𝕜 t) : Balanced 𝕜 (s + t) := fun _a ha =>
  (smul_add _ _ _).subset.trans <| add_subset_add (hs _ ha) <| ht _ ha

theorem Balanced.sub (hs : Balanced 𝕜 s) (ht : Balanced 𝕜 t) : Balanced 𝕜 (s - t) := by
  simp_rw [sub_eq_add_neg]
  exact hs.add ht.neg

theorem balanced_zero : Balanced 𝕜 (0 : Set E) := fun _a _ha => (smul_zero _).subset

end Module

end SeminormedRing

section NormedDivisionRing

variable [NormedDivisionRing 𝕜] [AddCommGroup E] [Module 𝕜 E] {s t : Set E}

theorem absorbs_iff_eventually_nhdsWithin_zero :
    Absorbs 𝕜 s t ↔ ∀ᶠ c : 𝕜 in 𝓝[≠] 0, MapsTo (c • ·) t s := by
  rw [absorbs_iff_eventually_cobounded_mapsTo, ← Filter.inv_cobounded₀]; rfl

alias ⟨Absorbs.eventually_nhdsWithin_zero, _⟩ := absorbs_iff_eventually_nhdsWithin_zero

theorem absorbent_iff_eventually_nhdsWithin_zero :
    Absorbent 𝕜 s ↔ ∀ x : E, ∀ᶠ c : 𝕜 in 𝓝[≠] 0, c • x ∈ s :=
  forall_congr' fun x ↦ by simp only [absorbs_iff_eventually_nhdsWithin_zero, mapsTo_singleton]

alias ⟨Absorbent.eventually_nhdsWithin_zero, _⟩ := absorbent_iff_eventually_nhdsWithin_zero

theorem absorbs_iff_eventually_nhds_zero (h₀ : 0 ∈ s) :
    Absorbs 𝕜 s t ↔ ∀ᶠ c : 𝕜 in 𝓝 0, MapsTo (c • ·) t s := by
  rw [← nhdsWithin_compl_singleton_sup_pure, Filter.eventually_sup, Filter.eventually_pure,
    ← absorbs_iff_eventually_nhdsWithin_zero, and_iff_left]
  intro x _
  simpa only [zero_smul]

theorem Absorbs.eventually_nhds_zero (h : Absorbs 𝕜 s t) (h₀ : 0 ∈ s) :
    ∀ᶠ c : 𝕜 in 𝓝 0, MapsTo (c • ·) t s :=
  (absorbs_iff_eventually_nhds_zero h₀).1 h

variable [NormedRing 𝕝] [Module 𝕜 𝕝] [BoundedSMul 𝕜 𝕝] [SMulWithZero 𝕝 E] [IsScalarTower 𝕜 𝕝 E]
  {a b : 𝕜} {x : E}

/-- Scalar multiplication (by possibly different types) of a balanced set is monotone. -/
theorem Balanced.smul_mono (hs : Balanced 𝕝 s) {a : 𝕝} (h : ‖a‖ ≤ ‖b‖) : a • s ⊆ b • s := by
  obtain rfl | hb := eq_or_ne b 0
  · rw [norm_zero, norm_le_zero_iff] at h
    simp only [h, ← image_smul, zero_smul, Subset.rfl]
  · calc
      a • s = b • (b⁻¹ • a) • s := by rw [smul_assoc, smul_inv_smul₀ hb]
      _ ⊆ b • s := smul_set_mono <| hs _ <| by
        rw [norm_smul, norm_inv, ← div_eq_inv_mul]
        exact div_le_one_of_le₀ h (norm_nonneg _)

theorem Balanced.smul_mem_mono [SMulCommClass 𝕝 𝕜 E] (hs : Balanced 𝕝 s) {b : 𝕝}
    (ha : a • x ∈ s) (hba : ‖b‖ ≤ ‖a‖) : b • x ∈ s := by
  rcases eq_or_ne a 0 with rfl | ha₀
  · simp_all
  · calc
      (a⁻¹ • b) • a • x ∈ s := by
        refine hs.smul_mem ?_ ha
        rw [norm_smul, norm_inv, ← div_eq_inv_mul]
        exact div_le_one_of_le₀ hba (norm_nonneg _)
      (a⁻¹ • b) • a • x = b • x := by rw [smul_comm, smul_assoc, smul_inv_smul₀ ha₀]

theorem Balanced.subset_smul (hs : Balanced 𝕜 s) (ha : 1 ≤ ‖a‖) : s ⊆ a • s := by
  rw [← @norm_one 𝕜] at ha; simpa using hs.smul_mono ha

theorem Balanced.smul_congr (hs : Balanced 𝕜 s) (h : ‖a‖ = ‖b‖) : a • s = b • s :=
  (hs.smul_mono h.le).antisymm (hs.smul_mono h.ge)

theorem Balanced.smul_eq (hs : Balanced 𝕜 s) (ha : ‖a‖ = 1) : a • s = s :=
  (hs _ ha.le).antisymm <| hs.subset_smul ha.ge

/-- A balanced set absorbs itself. -/
theorem Balanced.absorbs_self (hs : Balanced 𝕜 s) : Absorbs 𝕜 s s :=
  .of_norm ⟨1, fun _ => hs.subset_smul⟩

end NormedDivisionRing

section NormedField

variable [NormedField 𝕜] [AddCommGroup E] [Module 𝕜 E] {s A : Set E} {x : E} {a b : 𝕜}

theorem Balanced.smul_mem_iff (hs : Balanced 𝕜 s) (h : ‖a‖ = ‖b‖) : a • x ∈ s ↔ b • x ∈ s :=
  ⟨(hs.smul_mem_mono · h.ge), (hs.smul_mem_mono · h.le)⟩

variable [TopologicalSpace E] [ContinuousSMul 𝕜 E]

/-- Every neighbourhood of the origin is absorbent. -/
theorem absorbent_nhds_zero (hA : A ∈ 𝓝 (0 : E)) : Absorbent 𝕜 A :=
  absorbent_iff_inv_smul.2 fun x ↦ Filter.tendsto_inv₀_cobounded.smul tendsto_const_nhds <| by
    rwa [zero_smul]

/-- The union of `{0}` with the interior of a balanced set is balanced. -/
theorem Balanced.zero_insert_interior (hA : Balanced 𝕜 A) :
    Balanced 𝕜 (insert 0 (interior A)) := by
  intro a ha
  obtain rfl | h := eq_or_ne a 0
  · rw [zero_smul_set]
    exacts [subset_union_left, ⟨0, Or.inl rfl⟩]
  · rw [← image_smul, image_insert_eq, smul_zero]
    apply insert_subset_insert
    exact ((isOpenMap_smul₀ h).mapsTo_interior <| hA.smul_mem ha).image_subset

/-- The interior of a balanced set is balanced if it contains the origin. -/
protected theorem Balanced.interior (hA : Balanced 𝕜 A) (h : (0 : E) ∈ interior A) :
    Balanced 𝕜 (interior A) := by
  rw [← insert_eq_self.2 h]
  exact hA.zero_insert_interior

protected theorem Balanced.closure (hA : Balanced 𝕜 A) : Balanced 𝕜 (closure A) := fun _a ha =>
  (image_closure_subset_closure_image <| continuous_const_smul _).trans <|
    closure_mono <| hA _ ha

end NormedField

section NontriviallyNormedField

variable [NontriviallyNormedField 𝕜] [AddCommGroup E] [Module 𝕜 E] {s : Set E}

variable [Module ℝ E] [SMulCommClass ℝ 𝕜 E]

protected theorem Balanced.convexHull (hs : Balanced 𝕜 s) : Balanced 𝕜 (convexHull ℝ s) := by
  suffices Convex ℝ { x | ∀ a : 𝕜, ‖a‖ ≤ 1 → a • x ∈ convexHull ℝ s } by
    rw [balanced_iff_smul_mem] at hs ⊢
    refine fun a ha x hx => convexHull_min ?_ this hx a ha
    exact fun y hy a ha => subset_convexHull ℝ s (hs ha hy)
  intro x hx y hy u v hu hv huv a ha
  simp only [smul_add, ← smul_comm]
  exact convex_convexHull ℝ s (hx a ha) (hy a ha) hu hv huv

end NontriviallyNormedField

section Real

variable [AddCommGroup E] [Module ℝ E] {s : Set E}

theorem balanced_iff_neg_mem (hs : Convex ℝ s) : Balanced ℝ s ↔ ∀ ⦃x⦄, x ∈ s → -x ∈ s := by
  refine ⟨fun h x => h.neg_mem_iff.2, fun h a ha => smul_set_subset_iff.2 fun x hx => ?_⟩
  rw [Real.norm_eq_abs, abs_le] at ha
  rw [show a = -((1 - a) / 2) + (a - -1) / 2 by ring, add_smul, neg_smul, ← smul_neg]
  exact hs (h hx) hx (div_nonneg (sub_nonneg_of_le ha.2) zero_le_two)
    (div_nonneg (sub_nonneg_of_le ha.1) zero_le_two) (by ring)

end Real<|MERGE_RESOLUTION|>--- conflicted
+++ resolved
@@ -51,11 +51,6 @@
 section SMul
 
 variable [SMul 𝕜 E] {s A B : Set E}
-<<<<<<< HEAD
-
-variable (𝕜) in
-=======
->>>>>>> e8d8be9f
 
 variable (𝕜) in
 /-- A set `A` is balanced if `a • A` is contained in `A` whenever `a` has norm at most `1`. -/
