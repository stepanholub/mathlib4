/-
Copyright (c) 2018 Patrick Massot. All rights reserved.
Released under Apache 2.0 license as described in the file LICENSE.
Authors: Patrick Massot, Johannes Hölzl, Yaël Dillies
-/
import Mathlib.Analysis.Normed.Group.Basic
import Mathlib.Topology.Instances.ENNReal.Defs
import Mathlib.Topology.Metrizable.Uniformity
import Mathlib.Topology.Sequences

/-!
# Continuity of the norm on (semi)groups

## Tags

normed group
-/


variable {𝓕 α ι κ E F G : Type*}

open Filter Function Metric Bornology ENNReal NNReal Uniformity Pointwise Topology

section SeminormedGroup

variable [SeminormedGroup E] [SeminormedGroup F] [SeminormedGroup G] {s : Set E} {a : E}

@[to_additive]
theorem tendsto_iff_norm_div_tendsto_zero {f : α → E} {a : Filter α} {b : E} :
    Tendsto f a (𝓝 b) ↔ Tendsto (fun e => ‖f e / b‖) a (𝓝 0) := by
  simp only [← dist_eq_norm_div, ← tendsto_iff_dist_tendsto_zero]

@[to_additive]
theorem tendsto_one_iff_norm_tendsto_zero {f : α → E} {a : Filter α} :
    Tendsto f a (𝓝 1) ↔ Tendsto (‖f ·‖) a (𝓝 0) :=
  tendsto_iff_norm_div_tendsto_zero.trans <| by simp only [div_one]

@[to_additive]
theorem comap_norm_nhds_one : comap norm (𝓝 0) = 𝓝 (1 : E) := by
  simpa only [dist_one_right] using nhds_comap_dist (1 : E)

/-- Special case of the sandwich theorem: if the norm of `f` is eventually bounded by a real
function `a` which tends to `0`, then `f` tends to `1` (neutral element of `SeminormedGroup`).
In this pair of lemmas (`squeeze_one_norm'` and `squeeze_one_norm`), following a convention of
similar lemmas in `Topology.MetricSpace.Basic` and `Topology.Algebra.Order`, the `'` version is
phrased using "eventually" and the non-`'` version is phrased absolutely. -/
@[to_additive "Special case of the sandwich theorem: if the norm of `f` is eventually bounded by a
real function `a` which tends to `0`, then `f` tends to `0`. In this pair of lemmas
(`squeeze_zero_norm'` and `squeeze_zero_norm`), following a convention of similar lemmas in
`Topology.MetricSpace.Pseudo.Defs` and `Topology.Algebra.Order`, the `'` version is phrased using
\"eventually\" and the non-`'` version is phrased absolutely."]
theorem squeeze_one_norm' {f : α → E} {a : α → ℝ} {t₀ : Filter α} (h : ∀ᶠ n in t₀, ‖f n‖ ≤ a n)
    (h' : Tendsto a t₀ (𝓝 0)) : Tendsto f t₀ (𝓝 1) :=
  tendsto_one_iff_norm_tendsto_zero.2 <|
    squeeze_zero' (Eventually.of_forall fun _n => norm_nonneg' _) h h'

/-- Special case of the sandwich theorem: if the norm of `f` is bounded by a real function `a` which
tends to `0`, then `f` tends to `1`. -/
@[to_additive "Special case of the sandwich theorem: if the norm of `f` is bounded by a real
function `a` which tends to `0`, then `f` tends to `0`."]
theorem squeeze_one_norm {f : α → E} {a : α → ℝ} {t₀ : Filter α} (h : ∀ n, ‖f n‖ ≤ a n) :
    Tendsto a t₀ (𝓝 0) → Tendsto f t₀ (𝓝 1) :=
  squeeze_one_norm' <| Eventually.of_forall h

@[to_additive]
theorem tendsto_norm_div_self (x : E) : Tendsto (fun a => ‖a / x‖) (𝓝 x) (𝓝 0) := by
  simpa [dist_eq_norm_div] using
    tendsto_id.dist (tendsto_const_nhds : Tendsto (fun _a => (x : E)) (𝓝 x) _)

@[to_additive]
theorem tendsto_norm_div_self_nhdsGE (x : E) : Tendsto (fun a ↦ ‖a / x‖) (𝓝 x) (𝓝[≥] 0) :=
  tendsto_nhdsWithin_iff.mpr ⟨tendsto_norm_div_self x, by simp⟩

@[to_additive tendsto_norm]
theorem tendsto_norm' {x : E} : Tendsto (fun a => ‖a‖) (𝓝 x) (𝓝 ‖x‖) := by
  simpa using tendsto_id.dist (tendsto_const_nhds : Tendsto (fun _a => (1 : E)) _ _)

/-- See `tendsto_norm_one` for a version with pointed neighborhoods. -/
@[to_additive "See `tendsto_norm_zero` for a version with pointed neighborhoods."]
theorem tendsto_norm_one : Tendsto (fun a : E => ‖a‖) (𝓝 1) (𝓝 0) := by
  simpa using tendsto_norm_div_self (1 : E)

@[to_additive (attr := continuity, fun_prop) continuous_norm]
theorem continuous_norm' : Continuous fun a : E => ‖a‖ := by
  simpa using continuous_id.dist (continuous_const : Continuous fun _a => (1 : E))

@[to_additive (attr := continuity, fun_prop) continuous_nnnorm]
theorem continuous_nnnorm' : Continuous fun a : E => ‖a‖₊ :=
  continuous_norm'.subtype_mk _

<<<<<<< HEAD
end SeminormedGroup

@[continuity, fun_prop]
lemma continuous_enorm {E : Type*} [TopologicalSpace E] [ContinuousENorm E] :
    Continuous fun a : E ↦ ‖a‖ₑ :=
  ContinuousENorm.continuous_enorm

section Instances

@[to_additive]
instance SeminormedGroup.toContinuousENorm [SeminormedGroup E] : ContinuousENorm E where
  continuous_enorm := ENNReal.isOpenEmbedding_coe.continuous.comp continuous_nnnorm'

@[to_additive]
instance NormedGroup.toENormedMonoid {F : Type*} [NormedGroup F] : ENormedMonoid F where
  enorm_eq_zero := by simp [enorm_eq_nnnorm]
  enorm_mul_le :=  by simp [enorm_eq_nnnorm, ← coe_add, nnnorm_mul_le']

@[to_additive]
instance NormedCommGroup.toENormedCommMonoid [NormedCommGroup E] : ENormedCommMonoid E where
  mul_comm := by simp [mul_comm]

end Instances

section SeminormedGroup

variable [SeminormedGroup E] [SeminormedGroup F] [SeminormedGroup G] {s : Set E} {a : E}
=======
@[to_additive (attr := continuity, fun_prop) continuous_enorm]
lemma continuous_enorm' : Continuous fun a : E ↦ ‖a‖ₑ :=
  ENNReal.isOpenEmbedding_coe.continuous.comp continuous_nnnorm'
>>>>>>> 16a1c5ce

set_option linter.docPrime false in
@[to_additive Inseparable.norm_eq_norm]
theorem Inseparable.norm_eq_norm' {u v : E} (h : Inseparable u v) : ‖u‖ = ‖v‖ :=
  h.map continuous_norm' |>.eq

set_option linter.docPrime false in
@[to_additive Inseparable.nnnorm_eq_nnnorm]
theorem Inseparable.nnnorm_eq_nnnorm' {u v : E} (h : Inseparable u v) : ‖u‖₊ = ‖v‖₊ :=
  h.map continuous_nnnorm' |>.eq

@[to_additive Inseparable.enorm_eq_enorm]
theorem Inseparable.enorm_eq_enorm' {E : Type*} [TopologicalSpace E] [ContinuousENorm E]
    {u v : E} (h : Inseparable u v) : ‖u‖ₑ = ‖v‖ₑ :=
  h.map continuous_enorm |>.eq

@[to_additive]
theorem mem_closure_one_iff_norm {x : E} : x ∈ closure ({1} : Set E) ↔ ‖x‖ = 0 := by
  rw [← closedBall_zero', mem_closedBall_one_iff, (norm_nonneg' x).le_iff_eq]

@[to_additive]
theorem closure_one_eq : closure ({1} : Set E) = { x | ‖x‖ = 0 } :=
  Set.ext fun _x => mem_closure_one_iff_norm

section

variable {l : Filter α} {f : α → E}

@[to_additive Filter.Tendsto.norm]
theorem Filter.Tendsto.norm' (h : Tendsto f l (𝓝 a)) : Tendsto (fun x => ‖f x‖) l (𝓝 ‖a‖) :=
  tendsto_norm'.comp h

@[to_additive Filter.Tendsto.nnnorm]
theorem Filter.Tendsto.nnnorm' (h : Tendsto f l (𝓝 a)) : Tendsto (fun x => ‖f x‖₊) l (𝓝 ‖a‖₊) :=
  Tendsto.comp continuous_nnnorm'.continuousAt h

@[to_additive Filter.Tendsto.enorm]
lemma Filter.Tendsto.enorm' (h : Tendsto f l (𝓝 a)) : Tendsto (‖f ·‖ₑ) l (𝓝 ‖a‖ₑ) :=
  .comp continuous_enorm.continuousAt h

end

section

variable [TopologicalSpace α] {f : α → E} {s : Set α} {a : α}

@[to_additive (attr := fun_prop) Continuous.norm]
theorem Continuous.norm' : Continuous f → Continuous fun x => ‖f x‖ :=
  continuous_norm'.comp

@[to_additive (attr := fun_prop) Continuous.nnnorm]
theorem Continuous.nnnorm' : Continuous f → Continuous fun x => ‖f x‖₊ :=
  continuous_nnnorm'.comp

end
end SeminormedGroup

section

variable [TopologicalSpace α] {E : Type*} [TopologicalSpace E] [ContinuousENorm E]
  {f : α → E} {s : Set α} {a : α}

@[fun_prop]
lemma Continuous.enorm : Continuous f → Continuous (‖f ·‖ₑ) := continuous_enorm.comp

end

section SeminormedGroup

variable [SeminormedGroup E] [SeminormedGroup F] [SeminormedGroup G] {s : Set E} {a : E}

section

variable [TopologicalSpace α] {f : α → E} {s : Set α} {a : α}

@[to_additive (attr := fun_prop) ContinuousAt.norm]
theorem ContinuousAt.norm' {a : α} (h : ContinuousAt f a) : ContinuousAt (fun x => ‖f x‖) a :=
  Tendsto.norm' h

@[to_additive (attr := fun_prop) ContinuousAt.nnnorm]
theorem ContinuousAt.nnnorm' {a : α} (h : ContinuousAt f a) : ContinuousAt (fun x => ‖f x‖₊) a :=
  Tendsto.nnnorm' h

@[fun_prop]
lemma ContinuousAt.enorm (h : ContinuousAt f a) : ContinuousAt (‖f ·‖ₑ) a := Tendsto.enorm' h

@[to_additive ContinuousWithinAt.norm]
theorem ContinuousWithinAt.norm' {s : Set α} {a : α} (h : ContinuousWithinAt f s a) :
    ContinuousWithinAt (fun x => ‖f x‖) s a :=
  Tendsto.norm' h

@[to_additive ContinuousWithinAt.nnnorm]
theorem ContinuousWithinAt.nnnorm' {s : Set α} {a : α} (h : ContinuousWithinAt f s a) :
    ContinuousWithinAt (fun x => ‖f x‖₊) s a :=
  Tendsto.nnnorm' h

@[to_additive ContinuousWithinAt.enorm]
lemma ContinuousWithinAt.enorm' (h : ContinuousWithinAt f s a) : ContinuousWithinAt (‖f ·‖ₑ) s a :=
  Tendsto.enorm' h

@[to_additive (attr := fun_prop) ContinuousOn.norm]
theorem ContinuousOn.norm' {s : Set α} (h : ContinuousOn f s) : ContinuousOn (fun x => ‖f x‖) s :=
  fun x hx => (h x hx).norm'

@[to_additive (attr := fun_prop) ContinuousOn.nnnorm]
theorem ContinuousOn.nnnorm' {s : Set α} (h : ContinuousOn f s) :
    ContinuousOn (fun x => ‖f x‖₊) s := fun x hx => (h x hx).nnnorm'

@[to_additive (attr := fun_prop) ContinuousOn.enorm]
lemma ContinuousOn.enorm' (h : ContinuousOn f s) : ContinuousOn (‖f ·‖ₑ) s :=
  fun x hx => (h x hx).enorm'

end

/-- If `‖y‖ → ∞`, then we can assume `y ≠ x` for any fixed `x`. -/
@[to_additive eventually_ne_of_tendsto_norm_atTop "If `‖y‖→∞`, then we can assume `y≠x` for any
fixed `x`"]
theorem eventually_ne_of_tendsto_norm_atTop' {l : Filter α} {f : α → E}
    (h : Tendsto (fun y => ‖f y‖) l atTop) (x : E) : ∀ᶠ y in l, f y ≠ x :=
  (h.eventually_ne_atTop _).mono fun _x => ne_of_apply_ne norm

@[to_additive]
theorem SeminormedCommGroup.mem_closure_iff :
    a ∈ closure s ↔ ∀ ε, 0 < ε → ∃ b ∈ s, ‖a / b‖ < ε := by
  simp [Metric.mem_closure_iff, dist_eq_norm_div]

@[to_additive]
theorem SeminormedGroup.tendstoUniformlyOn_one {f : ι → κ → G} {s : Set κ} {l : Filter ι} :
    TendstoUniformlyOn f 1 l s ↔ ∀ ε > 0, ∀ᶠ i in l, ∀ x ∈ s, ‖f i x‖ < ε := by
  simp only [tendstoUniformlyOn_iff, Pi.one_apply, dist_one_left]

@[to_additive]
theorem SeminormedGroup.uniformCauchySeqOnFilter_iff_tendstoUniformlyOnFilter_one {f : ι → κ → G}
    {l : Filter ι} {l' : Filter κ} :
    UniformCauchySeqOnFilter f l l' ↔
      TendstoUniformlyOnFilter (fun n : ι × ι => fun z => f n.fst z / f n.snd z) 1 (l ×ˢ l) l' := by
  refine ⟨fun hf u hu => ?_, fun hf u hu => ?_⟩
  · obtain ⟨ε, hε, H⟩ := uniformity_basis_dist.mem_uniformity_iff.mp hu
    refine
      (hf { p : G × G | dist p.fst p.snd < ε } <| dist_mem_uniformity hε).mono fun x hx =>
        H 1 (f x.fst.fst x.snd / f x.fst.snd x.snd) ?_
    simpa [dist_eq_norm_div, norm_div_rev] using hx
  · obtain ⟨ε, hε, H⟩ := uniformity_basis_dist.mem_uniformity_iff.mp hu
    refine
      (hf { p : G × G | dist p.fst p.snd < ε } <| dist_mem_uniformity hε).mono fun x hx =>
        H (f x.fst.fst x.snd) (f x.fst.snd x.snd) ?_
    simpa [dist_eq_norm_div, norm_div_rev] using hx

@[to_additive]
theorem SeminormedGroup.uniformCauchySeqOn_iff_tendstoUniformlyOn_one {f : ι → κ → G} {s : Set κ}
    {l : Filter ι} :
    UniformCauchySeqOn f l s ↔
      TendstoUniformlyOn (fun n : ι × ι => fun z => f n.fst z / f n.snd z) 1 (l ×ˢ l) s := by
  rw [tendstoUniformlyOn_iff_tendstoUniformlyOnFilter,
    uniformCauchySeqOn_iff_uniformCauchySeqOnFilter,
    SeminormedGroup.uniformCauchySeqOnFilter_iff_tendstoUniformlyOnFilter_one]

end SeminormedGroup

section SeminormedCommGroup

variable [SeminormedCommGroup E] [SeminormedCommGroup F] {a b : E} {r : ℝ}

open Finset

@[to_additive]
theorem controlled_prod_of_mem_closure {s : Subgroup E} (hg : a ∈ closure (s : Set E)) {b : ℕ → ℝ}
    (b_pos : ∀ n, 0 < b n) :
    ∃ v : ℕ → E,
      Tendsto (fun n => ∏ i ∈ range (n + 1), v i) atTop (𝓝 a) ∧
        (∀ n, v n ∈ s) ∧ ‖v 0 / a‖ < b 0 ∧ ∀ n, 0 < n → ‖v n‖ < b n := by
  obtain ⟨u : ℕ → E, u_in : ∀ n, u n ∈ s, lim_u : Tendsto u atTop (𝓝 a)⟩ :=
    mem_closure_iff_seq_limit.mp hg
  obtain ⟨n₀, hn₀⟩ : ∃ n₀, ∀ n ≥ n₀, ‖u n / a‖ < b 0 :=
    haveI : { x | ‖x / a‖ < b 0 } ∈ 𝓝 a := by
      simp_rw [← dist_eq_norm_div]
      exact Metric.ball_mem_nhds _ (b_pos _)
    Filter.tendsto_atTop'.mp lim_u _ this
  set z : ℕ → E := fun n => u (n + n₀)
  have lim_z : Tendsto z atTop (𝓝 a) := lim_u.comp (tendsto_add_atTop_nat n₀)
  have mem_𝓤 : ∀ n, { p : E × E | ‖p.1 / p.2‖ < b (n + 1) } ∈ 𝓤 E := fun n => by
    simpa [← dist_eq_norm_div] using Metric.dist_mem_uniformity (b_pos <| n + 1)
  obtain ⟨φ : ℕ → ℕ, φ_extr : StrictMono φ, hφ : ∀ n, ‖z (φ <| n + 1) / z (φ n)‖ < b (n + 1)⟩ :=
    lim_z.cauchySeq.subseq_mem mem_𝓤
  set w : ℕ → E := z ∘ φ
  have hw : Tendsto w atTop (𝓝 a) := lim_z.comp φ_extr.tendsto_atTop
  set v : ℕ → E := fun i => if i = 0 then w 0 else w i / w (i - 1)
  refine ⟨v, Tendsto.congr (Finset.eq_prod_range_div' w) hw, ?_, hn₀ _ (n₀.le_add_left _), ?_⟩
  · rintro ⟨⟩
    · change w 0 ∈ s
      apply u_in
    · apply s.div_mem <;> apply u_in
  · intro l hl
    obtain ⟨k, rfl⟩ : ∃ k, l = k + 1 := Nat.exists_eq_succ_of_ne_zero hl.ne'
    apply hφ

@[to_additive]
theorem controlled_prod_of_mem_closure_range {j : E →* F} {b : F}
    (hb : b ∈ closure (j.range : Set F)) {f : ℕ → ℝ} (b_pos : ∀ n, 0 < f n) :
    ∃ a : ℕ → E,
      Tendsto (fun n => ∏ i ∈ range (n + 1), j (a i)) atTop (𝓝 b) ∧
        ‖j (a 0) / b‖ < f 0 ∧ ∀ n, 0 < n → ‖j (a n)‖ < f n := by
  obtain ⟨v, sum_v, v_in, hv₀, hv_pos⟩ := controlled_prod_of_mem_closure hb b_pos
  choose g hg using v_in
  exact
    ⟨g, by simpa [← hg] using sum_v, by simpa [hg 0] using hv₀,
      fun n hn => by simpa [hg] using hv_pos n hn⟩

end SeminormedCommGroup

section NormedGroup

variable [NormedGroup E] {a b : E}

/-- See `tendsto_norm_one` for a version with full neighborhoods. -/
@[to_additive "See `tendsto_norm_zero` for a version with full neighborhoods."]
lemma tendsto_norm_nhdsNE_one : Tendsto (norm : E → ℝ) (𝓝[≠] 1) (𝓝[>] 0) :=
  tendsto_norm_one.inf <| tendsto_principal_principal.2 fun _ hx ↦ norm_pos_iff'.2 hx

@[deprecated (since := "2024-12-22")]
alias tendsto_norm_zero' := tendsto_norm_nhdsNE_zero
@[to_additive existing, deprecated (since := "2024-12-22")]
alias tendsto_norm_one' := tendsto_norm_nhdsNE_one

@[deprecated (since := "2024-12-22")]
alias tendsto_norm_nhdsWithin_zero := tendsto_norm_nhdsNE_zero
@[to_additive existing, deprecated (since := "2024-12-22")]
alias tendsto_norm_nhdsWithin_one := tendsto_norm_nhdsNE_one

@[to_additive]
theorem tendsto_norm_div_self_nhdsNE (a : E) : Tendsto (fun x => ‖x / a‖) (𝓝[≠] a) (𝓝[>] 0) :=
  (tendsto_norm_div_self a).inf <|
    tendsto_principal_principal.2 fun _x hx => norm_pos_iff'.2 <| div_ne_one.2 hx

@[deprecated (since := "2024-12-22")]
alias tendsto_norm_sub_self_punctured_nhds := tendsto_norm_sub_self_nhdsNE
@[to_additive existing, deprecated (since := "2024-12-22")]
alias tendsto_norm_div_self_punctured_nhds := tendsto_norm_div_self_nhdsNE

variable (E)

/-- A version of `comap_norm_nhdsGT_zero` for a multiplicative normed group. -/
@[to_additive comap_norm_nhdsGT_zero]
lemma comap_norm_nhdsGT_zero' : comap norm (𝓝[>] 0) = 𝓝[≠] (1 : E) := by
  simp [nhdsWithin, comap_norm_nhds_one, Set.preimage, Set.compl_def]

@[deprecated (since := "2024-12-22")]
alias comap_norm_nhdsWithin_Ioi_zero := comap_norm_nhdsGT_zero
@[to_additive existing comap_norm_nhdsWithin_Ioi_zero, deprecated (since := "2024-12-22")]
alias comap_norm_nhdsWithin_Ioi_zero' := comap_norm_nhdsGT_zero'

end NormedGroup<|MERGE_RESOLUTION|>--- conflicted
+++ resolved
@@ -88,7 +88,6 @@
 theorem continuous_nnnorm' : Continuous fun a : E => ‖a‖₊ :=
   continuous_norm'.subtype_mk _
 
-<<<<<<< HEAD
 end SeminormedGroup
 
 @[continuity, fun_prop]
@@ -116,11 +115,6 @@
 section SeminormedGroup
 
 variable [SeminormedGroup E] [SeminormedGroup F] [SeminormedGroup G] {s : Set E} {a : E}
-=======
-@[to_additive (attr := continuity, fun_prop) continuous_enorm]
-lemma continuous_enorm' : Continuous fun a : E ↦ ‖a‖ₑ :=
-  ENNReal.isOpenEmbedding_coe.continuous.comp continuous_nnnorm'
->>>>>>> 16a1c5ce
 
 set_option linter.docPrime false in
 @[to_additive Inseparable.norm_eq_norm]
