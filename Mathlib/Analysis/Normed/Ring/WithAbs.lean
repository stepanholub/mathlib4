--- conflicted
+++ resolved
@@ -24,14 +24,7 @@
 
 noncomputable section
 
-<<<<<<< HEAD
-section definition
-
-variable {R R' S K : Type*} [Semiring R] [Ring R'] [Semiring S] [PartialOrder S] [IsOrderedRing S]
-  [Field K]
-=======
-variable {R S : Type*} [OrderedSemiring S]
->>>>>>> 1d7003d6
+variable {R S : Type*} [Semiring S] [PartialOrder S]
 
 /-- Type synonym for a semiring which depends on an absolute value. This is a function that takes
 an absolute value on a semiring and returns the semiring. We use this to assign and infer instances
