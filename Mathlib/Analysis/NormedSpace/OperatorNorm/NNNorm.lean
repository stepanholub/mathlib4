/-
Copyright (c) 2019 Jan-David Salchow. All rights reserved.
Released under Apache 2.0 license as described in the file LICENSE.
Authors: Jan-David Salchow, Sébastien Gouëzel, Jean Lo
-/
import Mathlib.Analysis.NormedSpace.OperatorNorm.Basic
import Mathlib.Analysis.NormedSpace.Real

/-!
# Operator norm as an `NNNorm`

Operator norm as an `NNNorm`, i.e. taking values in non-negative reals.

-/

suppress_compilation

open Bornology
open Filter hiding map_smul
open scoped NNReal Topology Uniformity
open Metric ContinuousLinearMap
open Set Real

variable {𝕜 𝕜₂ 𝕜₃ E F G : Type*}

section NontriviallySemiNormed

variable [NontriviallyNormedField 𝕜] [NontriviallyNormedField 𝕜₂] [NontriviallyNormedField 𝕜₃]
variable [SeminormedAddCommGroup E] [SeminormedAddCommGroup F] [SeminormedAddCommGroup G]
variable [NormedSpace 𝕜 E] [NormedSpace 𝕜₂ F] [NormedSpace 𝕜₃ G]
variable {σ₁₂ : 𝕜 →+* 𝕜₂} {σ₂₃ : 𝕜₂ →+* 𝕜₃} {σ₁₃ : 𝕜 →+* 𝕜₃} [RingHomCompTriple σ₁₂ σ₂₃ σ₁₃]
variable [RingHomIsometric σ₁₂] [RingHomIsometric σ₂₃] [RingHomIsometric σ₁₃]

namespace ContinuousLinearMap

theorem nnnorm_def (f : E →SL[σ₁₂] F) : ‖f‖₊ = sInf { c | ∀ x, ‖f x‖₊ ≤ c * ‖x‖₊ } := by
  ext
  rw [NNReal.coe_sInf, coe_nnnorm, norm_def, NNReal.coe_image]
  simp_rw [← NNReal.coe_le_coe, NNReal.coe_mul, coe_nnnorm, mem_setOf_eq, NNReal.coe_mk,
    exists_prop]


theorem nnnorm_map_eq_zero (f : E →SL[σ₁₂] F) {x} (h : ‖x‖₊ = 0) : ‖f x‖₊ = 0 := by
  obtain ⟨c, hc, hcf⟩ := f.nnbound
  specialize hcf x
  rw [h, mul_zero] at hcf
  exact nonpos_iff_eq_zero.mp hcf

theorem norm_map_eq_zero (f : E →SL[σ₁₂] F) {x} (h : ‖x‖ = 0) : ‖f x‖ = 0 := by
  simpa using congrArg NNReal.toReal <| nnnorm_map_eq_zero f (NNReal.eq h)

theorem nnnorm_def' (f : E →SL[σ₁₂] F) : ‖f‖₊ = sInf { c | ∀ x, ‖x‖₊ ≠ 0 → ‖f x‖₊ ≤ c * ‖x‖₊ } := by
  rw [nnnorm_def]
  rw [csInf_eq_csInf_of_forall_exists_le]
  · aesop
  · intro y hy
    refine ⟨y, fun x => ?_, le_rfl⟩
    by_cases h : ‖x‖₊ = 0
    · obtain ⟨c, hc, hcf⟩ := f.nnbound
      specialize hcf x
      simp [h] at *
      exact hcf
    · apply hy _ h

@[simp, nontriviality]
theorem opNNNorm_subsingleton [Subsingleton E] (f : E →SL[σ₁₂] F) : ‖f‖₊ = 0 :=
  NNReal.eq <| f.opNorm_subsingleton

/-- If one controls the norm of every `A x`, then one controls the norm of `A`. -/
theorem opNNNorm_le_bound (f : E →SL[σ₁₂] F) (M : ℝ≥0) (hM : ∀ x, ‖f x‖₊ ≤ M * ‖x‖₊) : ‖f‖₊ ≤ M :=
  opNorm_le_bound f (zero_le M) hM

/-- If one controls the norm of every `A x`, `‖x‖₊ ≠ 0`, then one controls the norm of `A`. -/
theorem opNNNorm_le_bound' (f : E →SL[σ₁₂] F) (M : ℝ≥0) (hM : ∀ x, ‖x‖₊ ≠ 0 → ‖f x‖₊ ≤ M * ‖x‖₊) :
    ‖f‖₊ ≤ M :=
  opNorm_le_bound' f (zero_le M) fun x hx => hM x <| by rwa [← NNReal.coe_ne_zero]

/-- For a continuous real linear map `f`, if one controls the norm of every `f x`, `‖x‖₊ = 1`, then
one controls the norm of `f`. -/
theorem opNNNorm_le_of_unit_nnnorm [NormedAlgebra ℝ 𝕜] {f : E →SL[σ₁₂] F} {C : ℝ≥0}
    (hf : ∀ x, ‖x‖₊ = 1 → ‖f x‖₊ ≤ C) : ‖f‖₊ ≤ C :=
  opNorm_le_of_unit_norm C.coe_nonneg fun x hx => hf x <| by rwa [← NNReal.coe_eq_one]

theorem opNNNorm_le_of_lipschitz {f : E →SL[σ₁₂] F} {K : ℝ≥0} (hf : LipschitzWith K f) :
    ‖f‖₊ ≤ K :=
  opNorm_le_of_lipschitz hf

theorem opNNNorm_eq_of_bounds {φ : E →SL[σ₁₂] F} (M : ℝ≥0) (h_above : ∀ x, ‖φ x‖₊ ≤ M * ‖x‖₊)
    (h_below : ∀ N, (∀ x, ‖φ x‖₊ ≤ N * ‖x‖₊) → M ≤ N) : ‖φ‖₊ = M :=
  Subtype.ext <| opNorm_eq_of_bounds (zero_le M) h_above <| Subtype.forall'.mpr h_below

theorem opNNNorm_le_iff {f : E →SL[σ₁₂] F} {C : ℝ≥0} : ‖f‖₊ ≤ C ↔ ∀ x, ‖f x‖₊ ≤ C * ‖x‖₊ :=
  opNorm_le_iff C.2

theorem isLeast_opNNNorm (f : E →SL[σ₁₂] F) : IsLeast {C : ℝ≥0 | ∀ x, ‖f x‖₊ ≤ C * ‖x‖₊} ‖f‖₊ := by
  simpa only [← opNNNorm_le_iff] using isLeast_Ici

theorem opNNNorm_comp_le (h : F →SL[σ₂₃] G) (f : E →SL[σ₁₂] F) : ‖h.comp f‖₊ ≤ ‖h‖₊ * ‖f‖₊ :=
  opNorm_comp_le h f

lemma opENorm_comp_le (h : F →SL[σ₂₃] G) (f : E →SL[σ₁₂] F) : ‖h.comp f‖ₑ ≤ ‖h‖ₑ * ‖f‖ₑ := by
  simpa [enorm, ← ENNReal.coe_mul] using opNNNorm_comp_le h f

theorem le_opNNNorm (f : E →SL[σ₁₂] F) (x : E) : ‖f x‖₊ ≤ ‖f‖₊ * ‖x‖₊ :=
  f.le_opNorm x

lemma le_opENorm (f : E →SL[σ₁₂] F) (x : E) : ‖f x‖ₑ ≤ ‖f‖ₑ * ‖x‖ₑ := by
  dsimp [enorm]; exact mod_cast le_opNNNorm ..

theorem nndist_le_opNNNorm (f : E →SL[σ₁₂] F) (x y : E) : nndist (f x) (f y) ≤ ‖f‖₊ * nndist x y :=
  dist_le_opNorm f x y

/-- continuous linear maps are Lipschitz continuous. -/
theorem lipschitz (f : E →SL[σ₁₂] F) : LipschitzWith ‖f‖₊ f :=
  AddMonoidHomClass.lipschitz_of_bound_nnnorm f _ f.le_opNNNorm

/-- Evaluation of a continuous linear map `f` at a point is Lipschitz continuous in `f`. -/
theorem lipschitz_apply (x : E) : LipschitzWith ‖x‖₊ fun f : E →SL[σ₁₂] F => f x :=
  lipschitzWith_iff_norm_sub_le.2 fun f g => ((f - g).le_opNorm x).trans_eq (mul_comm _ _)

theorem exists_mul_lt_apply_of_lt_opNNNorm (f : E →SL[σ₁₂] F) {r : ℝ≥0} (hr : r < ‖f‖₊) :
    ∃ x, ‖x‖₊ ≠ 0 ∧ r * ‖x‖₊ < ‖f x‖₊ := by
  have :=
    notMem_of_lt_csInf' (nnnorm_def' f ▸ hr : r < sInf { c : ℝ≥0 | ∀ x, _ → ‖f x‖₊ ≤ c * ‖x‖₊ })
  simpa only [not_forall, not_le, Set.mem_setOf, exists_prop] using this

theorem exists_mul_lt_of_lt_opNorm (f : E →SL[σ₁₂] F) {r : ℝ} (hr₀ : 0 ≤ r) (hr : r < ‖f‖) :
    ∃ x, ‖x‖₊ ≠ 0 ∧ r * ‖x‖ < ‖f x‖ := by
  lift r to ℝ≥0 using hr₀
  exact f.exists_mul_lt_apply_of_lt_opNNNorm hr

end ContinuousLinearMap

namespace ContinuousLinearEquiv
variable {σ₂₁ : 𝕜₂ →+* 𝕜} [RingHomInvPair σ₁₂ σ₂₁] [RingHomInvPair σ₂₁ σ₁₂]

protected theorem lipschitz (e : E ≃SL[σ₁₂] F) : LipschitzWith ‖(e : E →SL[σ₁₂] F)‖₊ e :=
  (e : E →SL[σ₁₂] F).lipschitz

end ContinuousLinearEquiv

end NontriviallySemiNormed

section DenselyNormedDomain
<<<<<<< HEAD
variable [SeminormedAddCommGroup E] [SeminormedAddCommGroup F]
=======
variable [NormedAddCommGroup E] [SeminormedAddCommGroup F]
>>>>>>> e20d25fa
variable [DenselyNormedField 𝕜] [NontriviallyNormedField 𝕜₂]
variable [NormedSpace 𝕜 E] [NormedSpace 𝕜₂ F] {σ₁₂ : 𝕜 →+* 𝕜₂} [RingHomIsometric σ₁₂]

namespace ContinuousLinearMap

theorem exists_lt_apply_of_lt_opNNNorm (f : E →SL[σ₁₂] F) {r : ℝ≥0}
<<<<<<< HEAD
    (hr : r < ‖f‖₊) : ∃ x : E, ‖x‖₊ ≠ 0 ∧ ‖x‖₊ < 1 ∧ r < ‖f x‖₊ := by
  obtain ⟨y, hy', hy⟩ := f.exists_mul_lt_apply_of_lt_opNNNorm hr
=======
    (hr : r < ‖f‖₊) : ∃ x : E, ‖x‖₊ < 1 ∧ r < ‖f x‖₊ := by
  obtain ⟨y, hy⟩ := f.exists_mul_lt_apply_of_lt_opNNNorm hr
  have hy' : ‖y‖₊ ≠ 0 :=
    nnnorm_ne_zero_iff.2 fun heq => by
      simp [heq, nnnorm_zero, map_zero] at hy
>>>>>>> e20d25fa
  have hfy : ‖f y‖₊ ≠ 0 := (zero_le'.trans_lt hy).ne'
  rw [← inv_inv ‖f y‖₊, NNReal.lt_inv_iff_mul_lt (inv_ne_zero hfy), mul_assoc, mul_comm ‖y‖₊, ←
    mul_assoc, ← NNReal.lt_inv_iff_mul_lt hy'] at hy
  obtain ⟨k, hk₁, hk₂⟩ := NormedField.exists_lt_nnnorm_lt 𝕜 hy
  refine ⟨k • y, (nnnorm_smul k y).symm ▸ mul_ne_zero (zero_le _ |>.trans_lt hk₁).ne' hy',
      (nnnorm_smul k y).symm ▸ (NNReal.lt_inv_iff_mul_lt hy').1 hk₂, ?_⟩
  rwa [map_smulₛₗ f, nnnorm_smul, ← div_lt_iff₀ hfy.bot_lt, div_eq_mul_inv,
    RingHomIsometric.nnnorm_map]

theorem exists_lt_apply_of_lt_opNorm (f : E →SL[σ₁₂] F) {r : ℝ}
    (hr : r < ‖f‖) : ∃ x : E, ‖x‖ < 1 ∧ r < ‖f x‖ := by
  by_cases hr₀ : r < 0
  · exact ⟨0, by simpa using hr₀⟩
  · lift r to ℝ≥0 using not_lt.1 hr₀
    obtain ⟨x, hx, hrx⟩ := f.exists_lt_apply_of_lt_opNNNorm hr
    exact ⟨x, hrx⟩

theorem sSup_unit_ball_eq_nnnorm (f : E →SL[σ₁₂] F) :
    sSup ((fun x => ‖f x‖₊) '' ball 0 1) = ‖f‖₊ := by
  refine csSup_eq_of_forall_le_of_forall_lt_exists_gt ((nonempty_ball.mpr zero_lt_one).image _) ?_
    fun ub hub => ?_
  · rintro - ⟨x, hx, rfl⟩
    simpa only [mul_one] using f.le_opNorm_of_le (mem_ball_zero_iff.1 hx).le
  · obtain ⟨x, hx0, hx, hxf⟩ := f.exists_lt_apply_of_lt_opNNNorm hub
    exact ⟨_, ⟨x, mem_ball_zero_iff.2 hx, rfl⟩, hxf⟩

theorem sSup_unit_ball_eq_norm (f : E →SL[σ₁₂] F) :
    sSup ((fun x => ‖f x‖) '' ball 0 1) = ‖f‖ := by
  simpa only [NNReal.coe_sSup, Set.image_image] using NNReal.coe_inj.2 f.sSup_unit_ball_eq_nnnorm

theorem sSup_unitClosedBall_eq_nnnorm (f : E →SL[σ₁₂] F) :
    sSup ((fun x => ‖f x‖₊) '' closedBall 0 1) = ‖f‖₊ := by
  have hbdd : ∀ y ∈ (fun x => ‖f x‖₊) '' closedBall 0 1, y ≤ ‖f‖₊ := by
    rintro - ⟨x, hx, rfl⟩
    exact f.unit_le_opNorm x (mem_closedBall_zero_iff.1 hx)
  refine le_antisymm (csSup_le ((nonempty_closedBall.mpr zero_le_one).image _) hbdd) ?_
  rw [← sSup_unit_ball_eq_nnnorm]
  exact csSup_le_csSup ⟨‖f‖₊, hbdd⟩ ((nonempty_ball.2 zero_lt_one).image _)
    (Set.image_mono ball_subset_closedBall)

theorem sSup_unitClosedBall_eq_norm (f : E →SL[σ₁₂] F) :
    sSup ((fun x => ‖f x‖) '' closedBall 0 1) = ‖f‖ := by
  simpa only [NNReal.coe_sSup, Set.image_image] using
    NNReal.coe_inj.2 f.sSup_unitClosedBall_eq_nnnorm

theorem exists_nnnorm_eq_one_lt_apply_of_lt_opNNNorm [NormedAlgebra ℝ 𝕜]
    (f : E →SL[σ₁₂] F) {r : ℝ≥0} (hr : r < ‖f‖₊) :
    ∃ x : E, ‖x‖₊ = 1 ∧ r < ‖f x‖₊ := by
  obtain ⟨x, hx0, hlt, hr⟩ := exists_lt_apply_of_lt_opNNNorm f hr
  use algebraMap ℝ 𝕜 ‖x‖⁻¹ • x
  suffices r < ‖x‖₊⁻¹ * ‖f x‖₊ by simpa [nnnorm_smul, inv_mul_cancel₀ hx0] using this
  calc
    r < 1⁻¹ * ‖f x‖₊ := by simpa
    _ < ‖x‖₊⁻¹ * ‖f x‖₊ := by gcongr; exact (zero_le r).trans_lt hr

<<<<<<< HEAD
/-- When the domain is a real normed space, `sSup_unitClosedBall_eq_norm` can be tightened to take
the supremum over only the `Metric.sphere`. -/
=======
/-- When the domain is a real normed space, `ContinuousLinearMap.sSup_unitClosedBall_eq_nnnorm` can
be tightened to take the supremum over only the `Metric.sphere`. -/
>>>>>>> e20d25fa
theorem sSup_sphere_eq_nnnorm [NormedAlgebra ℝ 𝕜] (f : E →SL[σ₁₂] F) :
    sSup ((fun x => ‖f x‖₊) '' Metric.sphere 0 1) = ‖f‖₊ := by
  cases subsingleton_or_nontrivial E
  · simp [sphere_eq_empty_of_subsingleton one_ne_zero]
  have : NormedSpace ℝ E := NormedSpace.restrictScalars ℝ 𝕜 E
  by_cases h : ∃ x : E, ‖x‖₊ ≠ 0; swap
  · push_neg at h
    simp_rw [nnnorm_def, fun x => nnnorm_map_eq_zero f (h x), zero_le]
    simp
    rw [Set.image]
    simp_rw [exists_and_right, setOf_and]
    simp [← coe_nnnorm, h]
  obtain ⟨x, hx⟩ := h
  have : (Metric.sphere (0 : E) 1).Nonempty := ⟨‖x‖⁻¹ • x, by simp [norm_smul]; sorry⟩
  refine csSup_eq_of_forall_le_of_forall_lt_exists_gt (this.image _) ?_ fun ub hub => ?_
  · rintro - ⟨x, hx, rfl⟩
    simpa only [mul_one] using f.le_opNorm_of_le (mem_sphere_zero_iff_norm.1 hx).le
  · obtain ⟨x, hx, hxf⟩ := f.exists_nnnorm_eq_one_lt_apply_of_lt_opNNNorm hub
    exact ⟨_, ⟨x, by simpa using congrArg NNReal.toReal hx, rfl⟩, hxf⟩

<<<<<<< HEAD
=======
/-- When the domain is a real normed space, `ContinuousLinearMap.sSup_unitClosedBall_eq_norm` can be
tightened to take the supremum over only the `Metric.sphere`. -/
theorem sSup_sphere_eq_norm [NormedAlgebra ℝ 𝕜] (f : E →SL[σ₁₂] F) :
    sSup ((fun x => ‖f x‖) '' Metric.sphere 0 1) = ‖f‖ := by
  simpa only [NNReal.coe_sSup, Set.image_image] using NNReal.coe_inj.2 f.sSup_sphere_eq_nnnorm

>>>>>>> e20d25fa
end ContinuousLinearMap

end DenselyNormedDomain<|MERGE_RESOLUTION|>--- conflicted
+++ resolved
@@ -142,27 +142,15 @@
 end NontriviallySemiNormed
 
 section DenselyNormedDomain
-<<<<<<< HEAD
 variable [SeminormedAddCommGroup E] [SeminormedAddCommGroup F]
-=======
-variable [NormedAddCommGroup E] [SeminormedAddCommGroup F]
->>>>>>> e20d25fa
 variable [DenselyNormedField 𝕜] [NontriviallyNormedField 𝕜₂]
 variable [NormedSpace 𝕜 E] [NormedSpace 𝕜₂ F] {σ₁₂ : 𝕜 →+* 𝕜₂} [RingHomIsometric σ₁₂]
 
 namespace ContinuousLinearMap
 
 theorem exists_lt_apply_of_lt_opNNNorm (f : E →SL[σ₁₂] F) {r : ℝ≥0}
-<<<<<<< HEAD
     (hr : r < ‖f‖₊) : ∃ x : E, ‖x‖₊ ≠ 0 ∧ ‖x‖₊ < 1 ∧ r < ‖f x‖₊ := by
   obtain ⟨y, hy', hy⟩ := f.exists_mul_lt_apply_of_lt_opNNNorm hr
-=======
-    (hr : r < ‖f‖₊) : ∃ x : E, ‖x‖₊ < 1 ∧ r < ‖f x‖₊ := by
-  obtain ⟨y, hy⟩ := f.exists_mul_lt_apply_of_lt_opNNNorm hr
-  have hy' : ‖y‖₊ ≠ 0 :=
-    nnnorm_ne_zero_iff.2 fun heq => by
-      simp [heq, nnnorm_zero, map_zero] at hy
->>>>>>> e20d25fa
   have hfy : ‖f y‖₊ ≠ 0 := (zero_le'.trans_lt hy).ne'
   rw [← inv_inv ‖f y‖₊, NNReal.lt_inv_iff_mul_lt (inv_ne_zero hfy), mul_assoc, mul_comm ‖y‖₊, ←
     mul_assoc, ← NNReal.lt_inv_iff_mul_lt hy'] at hy
@@ -218,13 +206,8 @@
     r < 1⁻¹ * ‖f x‖₊ := by simpa
     _ < ‖x‖₊⁻¹ * ‖f x‖₊ := by gcongr; exact (zero_le r).trans_lt hr
 
-<<<<<<< HEAD
-/-- When the domain is a real normed space, `sSup_unitClosedBall_eq_norm` can be tightened to take
-the supremum over only the `Metric.sphere`. -/
-=======
 /-- When the domain is a real normed space, `ContinuousLinearMap.sSup_unitClosedBall_eq_nnnorm` can
 be tightened to take the supremum over only the `Metric.sphere`. -/
->>>>>>> e20d25fa
 theorem sSup_sphere_eq_nnnorm [NormedAlgebra ℝ 𝕜] (f : E →SL[σ₁₂] F) :
     sSup ((fun x => ‖f x‖₊) '' Metric.sphere 0 1) = ‖f‖₊ := by
   cases subsingleton_or_nontrivial E
@@ -245,15 +228,12 @@
   · obtain ⟨x, hx, hxf⟩ := f.exists_nnnorm_eq_one_lt_apply_of_lt_opNNNorm hub
     exact ⟨_, ⟨x, by simpa using congrArg NNReal.toReal hx, rfl⟩, hxf⟩
 
-<<<<<<< HEAD
-=======
 /-- When the domain is a real normed space, `ContinuousLinearMap.sSup_unitClosedBall_eq_norm` can be
 tightened to take the supremum over only the `Metric.sphere`. -/
 theorem sSup_sphere_eq_norm [NormedAlgebra ℝ 𝕜] (f : E →SL[σ₁₂] F) :
     sSup ((fun x => ‖f x‖) '' Metric.sphere 0 1) = ‖f‖ := by
   simpa only [NNReal.coe_sSup, Set.image_image] using NNReal.coe_inj.2 f.sSup_sphere_eq_nnnorm
 
->>>>>>> e20d25fa
 end ContinuousLinearMap
 
 end DenselyNormedDomain