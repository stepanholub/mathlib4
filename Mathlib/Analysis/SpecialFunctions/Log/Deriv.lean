--- conflicted
+++ resolved
@@ -292,12 +292,6 @@
 @[deprecated (since := "2024-01-31")]
 alias hasSum_log_sub_log_of_abs_lt_1 := hasSum_log_sub_log_of_abs_lt_one
 
-<<<<<<< HEAD
-#adaptation_note /-- after v4.7.0-rc1, there is a performance problem in `field_simp`.
-(Part of the code was ignoring the `maxDischargeDepth` setting:
- now that we have to increase it, other paths becomes slow.) -/
-=======
->>>>>>> 421a092f
 /-- Expansion of `log (1 + a⁻¹)` as a series in powers of `1 / (2 * a + 1)`. -/
 theorem hasSum_log_one_add_inv {a : ℝ} (h : 0 < a) :
     HasSum (fun k : ℕ => (2 : ℝ) * (1 / (2 * k + 1)) * (1 / (2 * a + 1)) ^ (2 * k + 1))
