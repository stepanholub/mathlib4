/-
Copyright (c) 2022 Sébastien Gouëzel. All rights reserved.
Released under Apache 2.0 license as described in the file LICENSE.
Authors: Sébastien Gouëzel
-/
import Mathlib.MeasureTheory.Function.Jacobian
import Mathlib.MeasureTheory.Measure.Lebesgue.Complex

#align_import analysis.special_functions.polar_coord from "leanprover-community/mathlib"@"8f9fea08977f7e450770933ee6abb20733b47c92"

/-!
# Polar coordinates

We define polar coordinates, as a local homeomorphism in `ℝ^2` between `ℝ^2 - (-∞, 0]` and
`(0, +∞) × (-π, π)`. Its inverse is given by `(r, θ) ↦ (r cos θ, r sin θ)`.

It satisfies the following change of variables formula (see `integral_comp_polarCoord_symm`):
`∫ p in polarCoord.target, p.1 • f (polarCoord.symm p) = ∫ p, f p`

-/

<<<<<<< HEAD

noncomputable section
=======
local macro_rules | `($x ^ $y) => `(HPow.hPow $x $y) -- Porting note: See issue lean4#2220

noncomputable section Real
>>>>>>> ca50860c

open Real Set MeasureTheory

open scoped Real Topology

/-- The polar coordinates local homeomorphism in `ℝ^2`, mapping `(r cos θ, r sin θ)` to `(r, θ)`.
It is a homeomorphism between `ℝ^2 - (-∞, 0]` and `(0, +∞) × (-π, π)`. -/
@[simps]
def polarCoord : LocalHomeomorph (ℝ × ℝ) (ℝ × ℝ) where
  toFun q := (Real.sqrt (q.1 ^ 2 + q.2 ^ 2), Complex.arg (Complex.equivRealProd.symm q))
  invFun p := (p.1 * cos p.2, p.1 * sin p.2)
  source := {q | 0 < q.1} ∪ {q | q.2 ≠ 0}
  target := Ioi (0 : ℝ) ×ˢ Ioo (-π) π
  map_target' := by
    rintro ⟨r, θ⟩ ⟨hr, hθ⟩
    dsimp at hr hθ
    rcases eq_or_ne θ 0 with (rfl | h'θ)
    · simpa using hr
    · right
      simp at hr
      simpa only [ne_of_gt hr, Ne.def, mem_setOf_eq, mul_eq_zero, false_or_iff,
        sin_eq_zero_iff_of_lt_of_lt hθ.1 hθ.2] using h'θ
  map_source' := by
    rintro ⟨x, y⟩ hxy
    simp only [prod_mk_mem_set_prod_eq, mem_Ioi, sqrt_pos, mem_Ioo, Complex.neg_pi_lt_arg,
      true_and_iff, Complex.arg_lt_pi_iff]
    constructor
    · cases' hxy with hxy hxy
      · dsimp at hxy; linarith [sq_pos_of_ne_zero _ hxy.ne', sq_nonneg y]
      · linarith [sq_nonneg x, sq_pos_of_ne_zero _ hxy]
    · cases' hxy with hxy hxy
      · exact Or.inl (le_of_lt hxy)
      · exact Or.inr hxy
  right_inv' := by
    rintro ⟨r, θ⟩ ⟨hr, hθ⟩
    dsimp at hr hθ
    simp only [Prod.mk.inj_iff]
    constructor
    · conv_rhs => rw [← sqrt_sq (le_of_lt hr), ← one_mul (r ^ 2), ← sin_sq_add_cos_sq θ]
      congr 1
      ring
    · convert Complex.arg_mul_cos_add_sin_mul_I hr ⟨hθ.1, hθ.2.le⟩
      simp only [Complex.equivRealProd_symm_apply, Complex.ofReal_mul, Complex.ofReal_cos,
        Complex.ofReal_sin]
      ring
  left_inv' := by
    rintro ⟨x, y⟩ _
    have A : sqrt (x ^ 2 + y ^ 2) = Complex.abs (x + y * Complex.I) := by
      rw [Complex.abs_apply, Complex.normSq_add_mul_I]
    have Z := Complex.abs_mul_cos_add_sin_mul_I (x + y * Complex.I)
    simp only [← Complex.ofReal_cos, ← Complex.ofReal_sin, mul_add, ← Complex.ofReal_mul, ←
      mul_assoc] at Z
    simp [A]
  open_target := isOpen_Ioi.prod isOpen_Ioo
  open_source :=
    (isOpen_lt continuous_const continuous_fst).union
      (isOpen_ne_fun continuous_snd continuous_const)
  continuous_invFun :=
    ((continuous_fst.mul (continuous_cos.comp continuous_snd)).prod_mk
        (continuous_fst.mul (continuous_sin.comp continuous_snd))).continuousOn
  continuous_toFun := by
    apply ((continuous_fst.pow 2).add (continuous_snd.pow 2)).sqrt.continuousOn.prod
    have A : MapsTo Complex.equivRealProd.symm ({q : ℝ × ℝ | 0 < q.1} ∪ {q : ℝ × ℝ | q.2 ≠ 0})
        {z | 0 < z.re ∨ z.im ≠ 0} := by
      rintro ⟨x, y⟩ hxy; simpa only using hxy
    refine' ContinuousOn.comp (f := Complex.equivRealProd.symm)
      (g := Complex.arg) (fun z hz => _) _ A
    · exact (Complex.continuousAt_arg hz).continuousWithinAt
    · exact Complex.equivRealProdClm.symm.continuous.continuousOn
#align polar_coord polarCoord

theorem hasFDerivAt_polarCoord_symm (p : ℝ × ℝ) :
    HasFDerivAt polarCoord.symm
      (LinearMap.toContinuousLinearMap (Matrix.toLin (Basis.finTwoProd ℝ) (Basis.finTwoProd ℝ)
        !![cos p.2, -p.1 * sin p.2; sin p.2, p.1 * cos p.2])) p := by
  rw [Matrix.toLin_finTwoProd_toContinuousLinearMap]
  convert HasFDerivAt.prod (𝕜 := ℝ)
    (hasFDerivAt_fst.mul ((hasDerivAt_cos p.2).comp_hasFDerivAt p hasFDerivAt_snd))
    (hasFDerivAt_fst.mul ((hasDerivAt_sin p.2).comp_hasFDerivAt p hasFDerivAt_snd)) using 2 <;>
  simp [smul_smul, add_comm, neg_mul, neg_smul, smul_neg]
#align has_fderiv_at_polar_coord_symm hasFDerivAt_polarCoord_symm

-- Porting note: this instance is needed but not automatically synthesised
instance : Measure.IsAddHaarMeasure volume (G := ℝ × ℝ) :=
  Measure.prod.instIsAddHaarMeasure _ _

theorem polarCoord_source_ae_eq_univ : polarCoord.source =ᵐ[volume] univ := by
  have A : polarCoord.sourceᶜ ⊆ LinearMap.ker (LinearMap.snd ℝ ℝ ℝ) := by
    intro x hx
    simp only [polarCoord_source, compl_union, mem_inter_iff, mem_compl_iff, mem_setOf_eq, not_lt,
      Classical.not_not] at hx
    exact hx.2
  have B : volume (LinearMap.ker (LinearMap.snd ℝ ℝ ℝ) : Set (ℝ × ℝ)) = 0 := by
    apply Measure.addHaar_submodule
    rw [Ne.def, LinearMap.ker_eq_top]
    intro h
    have : (LinearMap.snd ℝ ℝ ℝ) (0, 1) = (0 : ℝ × ℝ →ₗ[ℝ] ℝ) (0, 1) := by rw [h]
    simp at this
  simp only [ae_eq_univ]
  exact le_antisymm ((measure_mono A).trans (le_of_eq B)) bot_le
#align polar_coord_source_ae_eq_univ polarCoord_source_ae_eq_univ

theorem integral_comp_polarCoord_symm {E : Type*} [NormedAddCommGroup E] [NormedSpace ℝ E]
    (f : ℝ × ℝ → E) :
    (∫ p in polarCoord.target, p.1 • f (polarCoord.symm p)) = ∫ p, f p := by
  set B : ℝ × ℝ → ℝ × ℝ →L[ℝ] ℝ × ℝ := fun p =>
    LinearMap.toContinuousLinearMap (Matrix.toLin (Basis.finTwoProd ℝ) (Basis.finTwoProd ℝ)
      !![cos p.2, -p.1 * sin p.2; sin p.2, p.1 * cos p.2])
  have A : ∀ p ∈ polarCoord.symm.source, HasFDerivAt polarCoord.symm (B p) p := fun p _ =>
    hasFDerivAt_polarCoord_symm p
  have B_det : ∀ p, (B p).det = p.1 := by
    intro p
    conv_rhs => rw [← one_mul p.1, ← cos_sq_add_sin_sq p.2]
    simp only [neg_mul, LinearMap.det_toContinuousLinearMap, LinearMap.det_toLin,
      Matrix.det_fin_two_of, sub_neg_eq_add]
    ring
  symm
  calc
    ∫ p, f p = ∫ p in polarCoord.source, f p := by
      rw [← integral_univ]
      apply set_integral_congr_set_ae
      exact polarCoord_source_ae_eq_univ.symm
    _ = ∫ p in polarCoord.target, abs (B p).det • f (polarCoord.symm p) := by
      apply integral_target_eq_integral_abs_det_fderiv_smul volume A
    _ = ∫ p in polarCoord.target, p.1 • f (polarCoord.symm p) := by
      apply set_integral_congr polarCoord.open_target.measurableSet fun x hx => ?_
      rw [B_det, abs_of_pos]
      exact hx.1
#align integral_comp_polar_coord_symm integral_comp_polarCoord_symm

end Real

noncomputable section Complex

namespace Complex

open scoped Real

/-- The polar coordinates local homeomorphism in `ℂ`, mapping `r (cos θ + I * sin θ)` to `(r, θ)`.
It is a homeomorphism between `ℂ - ℝ≤0` and `(0, +∞) × (-π, π)`. -/
protected noncomputable def polarCoord : LocalHomeomorph ℂ (ℝ × ℝ) :=
  equivRealProdClm.toHomeomorph.toLocalHomeomorph.trans polarCoord

protected theorem polarCoord_apply (a : ℂ) :
    Complex.polarCoord a = (Complex.abs a, Complex.arg a) := by
  simp_rw [Complex.abs_def, Complex.normSq_apply, ← pow_two]
  rfl

protected theorem polarCoord_source :
    Complex.polarCoord.source = {a | 0 < a.re} ∪ {a | a.im ≠ 0} := by simp [Complex.polarCoord]

protected theorem polarCoord_target :
    Complex.polarCoord.target = Set.Ioi (0 : ℝ) ×ˢ Set.Ioo (-π) π := by simp [Complex.polarCoord]

@[simp]
protected theorem polarCoord_symm_apply (p : ℝ × ℝ) :
    Complex.polarCoord.symm p = p.1 * (Real.cos p.2 + Real.sin p.2 * Complex.I) := by
  simp [Complex.polarCoord, equivRealProdClm_symm_apply, mul_add, mul_assoc]

theorem polardCoord_symm_abs (p : ℝ × ℝ) :
    Complex.abs (Complex.polarCoord.symm p) = |p.1| := by simp

protected theorem integral_comp_polarCoord_symm {E : Type*} [NormedAddCommGroup E]
    [NormedSpace ℝ E] (f : ℂ → E) :
    (∫ p in polarCoord.target, p.1 • f (Complex.polarCoord.symm p)) = ∫ p, f p := by
  rw [← (Complex.volume_preserving_equiv_real_prod.symm).integral_comp
    measurableEquivRealProd.symm.measurableEmbedding, ← integral_comp_polarCoord_symm]
  rfl

end Complex<|MERGE_RESOLUTION|>--- conflicted
+++ resolved
@@ -19,14 +19,7 @@
 
 -/
 
-<<<<<<< HEAD
-
-noncomputable section
-=======
-local macro_rules | `($x ^ $y) => `(HPow.hPow $x $y) -- Porting note: See issue lean4#2220
-
 noncomputable section Real
->>>>>>> ca50860c
 
 open Real Set MeasureTheory
 
