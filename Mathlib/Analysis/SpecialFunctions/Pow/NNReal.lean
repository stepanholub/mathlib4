/-
Copyright (c) 2018 Chris Hughes. All rights reserved.
Released under Apache 2.0 license as described in the file LICENSE.
Authors: Chris Hughes, Abhimanyu Pallavi Sudhir, Jean Lo, Calle Sönne, Sébastien Gouëzel,
  Rémy Degenne, David Loeffler
-/
import Mathlib.Analysis.SpecialFunctions.Pow.Real

#align_import analysis.special_functions.pow.nnreal from "leanprover-community/mathlib"@"4fa54b337f7d52805480306db1b1439c741848c8"

/-!
# Power function on `ℝ≥0` and `ℝ≥0∞`

We construct the power functions `x ^ y` where
* `x` is a nonnegative real number and `y` is a real number;
* `x` is a number from `[0, +∞]` (a.k.a. `ℝ≥0∞`) and `y` is a real number.

We also prove basic properties of these functions.
-/

local macro_rules | `($x ^ $y) => `(HPow.hPow $x $y) -- Porting note: See issue lean4#2220

noncomputable section

open Classical Real NNReal ENNReal BigOperators ComplexConjugate

open Finset Set

namespace NNReal

/-- The nonnegative real power function `x^y`, defined for `x : ℝ≥0` and `y : ℝ` as the
restriction of the real power function. For `x > 0`, it is equal to `exp (y log x)`. For `x = 0`,
one sets `0 ^ 0 = 1` and `0 ^ y = 0` for `y ≠ 0`. -/
noncomputable def rpow (x : ℝ≥0) (y : ℝ) : ℝ≥0 :=
  ⟨(x : ℝ) ^ y, Real.rpow_nonneg_of_nonneg x.2 y⟩
#align nnreal.rpow NNReal.rpow

noncomputable instance : Pow ℝ≥0 ℝ :=
  ⟨rpow⟩

@[simp]
theorem rpow_eq_pow (x : ℝ≥0) (y : ℝ) : rpow x y = x ^ y :=
  rfl
#align nnreal.rpow_eq_pow NNReal.rpow_eq_pow

@[simp, norm_cast]
theorem coe_rpow (x : ℝ≥0) (y : ℝ) : ((x ^ y : ℝ≥0) : ℝ) = (x : ℝ) ^ y :=
  rfl
#align nnreal.coe_rpow NNReal.coe_rpow

@[simp]
theorem rpow_zero (x : ℝ≥0) : x ^ (0 : ℝ) = 1 :=
  NNReal.eq <| Real.rpow_zero _
#align nnreal.rpow_zero NNReal.rpow_zero

@[simp]
theorem rpow_eq_zero_iff {x : ℝ≥0} {y : ℝ} : x ^ y = 0 ↔ x = 0 ∧ y ≠ 0 := by
  rw [← NNReal.coe_eq, coe_rpow, ← NNReal.coe_eq_zero]
  exact Real.rpow_eq_zero_iff_of_nonneg x.2
#align nnreal.rpow_eq_zero_iff NNReal.rpow_eq_zero_iff

@[simp]
theorem zero_rpow {x : ℝ} (h : x ≠ 0) : (0 : ℝ≥0) ^ x = 0 :=
  NNReal.eq <| Real.zero_rpow h
#align nnreal.zero_rpow NNReal.zero_rpow

@[simp]
theorem rpow_one (x : ℝ≥0) : x ^ (1 : ℝ) = x :=
  NNReal.eq <| Real.rpow_one _
#align nnreal.rpow_one NNReal.rpow_one

@[simp]
theorem one_rpow (x : ℝ) : (1 : ℝ≥0) ^ x = 1 :=
  NNReal.eq <| Real.one_rpow _
#align nnreal.one_rpow NNReal.one_rpow

theorem rpow_add {x : ℝ≥0} (hx : x ≠ 0) (y z : ℝ) : x ^ (y + z) = x ^ y * x ^ z :=
  NNReal.eq <| Real.rpow_add (pos_iff_ne_zero.2 hx) _ _
#align nnreal.rpow_add NNReal.rpow_add

theorem rpow_add' (x : ℝ≥0) {y z : ℝ} (h : y + z ≠ 0) : x ^ (y + z) = x ^ y * x ^ z :=
  NNReal.eq <| Real.rpow_add' x.2 h
#align nnreal.rpow_add' NNReal.rpow_add'

theorem rpow_mul (x : ℝ≥0) (y z : ℝ) : x ^ (y * z) = (x ^ y) ^ z :=
  NNReal.eq <| Real.rpow_mul x.2 y z
#align nnreal.rpow_mul NNReal.rpow_mul

theorem rpow_neg (x : ℝ≥0) (y : ℝ) : x ^ (-y) = (x ^ y)⁻¹ :=
  NNReal.eq <| Real.rpow_neg x.2 _
#align nnreal.rpow_neg NNReal.rpow_neg

theorem rpow_neg_one (x : ℝ≥0) : x ^ (-1 : ℝ) = x⁻¹ := by simp [rpow_neg]
#align nnreal.rpow_neg_one NNReal.rpow_neg_one

theorem rpow_sub {x : ℝ≥0} (hx : x ≠ 0) (y z : ℝ) : x ^ (y - z) = x ^ y / x ^ z :=
  NNReal.eq <| Real.rpow_sub (pos_iff_ne_zero.2 hx) y z
#align nnreal.rpow_sub NNReal.rpow_sub

theorem rpow_sub' (x : ℝ≥0) {y z : ℝ} (h : y - z ≠ 0) : x ^ (y - z) = x ^ y / x ^ z :=
  NNReal.eq <| Real.rpow_sub' x.2 h
#align nnreal.rpow_sub' NNReal.rpow_sub'

theorem rpow_inv_rpow_self {y : ℝ} (hy : y ≠ 0) (x : ℝ≥0) : (x ^ y) ^ (1 / y) = x := by
  field_simp [← rpow_mul]
#align nnreal.rpow_inv_rpow_self NNReal.rpow_inv_rpow_self

theorem rpow_self_rpow_inv {y : ℝ} (hy : y ≠ 0) (x : ℝ≥0) : (x ^ (1 / y)) ^ y = x := by
  field_simp [← rpow_mul]
#align nnreal.rpow_self_rpow_inv NNReal.rpow_self_rpow_inv

theorem inv_rpow (x : ℝ≥0) (y : ℝ) : x⁻¹ ^ y = (x ^ y)⁻¹ :=
  NNReal.eq <| Real.inv_rpow x.2 y
#align nnreal.inv_rpow NNReal.inv_rpow

theorem div_rpow (x y : ℝ≥0) (z : ℝ) : (x / y) ^ z = x ^ z / y ^ z :=
  NNReal.eq <| Real.div_rpow x.2 y.2 z
#align nnreal.div_rpow NNReal.div_rpow

theorem sqrt_eq_rpow (x : ℝ≥0) : sqrt x = x ^ (1 / (2 : ℝ)) := by
  refine' NNReal.eq _
  push_cast
  exact Real.sqrt_eq_rpow x.1
#align nnreal.sqrt_eq_rpow NNReal.sqrt_eq_rpow

@[simp, norm_cast]
theorem rpow_nat_cast (x : ℝ≥0) (n : ℕ) : x ^ (n : ℝ) = x ^ n :=
  NNReal.eq <| by simpa only [coe_rpow, coe_pow] using Real.rpow_nat_cast x n
#align nnreal.rpow_nat_cast NNReal.rpow_nat_cast

@[simp]
lemma rpow_ofNat (x : ℝ≥0) (n : ℕ) [n.AtLeastTwo] :
    x ^ (no_index (OfNat.ofNat n) : ℝ) = x ^ (OfNat.ofNat n : ℕ) :=
  rpow_nat_cast x n

theorem rpow_two (x : ℝ≥0) : x ^ (2 : ℝ) = x ^ 2 := rpow_ofNat x 2
#align nnreal.rpow_two NNReal.rpow_two

theorem mul_rpow {x y : ℝ≥0} {z : ℝ} : (x * y) ^ z = x ^ z * y ^ z :=
  NNReal.eq <| Real.mul_rpow x.2 y.2
#align nnreal.mul_rpow NNReal.mul_rpow

/-- `rpow` as a `MonoidHom`-/
@[simps]
def rpowMonoidHom (r : ℝ) : ℝ≥0 →* ℝ≥0 where
  toFun := (· ^ r)
  map_one' := one_rpow _
  map_mul' _x _y := mul_rpow

/-- `rpow` variant of `List.prod_map_pow` for `ℝ≥0`-/
theorem list_prod_map_rpow (l : List ℝ≥0) (r : ℝ) :
    (l.map (· ^ r)).prod = l.prod ^ r :=
  l.prod_hom (rpowMonoidHom r)

theorem list_prod_map_rpow' {ι} (l : List ι) (f : ι → ℝ≥0) (r : ℝ) :
    (l.map (f · ^ r)).prod = (l.map f).prod ^ r := by
  rw [←list_prod_map_rpow, List.map_map]; rfl

/-- `rpow` version of `Multiset.prod_map_pow` for `ℝ≥0`. -/
lemma multiset_prod_map_rpow {ι} (s : Multiset ι) (f : ι → ℝ≥0) (r : ℝ) :
    (s.map (f · ^ r)).prod = (s.map f).prod ^ r :=
  s.prod_hom' (rpowMonoidHom r) _

/-- `rpow` version of `Finset.prod_pow` for `ℝ≥0`. -/
lemma finset_prod_rpow {ι} (s : Finset ι) (f : ι → ℝ≥0) (r : ℝ) :
    (∏ i in s, f i ^ r) = (∏ i in s, f i) ^ r :=
  multiset_prod_map_rpow _ _ _

-- note: these don't really belong here, but they're much easier to prove in terms of the above

section Real

/-- `rpow` version of `List.prod_map_pow` for `Real`. -/
theorem _root_.Real.list_prod_map_rpow (l : List ℝ) (hl : ∀ x ∈ l, (0 : ℝ) ≤ x) (r : ℝ) :
    (l.map (· ^ r)).prod = l.prod ^ r := by
  lift l to List ℝ≥0 using hl
  have := congr_arg ((↑) : ℝ≥0 → ℝ) (NNReal.list_prod_map_rpow l r)
  push_cast at this
  rw [List.map_map] at this ⊢
  exact_mod_cast this

theorem _root_.Real.list_prod_map_rpow' {ι} (l : List ι) (f : ι → ℝ)
    (hl : ∀ i ∈ l, (0 : ℝ) ≤ f i) (r : ℝ) :
    (l.map (f · ^ r)).prod = (l.map f).prod ^ r := by
  rw [←Real.list_prod_map_rpow (l.map f) _ r, List.map_map]; rfl
  simpa using hl

/-- `rpow` version of `Multiset.prod_map_pow`. -/
theorem _root_.Real.multiset_prod_map_rpow {ι} (s : Multiset ι) (f : ι → ℝ)
    (hs : ∀ i ∈ s, (0 : ℝ) ≤ f i) (r : ℝ) :
    (s.map (f · ^ r)).prod = (s.map f).prod ^ r := by
  induction' s using Quotient.inductionOn with l
  simpa using Real.list_prod_map_rpow' l f hs r

/-- `rpow` version of `Finset.prod_pow`. -/
theorem _root_.Real.finset_prod_rpow
    {ι} (s : Finset ι) (f : ι → ℝ) (hs : ∀ i ∈ s, 0 ≤ f i) (r : ℝ) :
    (∏ i in s, f i ^ r) = (∏ i in s, f i) ^ r :=
  Real.multiset_prod_map_rpow s.val f hs r

end Real

@[gcongr] theorem rpow_le_rpow {x y : ℝ≥0} {z : ℝ} (h₁ : x ≤ y) (h₂ : 0 ≤ z) : x ^ z ≤ y ^ z :=
  Real.rpow_le_rpow x.2 h₁ h₂
#align nnreal.rpow_le_rpow NNReal.rpow_le_rpow

@[gcongr] theorem rpow_lt_rpow {x y : ℝ≥0} {z : ℝ} (h₁ : x < y) (h₂ : 0 < z) : x ^ z < y ^ z :=
  Real.rpow_lt_rpow x.2 h₁ h₂
#align nnreal.rpow_lt_rpow NNReal.rpow_lt_rpow

theorem rpow_lt_rpow_iff {x y : ℝ≥0} {z : ℝ} (hz : 0 < z) : x ^ z < y ^ z ↔ x < y :=
  Real.rpow_lt_rpow_iff x.2 y.2 hz
#align nnreal.rpow_lt_rpow_iff NNReal.rpow_lt_rpow_iff

theorem rpow_le_rpow_iff {x y : ℝ≥0} {z : ℝ} (hz : 0 < z) : x ^ z ≤ y ^ z ↔ x ≤ y :=
  Real.rpow_le_rpow_iff x.2 y.2 hz
#align nnreal.rpow_le_rpow_iff NNReal.rpow_le_rpow_iff

theorem le_rpow_one_div_iff {x y : ℝ≥0} {z : ℝ} (hz : 0 < z) : x ≤ y ^ (1 / z) ↔ x ^ z ≤ y := by
  rw [← rpow_le_rpow_iff hz, rpow_self_rpow_inv hz.ne']
#align nnreal.le_rpow_one_div_iff NNReal.le_rpow_one_div_iff

theorem rpow_one_div_le_iff {x y : ℝ≥0} {z : ℝ} (hz : 0 < z) : x ^ (1 / z) ≤ y ↔ x ≤ y ^ z := by
  rw [← rpow_le_rpow_iff hz, rpow_self_rpow_inv hz.ne']
#align nnreal.rpow_one_div_le_iff NNReal.rpow_one_div_le_iff

@[gcongr] theorem rpow_lt_rpow_of_exponent_lt {x : ℝ≥0} {y z : ℝ} (hx : 1 < x) (hyz : y < z) :
    x ^ y < x ^ z :=
  Real.rpow_lt_rpow_of_exponent_lt hx hyz
#align nnreal.rpow_lt_rpow_of_exponent_lt NNReal.rpow_lt_rpow_of_exponent_lt

@[gcongr] theorem rpow_le_rpow_of_exponent_le {x : ℝ≥0} {y z : ℝ} (hx : 1 ≤ x) (hyz : y ≤ z) :
    x ^ y ≤ x ^ z :=
  Real.rpow_le_rpow_of_exponent_le hx hyz
#align nnreal.rpow_le_rpow_of_exponent_le NNReal.rpow_le_rpow_of_exponent_le

theorem rpow_lt_rpow_of_exponent_gt {x : ℝ≥0} {y z : ℝ} (hx0 : 0 < x) (hx1 : x < 1) (hyz : z < y) :
    x ^ y < x ^ z :=
  Real.rpow_lt_rpow_of_exponent_gt hx0 hx1 hyz
#align nnreal.rpow_lt_rpow_of_exponent_gt NNReal.rpow_lt_rpow_of_exponent_gt

theorem rpow_le_rpow_of_exponent_ge {x : ℝ≥0} {y z : ℝ} (hx0 : 0 < x) (hx1 : x ≤ 1) (hyz : z ≤ y) :
    x ^ y ≤ x ^ z :=
  Real.rpow_le_rpow_of_exponent_ge hx0 hx1 hyz
#align nnreal.rpow_le_rpow_of_exponent_ge NNReal.rpow_le_rpow_of_exponent_ge

theorem rpow_pos {p : ℝ} {x : ℝ≥0} (hx_pos : 0 < x) : 0 < x ^ p := by
  have rpow_pos_of_nonneg : ∀ {p : ℝ}, 0 < p → 0 < x ^ p := by
    intro p hp_pos
    rw [← zero_rpow hp_pos.ne']
    exact rpow_lt_rpow hx_pos hp_pos
  rcases lt_trichotomy (0 : ℝ) p with (hp_pos | rfl | hp_neg)
  · exact rpow_pos_of_nonneg hp_pos
  · simp only [zero_lt_one, rpow_zero]
  · rw [← neg_neg p, rpow_neg, inv_pos]
    exact rpow_pos_of_nonneg (neg_pos.mpr hp_neg)
#align nnreal.rpow_pos NNReal.rpow_pos

theorem rpow_lt_one {x : ℝ≥0} {z : ℝ} (hx1 : x < 1) (hz : 0 < z) : x ^ z < 1 :=
  Real.rpow_lt_one (coe_nonneg x) hx1 hz
#align nnreal.rpow_lt_one NNReal.rpow_lt_one

theorem rpow_le_one {x : ℝ≥0} {z : ℝ} (hx2 : x ≤ 1) (hz : 0 ≤ z) : x ^ z ≤ 1 :=
  Real.rpow_le_one x.2 hx2 hz
#align nnreal.rpow_le_one NNReal.rpow_le_one

theorem rpow_lt_one_of_one_lt_of_neg {x : ℝ≥0} {z : ℝ} (hx : 1 < x) (hz : z < 0) : x ^ z < 1 :=
  Real.rpow_lt_one_of_one_lt_of_neg hx hz
#align nnreal.rpow_lt_one_of_one_lt_of_neg NNReal.rpow_lt_one_of_one_lt_of_neg

theorem rpow_le_one_of_one_le_of_nonpos {x : ℝ≥0} {z : ℝ} (hx : 1 ≤ x) (hz : z ≤ 0) : x ^ z ≤ 1 :=
  Real.rpow_le_one_of_one_le_of_nonpos hx hz
#align nnreal.rpow_le_one_of_one_le_of_nonpos NNReal.rpow_le_one_of_one_le_of_nonpos

theorem one_lt_rpow {x : ℝ≥0} {z : ℝ} (hx : 1 < x) (hz : 0 < z) : 1 < x ^ z :=
  Real.one_lt_rpow hx hz
#align nnreal.one_lt_rpow NNReal.one_lt_rpow

theorem one_le_rpow {x : ℝ≥0} {z : ℝ} (h : 1 ≤ x) (h₁ : 0 ≤ z) : 1 ≤ x ^ z :=
  Real.one_le_rpow h h₁
#align nnreal.one_le_rpow NNReal.one_le_rpow

theorem one_lt_rpow_of_pos_of_lt_one_of_neg {x : ℝ≥0} {z : ℝ} (hx1 : 0 < x) (hx2 : x < 1)
    (hz : z < 0) : 1 < x ^ z :=
  Real.one_lt_rpow_of_pos_of_lt_one_of_neg hx1 hx2 hz
#align nnreal.one_lt_rpow_of_pos_of_lt_one_of_neg NNReal.one_lt_rpow_of_pos_of_lt_one_of_neg

theorem one_le_rpow_of_pos_of_le_one_of_nonpos {x : ℝ≥0} {z : ℝ} (hx1 : 0 < x) (hx2 : x ≤ 1)
    (hz : z ≤ 0) : 1 ≤ x ^ z :=
  Real.one_le_rpow_of_pos_of_le_one_of_nonpos hx1 hx2 hz
#align nnreal.one_le_rpow_of_pos_of_le_one_of_nonpos NNReal.one_le_rpow_of_pos_of_le_one_of_nonpos

theorem rpow_le_self_of_le_one {x : ℝ≥0} {z : ℝ} (hx : x ≤ 1) (h_one_le : 1 ≤ z) : x ^ z ≤ x := by
  rcases eq_bot_or_bot_lt x with (rfl | (h : 0 < x))
  · have : z ≠ 0 := by linarith
    simp [this]
  nth_rw 2 [← NNReal.rpow_one x]
  exact NNReal.rpow_le_rpow_of_exponent_ge h hx h_one_le
#align nnreal.rpow_le_self_of_le_one NNReal.rpow_le_self_of_le_one

theorem rpow_left_injective {x : ℝ} (hx : x ≠ 0) : Function.Injective fun y : ℝ≥0 => y ^ x :=
  fun y z hyz => by simpa only [rpow_inv_rpow_self hx] using congr_arg (fun y => y ^ (1 / x)) hyz
#align nnreal.rpow_left_injective NNReal.rpow_left_injective

theorem rpow_eq_rpow_iff {x y : ℝ≥0} {z : ℝ} (hz : z ≠ 0) : x ^ z = y ^ z ↔ x = y :=
  (rpow_left_injective hz).eq_iff
#align nnreal.rpow_eq_rpow_iff NNReal.rpow_eq_rpow_iff

theorem rpow_left_surjective {x : ℝ} (hx : x ≠ 0) : Function.Surjective fun y : ℝ≥0 => y ^ x :=
  fun y => ⟨y ^ x⁻¹, by simp_rw [← rpow_mul, _root_.inv_mul_cancel hx, rpow_one]⟩
#align nnreal.rpow_left_surjective NNReal.rpow_left_surjective

theorem rpow_left_bijective {x : ℝ} (hx : x ≠ 0) : Function.Bijective fun y : ℝ≥0 => y ^ x :=
  ⟨rpow_left_injective hx, rpow_left_surjective hx⟩
#align nnreal.rpow_left_bijective NNReal.rpow_left_bijective

theorem eq_rpow_one_div_iff {x y : ℝ≥0} {z : ℝ} (hz : z ≠ 0) : x = y ^ (1 / z) ↔ x ^ z = y := by
  rw [← rpow_eq_rpow_iff hz, rpow_self_rpow_inv hz]
#align nnreal.eq_rpow_one_div_iff NNReal.eq_rpow_one_div_iff

theorem rpow_one_div_eq_iff {x y : ℝ≥0} {z : ℝ} (hz : z ≠ 0) : x ^ (1 / z) = y ↔ x = y ^ z := by
  rw [← rpow_eq_rpow_iff hz, rpow_self_rpow_inv hz]
#align nnreal.rpow_one_div_eq_iff NNReal.rpow_one_div_eq_iff

theorem pow_nat_rpow_nat_inv (x : ℝ≥0) {n : ℕ} (hn : n ≠ 0) : (x ^ n) ^ (n⁻¹ : ℝ) = x := by
  rw [← NNReal.coe_eq, coe_rpow, NNReal.coe_pow]
  exact Real.pow_nat_rpow_nat_inv x.2 hn
#align nnreal.pow_nat_rpow_nat_inv NNReal.pow_nat_rpow_nat_inv

theorem rpow_nat_inv_pow_nat (x : ℝ≥0) {n : ℕ} (hn : n ≠ 0) : (x ^ (n⁻¹ : ℝ)) ^ n = x := by
  rw [← NNReal.coe_eq, NNReal.coe_pow, coe_rpow]
  exact Real.rpow_nat_inv_pow_nat x.2 hn
#align nnreal.rpow_nat_inv_pow_nat NNReal.rpow_nat_inv_pow_nat

theorem _root_.Real.toNNReal_rpow_of_nonneg {x y : ℝ} (hx : 0 ≤ x) :
    Real.toNNReal (x ^ y) = Real.toNNReal x ^ y := by
  nth_rw 1 [← Real.coe_toNNReal x hx]
  rw [← NNReal.coe_rpow, Real.toNNReal_coe]
#align real.to_nnreal_rpow_of_nonneg Real.toNNReal_rpow_of_nonneg

theorem strictMono_rpow_of_pos {z : ℝ} (h : 0 < z) : StrictMono fun x : ℝ≥0 => x ^ z :=
  fun x y hxy => by simp only [NNReal.rpow_lt_rpow hxy h, coe_lt_coe]

theorem monotone_rpow_of_nonneg {z : ℝ} (h : 0 ≤ z) : Monotone fun x : ℝ≥0 => x ^ z :=
  h.eq_or_lt.elim (fun h0 => h0 ▸ by simp only [rpow_zero, monotone_const]) fun h0 =>
    (strictMono_rpow_of_pos h0).monotone

/-- Bundles `fun x : ℝ≥0 => x ^ y` into an order isomorphism when `y : ℝ` is positive,
where the inverse is `fun x : ℝ≥0 => x ^ (1 / y)`. -/
@[simps! apply]
def orderIsoRpow (y : ℝ) (hy : 0 < y) : ℝ≥0 ≃o ℝ≥0 :=
  (strictMono_rpow_of_pos hy).orderIsoOfRightInverse (fun x => x ^ y) (fun x => x ^ (1 / y))
    fun x => by
      dsimp
      rw [← rpow_mul, one_div_mul_cancel hy.ne.symm, rpow_one]

theorem orderIsoRpow_symm_eq (y : ℝ) (hy : 0 < y) :
    (orderIsoRpow y hy).symm = orderIsoRpow (1 / y) (one_div_pos.2 hy) := by
  simp only [orderIsoRpow, one_div_one_div]; rfl

end NNReal

namespace ENNReal

/-- The real power function `x^y` on extended nonnegative reals, defined for `x : ℝ≥0∞` and
`y : ℝ` as the restriction of the real power function if `0 < x < ⊤`, and with the natural values
for `0` and `⊤` (i.e., `0 ^ x = 0` for `x > 0`, `1` for `x = 0` and `⊤` for `x < 0`, and
`⊤ ^ x = 1 / 0 ^ x`). -/
noncomputable def rpow : ℝ≥0∞ → ℝ → ℝ≥0∞
  | some x, y => if x = 0 ∧ y < 0 then ⊤ else (x ^ y : ℝ≥0)
  | none, y => if 0 < y then ⊤ else if y = 0 then 1 else 0
#align ennreal.rpow ENNReal.rpow

noncomputable instance : Pow ℝ≥0∞ ℝ :=
  ⟨rpow⟩

@[simp]
theorem rpow_eq_pow (x : ℝ≥0∞) (y : ℝ) : rpow x y = x ^ y :=
  rfl
#align ennreal.rpow_eq_pow ENNReal.rpow_eq_pow

@[simp]
theorem rpow_zero {x : ℝ≥0∞} : x ^ (0 : ℝ) = 1 := by
  cases x <;>
    · dsimp only [(· ^ ·), Pow.pow, rpow]
      simp [lt_irrefl]
#align ennreal.rpow_zero ENNReal.rpow_zero

theorem top_rpow_def (y : ℝ) : (⊤ : ℝ≥0∞) ^ y = if 0 < y then ⊤ else if y = 0 then 1 else 0 :=
  rfl
#align ennreal.top_rpow_def ENNReal.top_rpow_def

@[simp]
theorem top_rpow_of_pos {y : ℝ} (h : 0 < y) : (⊤ : ℝ≥0∞) ^ y = ⊤ := by simp [top_rpow_def, h]
#align ennreal.top_rpow_of_pos ENNReal.top_rpow_of_pos

@[simp]
theorem top_rpow_of_neg {y : ℝ} (h : y < 0) : (⊤ : ℝ≥0∞) ^ y = 0 := by
  simp [top_rpow_def, asymm h, ne_of_lt h]
#align ennreal.top_rpow_of_neg ENNReal.top_rpow_of_neg

@[simp]
theorem zero_rpow_of_pos {y : ℝ} (h : 0 < y) : (0 : ℝ≥0∞) ^ y = 0 := by
  rw [← ENNReal.coe_zero, ← ENNReal.some_eq_coe]
  dsimp only [(· ^ ·), rpow, Pow.pow]
  simp [h, asymm h, ne_of_gt h]
#align ennreal.zero_rpow_of_pos ENNReal.zero_rpow_of_pos

@[simp]
theorem zero_rpow_of_neg {y : ℝ} (h : y < 0) : (0 : ℝ≥0∞) ^ y = ⊤ := by
  rw [← ENNReal.coe_zero, ← ENNReal.some_eq_coe]
  dsimp only [(· ^ ·), rpow, Pow.pow]
  simp [h, ne_of_gt h]
#align ennreal.zero_rpow_of_neg ENNReal.zero_rpow_of_neg

theorem zero_rpow_def (y : ℝ) : (0 : ℝ≥0∞) ^ y = if 0 < y then 0 else if y = 0 then 1 else ⊤ := by
  rcases lt_trichotomy (0 : ℝ) y with (H | rfl | H)
  · simp [H, ne_of_gt, zero_rpow_of_pos, lt_irrefl]
  · simp [lt_irrefl]
  · simp [H, asymm H, ne_of_lt, zero_rpow_of_neg]
#align ennreal.zero_rpow_def ENNReal.zero_rpow_def

@[simp]
theorem zero_rpow_mul_self (y : ℝ) : (0 : ℝ≥0∞) ^ y * (0 : ℝ≥0∞) ^ y = (0 : ℝ≥0∞) ^ y := by
  rw [zero_rpow_def]
  split_ifs
  exacts [zero_mul _, one_mul _, top_mul_top]
#align ennreal.zero_rpow_mul_self ENNReal.zero_rpow_mul_self

@[norm_cast]
theorem coe_rpow_of_ne_zero {x : ℝ≥0} (h : x ≠ 0) (y : ℝ) : (x : ℝ≥0∞) ^ y = (x ^ y : ℝ≥0) := by
  rw [← ENNReal.some_eq_coe]
  dsimp only [(· ^ ·), Pow.pow, rpow]
  simp [h]
#align ennreal.coe_rpow_of_ne_zero ENNReal.coe_rpow_of_ne_zero

@[norm_cast]
theorem coe_rpow_of_nonneg (x : ℝ≥0) {y : ℝ} (h : 0 ≤ y) : (x : ℝ≥0∞) ^ y = (x ^ y : ℝ≥0) := by
  by_cases hx : x = 0
  · rcases le_iff_eq_or_lt.1 h with (H | H)
    · simp [hx, H.symm]
    · simp [hx, zero_rpow_of_pos H, NNReal.zero_rpow (ne_of_gt H)]
  · exact coe_rpow_of_ne_zero hx _
#align ennreal.coe_rpow_of_nonneg ENNReal.coe_rpow_of_nonneg

theorem coe_rpow_def (x : ℝ≥0) (y : ℝ) :
    (x : ℝ≥0∞) ^ y = if x = 0 ∧ y < 0 then ⊤ else (x ^ y : ℝ≥0∞) :=
  rfl
#align ennreal.coe_rpow_def ENNReal.coe_rpow_def

@[simp]
theorem rpow_one (x : ℝ≥0∞) : x ^ (1 : ℝ) = x := by
  cases x
  · exact dif_pos zero_lt_one
  · change ite _ _ _ = _
    simp only [NNReal.rpow_one, some_eq_coe, ite_eq_right_iff, top_ne_coe, and_imp]
    exact fun _ => zero_le_one.not_lt
#align ennreal.rpow_one ENNReal.rpow_one

@[simp]
theorem one_rpow (x : ℝ) : (1 : ℝ≥0∞) ^ x = 1 := by
  rw [← coe_one, coe_rpow_of_ne_zero one_ne_zero]
  simp
#align ennreal.one_rpow ENNReal.one_rpow

@[simp]
theorem rpow_eq_zero_iff {x : ℝ≥0∞} {y : ℝ} : x ^ y = 0 ↔ x = 0 ∧ 0 < y ∨ x = ⊤ ∧ y < 0 := by
  cases' x with x
  · rcases lt_trichotomy y 0 with (H | H | H) <;>
      simp [H, top_rpow_of_neg, top_rpow_of_pos, le_of_lt]
  · by_cases h : x = 0
    · rcases lt_trichotomy y 0 with (H | H | H) <;>
        simp [h, H, zero_rpow_of_neg, zero_rpow_of_pos, le_of_lt]
    · simp [coe_rpow_of_ne_zero h, h]
#align ennreal.rpow_eq_zero_iff ENNReal.rpow_eq_zero_iff

@[simp]
theorem rpow_eq_top_iff {x : ℝ≥0∞} {y : ℝ} : x ^ y = ⊤ ↔ x = 0 ∧ y < 0 ∨ x = ⊤ ∧ 0 < y := by
  cases' x with x
  · rcases lt_trichotomy y 0 with (H | H | H) <;>
      simp [H, top_rpow_of_neg, top_rpow_of_pos, le_of_lt]
  · by_cases h : x = 0
    · rcases lt_trichotomy y 0 with (H | H | H) <;>
        simp [h, H, zero_rpow_of_neg, zero_rpow_of_pos, le_of_lt]
    · simp [coe_rpow_of_ne_zero h, h]
#align ennreal.rpow_eq_top_iff ENNReal.rpow_eq_top_iff

theorem rpow_eq_top_iff_of_pos {x : ℝ≥0∞} {y : ℝ} (hy : 0 < y) : x ^ y = ⊤ ↔ x = ⊤ := by
  simp [rpow_eq_top_iff, hy, asymm hy]
#align ennreal.rpow_eq_top_iff_of_pos ENNReal.rpow_eq_top_iff_of_pos

<<<<<<< HEAD
lemma rpow_lt_top_iff_of_pos {x : ℝ≥0∞} {y : ℝ} (hy : 0 < y) : x ^ y < ⊤ ↔ x < ⊤ := by
=======
lemma rpow_lt_top_iff_of_pos {x : ℝ≥0∞} {y : ℝ} (hy : 0 < y) : x ^ y < ∞ ↔ x < ∞ := by
>>>>>>> e194c756
  simp only [lt_top_iff_ne_top, Ne.def, rpow_eq_top_iff_of_pos hy]

theorem rpow_eq_top_of_nonneg (x : ℝ≥0∞) {y : ℝ} (hy0 : 0 ≤ y) : x ^ y = ⊤ → x = ⊤ := by
  rw [ENNReal.rpow_eq_top_iff]
  rintro (h|h)
  · exfalso
    rw [lt_iff_not_ge] at h
    exact h.right hy0
  · exact h.left
#align ennreal.rpow_eq_top_of_nonneg ENNReal.rpow_eq_top_of_nonneg

theorem rpow_ne_top_of_nonneg {x : ℝ≥0∞} {y : ℝ} (hy0 : 0 ≤ y) (h : x ≠ ⊤) : x ^ y ≠ ⊤ :=
  mt (ENNReal.rpow_eq_top_of_nonneg x hy0) h
#align ennreal.rpow_ne_top_of_nonneg ENNReal.rpow_ne_top_of_nonneg

theorem rpow_lt_top_of_nonneg {x : ℝ≥0∞} {y : ℝ} (hy0 : 0 ≤ y) (h : x ≠ ⊤) : x ^ y < ⊤ :=
  lt_top_iff_ne_top.mpr (ENNReal.rpow_ne_top_of_nonneg hy0 h)
#align ennreal.rpow_lt_top_of_nonneg ENNReal.rpow_lt_top_of_nonneg

theorem rpow_add {x : ℝ≥0∞} (y z : ℝ) (hx : x ≠ 0) (h'x : x ≠ ⊤) : x ^ (y + z) = x ^ y * x ^ z := by
  cases' x with x
  · exact (h'x rfl).elim
  have : x ≠ 0 := fun h => by simp [h] at hx
  simp [coe_rpow_of_ne_zero this, NNReal.rpow_add this]
#align ennreal.rpow_add ENNReal.rpow_add

theorem rpow_neg (x : ℝ≥0∞) (y : ℝ) : x ^ (-y) = (x ^ y)⁻¹ := by
  cases' x with x
  · rcases lt_trichotomy y 0 with (H | H | H) <;>
      simp [top_rpow_of_pos, top_rpow_of_neg, H, neg_pos.mpr]
  · by_cases h : x = 0
    · rcases lt_trichotomy y 0 with (H | H | H) <;>
        simp [h, zero_rpow_of_pos, zero_rpow_of_neg, H, neg_pos.mpr]
    · have A : x ^ y ≠ 0 := by simp [h]
      simp [coe_rpow_of_ne_zero h, ← coe_inv A, NNReal.rpow_neg]
#align ennreal.rpow_neg ENNReal.rpow_neg

theorem rpow_sub {x : ℝ≥0∞} (y z : ℝ) (hx : x ≠ 0) (h'x : x ≠ ⊤) : x ^ (y - z) = x ^ y / x ^ z := by
  rw [sub_eq_add_neg, rpow_add _ _ hx h'x, rpow_neg, div_eq_mul_inv]
#align ennreal.rpow_sub ENNReal.rpow_sub

theorem rpow_neg_one (x : ℝ≥0∞) : x ^ (-1 : ℝ) = x⁻¹ := by simp [rpow_neg]
#align ennreal.rpow_neg_one ENNReal.rpow_neg_one

theorem rpow_mul (x : ℝ≥0∞) (y z : ℝ) : x ^ (y * z) = (x ^ y) ^ z := by
  cases' x with x
  · rcases lt_trichotomy y 0 with (Hy | Hy | Hy) <;>
        rcases lt_trichotomy z 0 with (Hz | Hz | Hz) <;>
      simp [Hy, Hz, zero_rpow_of_neg, zero_rpow_of_pos, top_rpow_of_neg, top_rpow_of_pos,
        mul_pos_of_neg_of_neg, mul_neg_of_neg_of_pos, mul_neg_of_pos_of_neg]
  · by_cases h : x = 0
    · rcases lt_trichotomy y 0 with (Hy | Hy | Hy) <;>
          rcases lt_trichotomy z 0 with (Hz | Hz | Hz) <;>
        simp [h, Hy, Hz, zero_rpow_of_neg, zero_rpow_of_pos, top_rpow_of_neg, top_rpow_of_pos,
          mul_pos_of_neg_of_neg, mul_neg_of_neg_of_pos, mul_neg_of_pos_of_neg]
    · have : x ^ y ≠ 0 := by simp [h]
      simp [coe_rpow_of_ne_zero h, coe_rpow_of_ne_zero this, NNReal.rpow_mul]
#align ennreal.rpow_mul ENNReal.rpow_mul

@[simp, norm_cast]
theorem rpow_nat_cast (x : ℝ≥0∞) (n : ℕ) : x ^ (n : ℝ) = x ^ n := by
  cases x
  · cases n <;> simp [top_rpow_of_pos (Nat.cast_add_one_pos _), top_pow (Nat.succ_pos _)]
  · simp [coe_rpow_of_nonneg _ (Nat.cast_nonneg n)]
#align ennreal.rpow_nat_cast ENNReal.rpow_nat_cast

@[simp]
lemma rpow_ofNat (x : ℝ≥0∞) (n : ℕ) [n.AtLeastTwo] :
    x ^ (no_index (OfNat.ofNat n) : ℝ) = x ^ (OfNat.ofNat n) :=
  rpow_nat_cast x n

theorem rpow_two (x : ℝ≥0∞) : x ^ (2 : ℝ) = x ^ 2 := rpow_ofNat x 2
#align ennreal.rpow_two ENNReal.rpow_two

theorem mul_rpow_eq_ite (x y : ℝ≥0∞) (z : ℝ) :
    (x * y) ^ z = if (x = 0 ∧ y = ⊤ ∨ x = ⊤ ∧ y = 0) ∧ z < 0 then ⊤ else x ^ z * y ^ z := by
  rcases eq_or_ne z 0 with (rfl | hz); · simp
  replace hz := hz.lt_or_lt
  wlog hxy : x ≤ y
  · convert this y x z hz (le_of_not_le hxy) using 2 <;> simp only [mul_comm, and_comm, or_comm]
  rcases eq_or_ne x 0 with (rfl | hx0)
  · induction y using ENNReal.recTopCoe <;> cases' hz with hz hz <;> simp [*, hz.not_lt]
  rcases eq_or_ne y 0 with (rfl | hy0)
  · exact (hx0 (bot_unique hxy)).elim
  induction x using ENNReal.recTopCoe
  · cases' hz with hz hz <;> simp [hz, top_unique hxy]
  induction y using ENNReal.recTopCoe
  · rw [ne_eq, coe_eq_zero] at hx0
    cases' hz with hz hz <;> simp [*]
  simp only [*, false_and_iff, and_false_iff, false_or_iff, if_false]
  norm_cast at *
  rw [coe_rpow_of_ne_zero (mul_ne_zero hx0 hy0), NNReal.mul_rpow]
  norm_cast
#align ennreal.mul_rpow_eq_ite ENNReal.mul_rpow_eq_ite

theorem mul_rpow_of_ne_top {x y : ℝ≥0∞} (hx : x ≠ ⊤) (hy : y ≠ ⊤) (z : ℝ) :
    (x * y) ^ z = x ^ z * y ^ z := by simp [*, mul_rpow_eq_ite]
#align ennreal.mul_rpow_of_ne_top ENNReal.mul_rpow_of_ne_top

@[norm_cast]
theorem coe_mul_rpow (x y : ℝ≥0) (z : ℝ) : ((x : ℝ≥0∞) * y) ^ z = (x : ℝ≥0∞) ^ z * (y : ℝ≥0∞) ^ z :=
  mul_rpow_of_ne_top coe_ne_top coe_ne_top z
#align ennreal.coe_mul_rpow ENNReal.coe_mul_rpow

theorem prod_coe_rpow {ι} (s : Finset ι) (f : ι → ℝ≥0) (r : ℝ) :
    ∏ i in s, (f i : ℝ≥0∞) ^ r = ((∏ i in s, f i : ℝ≥0) : ℝ≥0∞) ^ r := by
  induction s using Finset.induction
  case empty => simp
  case insert i s hi ih => simp_rw [prod_insert hi, ih, ← coe_mul_rpow, coe_mul]

theorem mul_rpow_of_ne_zero {x y : ℝ≥0∞} (hx : x ≠ 0) (hy : y ≠ 0) (z : ℝ) :
    (x * y) ^ z = x ^ z * y ^ z := by simp [*, mul_rpow_eq_ite]
#align ennreal.mul_rpow_of_ne_zero ENNReal.mul_rpow_of_ne_zero

theorem mul_rpow_of_nonneg (x y : ℝ≥0∞) {z : ℝ} (hz : 0 ≤ z) : (x * y) ^ z = x ^ z * y ^ z := by
  simp [hz.not_lt, mul_rpow_eq_ite]
#align ennreal.mul_rpow_of_nonneg ENNReal.mul_rpow_of_nonneg

theorem prod_rpow_of_ne_top {ι} {s : Finset ι} {f : ι → ℝ≥0∞} (hf : ∀ i ∈ s, f i ≠ ∞) (r : ℝ) :
    ∏ i in s, f i ^ r = (∏ i in s, f i) ^ r := by
  induction s using Finset.induction
  case empty => simp
  case insert i s hi ih =>
    have h2f : ∀ i ∈ s, f i ≠ ∞ := fun i hi ↦ hf i <| mem_insert_of_mem hi
    rw [prod_insert hi, prod_insert hi, ih h2f, ← mul_rpow_of_ne_top <| hf i <| mem_insert_self ..]
    apply prod_lt_top h2f |>.ne

theorem prod_rpow_of_nonneg {ι} {s : Finset ι} {f : ι → ℝ≥0∞} {r : ℝ} (hr : 0 ≤ r) :
    ∏ i in s, f i ^ r = (∏ i in s, f i) ^ r := by
  induction s using Finset.induction
  case empty => simp
  case insert i s hi ih => simp_rw [prod_insert hi, ih, ← mul_rpow_of_nonneg _ _ hr]

theorem inv_rpow (x : ℝ≥0∞) (y : ℝ) : x⁻¹ ^ y = (x ^ y)⁻¹ := by
  rcases eq_or_ne y 0 with (rfl | hy); · simp only [rpow_zero, inv_one]
  replace hy := hy.lt_or_lt
  rcases eq_or_ne x 0 with (rfl | h0); · cases hy <;> simp [*]
  rcases eq_or_ne x ⊤ with (rfl | h_top); · cases hy <;> simp [*]
  apply ENNReal.eq_inv_of_mul_eq_one_left
  rw [← mul_rpow_of_ne_zero (ENNReal.inv_ne_zero.2 h_top) h0, ENNReal.inv_mul_cancel h0 h_top,
    one_rpow]
#align ennreal.inv_rpow ENNReal.inv_rpow

theorem div_rpow_of_nonneg (x y : ℝ≥0∞) {z : ℝ} (hz : 0 ≤ z) : (x / y) ^ z = x ^ z / y ^ z := by
  rw [div_eq_mul_inv, mul_rpow_of_nonneg _ _ hz, inv_rpow, div_eq_mul_inv]
#align ennreal.div_rpow_of_nonneg ENNReal.div_rpow_of_nonneg

theorem strictMono_rpow_of_pos {z : ℝ} (h : 0 < z) : StrictMono fun x : ℝ≥0∞ => x ^ z := by
  intro x y hxy
  lift x to ℝ≥0 using ne_top_of_lt hxy
  rcases eq_or_ne y ∞ with (rfl | hy)
  · simp only [top_rpow_of_pos h, coe_rpow_of_nonneg _ h.le, coe_lt_top]
  · lift y to ℝ≥0 using hy
    simp only [coe_rpow_of_nonneg _ h.le, NNReal.rpow_lt_rpow (coe_lt_coe.1 hxy) h, coe_lt_coe]
#align ennreal.strict_mono_rpow_of_pos ENNReal.strictMono_rpow_of_pos

theorem monotone_rpow_of_nonneg {z : ℝ} (h : 0 ≤ z) : Monotone fun x : ℝ≥0∞ => x ^ z :=
  h.eq_or_lt.elim (fun h0 => h0 ▸ by simp only [rpow_zero, monotone_const]) fun h0 =>
    (strictMono_rpow_of_pos h0).monotone
#align ennreal.monotone_rpow_of_nonneg ENNReal.monotone_rpow_of_nonneg

/-- Bundles `fun x : ℝ≥0∞ => x ^ y` into an order isomorphism when `y : ℝ` is positive,
where the inverse is `fun x : ℝ≥0∞ => x ^ (1 / y)`. -/
@[simps! apply]
def orderIsoRpow (y : ℝ) (hy : 0 < y) : ℝ≥0∞ ≃o ℝ≥0∞ :=
  (strictMono_rpow_of_pos hy).orderIsoOfRightInverse (fun x => x ^ y) (fun x => x ^ (1 / y))
    fun x => by
    dsimp
    rw [← rpow_mul, one_div_mul_cancel hy.ne.symm, rpow_one]
#align ennreal.order_iso_rpow ENNReal.orderIsoRpow

theorem orderIsoRpow_symm_apply (y : ℝ) (hy : 0 < y) :
    (orderIsoRpow y hy).symm = orderIsoRpow (1 / y) (one_div_pos.2 hy) := by
  simp only [orderIsoRpow, one_div_one_div]
  rfl
#align ennreal.order_iso_rpow_symm_apply ENNReal.orderIsoRpow_symm_apply

@[gcongr] theorem rpow_le_rpow {x y : ℝ≥0∞} {z : ℝ} (h₁ : x ≤ y) (h₂ : 0 ≤ z) : x ^ z ≤ y ^ z :=
  monotone_rpow_of_nonneg h₂ h₁
#align ennreal.rpow_le_rpow ENNReal.rpow_le_rpow

@[gcongr] theorem rpow_lt_rpow {x y : ℝ≥0∞} {z : ℝ} (h₁ : x < y) (h₂ : 0 < z) : x ^ z < y ^ z :=
  strictMono_rpow_of_pos h₂ h₁
#align ennreal.rpow_lt_rpow ENNReal.rpow_lt_rpow

theorem rpow_le_rpow_iff {x y : ℝ≥0∞} {z : ℝ} (hz : 0 < z) : x ^ z ≤ y ^ z ↔ x ≤ y :=
  (strictMono_rpow_of_pos hz).le_iff_le
#align ennreal.rpow_le_rpow_iff ENNReal.rpow_le_rpow_iff

theorem rpow_lt_rpow_iff {x y : ℝ≥0∞} {z : ℝ} (hz : 0 < z) : x ^ z < y ^ z ↔ x < y :=
  (strictMono_rpow_of_pos hz).lt_iff_lt
#align ennreal.rpow_lt_rpow_iff ENNReal.rpow_lt_rpow_iff

theorem le_rpow_one_div_iff {x y : ℝ≥0∞} {z : ℝ} (hz : 0 < z) : x ≤ y ^ (1 / z) ↔ x ^ z ≤ y := by
  nth_rw 1 [← rpow_one x]
  nth_rw 1 [← @_root_.mul_inv_cancel _ _ z hz.ne']
  rw [rpow_mul, ← one_div, @rpow_le_rpow_iff _ _ (1 / z) (by simp [hz])]
#align ennreal.le_rpow_one_div_iff ENNReal.le_rpow_one_div_iff

theorem lt_rpow_one_div_iff {x y : ℝ≥0∞} {z : ℝ} (hz : 0 < z) : x < y ^ (1 / z) ↔ x ^ z < y := by
  nth_rw 1 [← rpow_one x]
  nth_rw 1 [← @_root_.mul_inv_cancel _ _ z (ne_of_lt hz).symm]
  rw [rpow_mul, ← one_div, @rpow_lt_rpow_iff _ _ (1 / z) (by simp [hz])]
#align ennreal.lt_rpow_one_div_iff ENNReal.lt_rpow_one_div_iff

theorem rpow_one_div_le_iff {x y : ℝ≥0∞} {z : ℝ} (hz : 0 < z) : x ^ (1 / z) ≤ y ↔ x ≤ y ^ z := by
  nth_rw 1 [← ENNReal.rpow_one y]
  nth_rw 2 [← @_root_.mul_inv_cancel _ _ z hz.ne.symm]
  rw [ENNReal.rpow_mul, ← one_div, ENNReal.rpow_le_rpow_iff (one_div_pos.2 hz)]
#align ennreal.rpow_one_div_le_iff ENNReal.rpow_one_div_le_iff

theorem rpow_lt_rpow_of_exponent_lt {x : ℝ≥0∞} {y z : ℝ} (hx : 1 < x) (hx' : x ≠ ⊤) (hyz : y < z) :
    x ^ y < x ^ z := by
  lift x to ℝ≥0 using hx'
  rw [one_lt_coe_iff] at hx
  simp [coe_rpow_of_ne_zero (ne_of_gt (lt_trans zero_lt_one hx)),
    NNReal.rpow_lt_rpow_of_exponent_lt hx hyz]
#align ennreal.rpow_lt_rpow_of_exponent_lt ENNReal.rpow_lt_rpow_of_exponent_lt

@[gcongr] theorem rpow_le_rpow_of_exponent_le {x : ℝ≥0∞} {y z : ℝ} (hx : 1 ≤ x) (hyz : y ≤ z) :
    x ^ y ≤ x ^ z := by
  cases x
  · rcases lt_trichotomy y 0 with (Hy | Hy | Hy) <;>
    rcases lt_trichotomy z 0 with (Hz | Hz | Hz) <;>
    simp [Hy, Hz, top_rpow_of_neg, top_rpow_of_pos, le_refl] <;>
    linarith
  · simp only [one_le_coe_iff, some_eq_coe] at hx
    simp [coe_rpow_of_ne_zero (ne_of_gt (lt_of_lt_of_le zero_lt_one hx)),
      NNReal.rpow_le_rpow_of_exponent_le hx hyz]
#align ennreal.rpow_le_rpow_of_exponent_le ENNReal.rpow_le_rpow_of_exponent_le

theorem rpow_lt_rpow_of_exponent_gt {x : ℝ≥0∞} {y z : ℝ} (hx0 : 0 < x) (hx1 : x < 1) (hyz : z < y) :
    x ^ y < x ^ z := by
  lift x to ℝ≥0 using ne_of_lt (lt_of_lt_of_le hx1 le_top)
  simp only [coe_lt_one_iff, coe_pos] at hx0 hx1
  simp [coe_rpow_of_ne_zero (ne_of_gt hx0), NNReal.rpow_lt_rpow_of_exponent_gt hx0 hx1 hyz]
#align ennreal.rpow_lt_rpow_of_exponent_gt ENNReal.rpow_lt_rpow_of_exponent_gt

theorem rpow_le_rpow_of_exponent_ge {x : ℝ≥0∞} {y z : ℝ} (hx1 : x ≤ 1) (hyz : z ≤ y) :
    x ^ y ≤ x ^ z := by
  lift x to ℝ≥0 using ne_of_lt (lt_of_le_of_lt hx1 coe_lt_top)
  by_cases h : x = 0
  · rcases lt_trichotomy y 0 with (Hy | Hy | Hy) <;>
    rcases lt_trichotomy z 0 with (Hz | Hz | Hz) <;>
    simp [Hy, Hz, h, zero_rpow_of_neg, zero_rpow_of_pos, le_refl] <;>
    linarith
  · rw [coe_le_one_iff] at hx1
    simp [coe_rpow_of_ne_zero h,
      NNReal.rpow_le_rpow_of_exponent_ge (bot_lt_iff_ne_bot.mpr h) hx1 hyz]
#align ennreal.rpow_le_rpow_of_exponent_ge ENNReal.rpow_le_rpow_of_exponent_ge

theorem rpow_le_self_of_le_one {x : ℝ≥0∞} {z : ℝ} (hx : x ≤ 1) (h_one_le : 1 ≤ z) : x ^ z ≤ x := by
  nth_rw 2 [← ENNReal.rpow_one x]
  exact ENNReal.rpow_le_rpow_of_exponent_ge hx h_one_le
#align ennreal.rpow_le_self_of_le_one ENNReal.rpow_le_self_of_le_one

theorem le_rpow_self_of_one_le {x : ℝ≥0∞} {z : ℝ} (hx : 1 ≤ x) (h_one_le : 1 ≤ z) : x ≤ x ^ z := by
  nth_rw 1 [← ENNReal.rpow_one x]
  exact ENNReal.rpow_le_rpow_of_exponent_le hx h_one_le
#align ennreal.le_rpow_self_of_one_le ENNReal.le_rpow_self_of_one_le

theorem rpow_pos_of_nonneg {p : ℝ} {x : ℝ≥0∞} (hx_pos : 0 < x) (hp_nonneg : 0 ≤ p) : 0 < x ^ p := by
  by_cases hp_zero : p = 0
  · simp [hp_zero, zero_lt_one]
  · rw [← Ne.def] at hp_zero
    have hp_pos := lt_of_le_of_ne hp_nonneg hp_zero.symm
    rw [← zero_rpow_of_pos hp_pos]
    exact rpow_lt_rpow hx_pos hp_pos
#align ennreal.rpow_pos_of_nonneg ENNReal.rpow_pos_of_nonneg

theorem rpow_pos {p : ℝ} {x : ℝ≥0∞} (hx_pos : 0 < x) (hx_ne_top : x ≠ ⊤) : 0 < x ^ p := by
  cases' lt_or_le 0 p with hp_pos hp_nonpos
  · exact rpow_pos_of_nonneg hx_pos (le_of_lt hp_pos)
  · rw [← neg_neg p, rpow_neg, ENNReal.inv_pos]
    exact rpow_ne_top_of_nonneg (Right.nonneg_neg_iff.mpr hp_nonpos) hx_ne_top
#align ennreal.rpow_pos ENNReal.rpow_pos

theorem rpow_lt_one {x : ℝ≥0∞} {z : ℝ} (hx : x < 1) (hz : 0 < z) : x ^ z < 1 := by
  lift x to ℝ≥0 using ne_of_lt (lt_of_lt_of_le hx le_top)
  simp only [coe_lt_one_iff] at hx
  simp [coe_rpow_of_nonneg _ (le_of_lt hz), NNReal.rpow_lt_one hx hz]
#align ennreal.rpow_lt_one ENNReal.rpow_lt_one

theorem rpow_le_one {x : ℝ≥0∞} {z : ℝ} (hx : x ≤ 1) (hz : 0 ≤ z) : x ^ z ≤ 1 := by
  lift x to ℝ≥0 using ne_of_lt (lt_of_le_of_lt hx coe_lt_top)
  simp only [coe_le_one_iff] at hx
  simp [coe_rpow_of_nonneg _ hz, NNReal.rpow_le_one hx hz]
#align ennreal.rpow_le_one ENNReal.rpow_le_one

theorem rpow_lt_one_of_one_lt_of_neg {x : ℝ≥0∞} {z : ℝ} (hx : 1 < x) (hz : z < 0) : x ^ z < 1 := by
  cases x
  · simp [top_rpow_of_neg hz, zero_lt_one]
  · simp only [some_eq_coe, one_lt_coe_iff] at hx
    simp [coe_rpow_of_ne_zero (ne_of_gt (lt_trans zero_lt_one hx)),
      NNReal.rpow_lt_one_of_one_lt_of_neg hx hz]
#align ennreal.rpow_lt_one_of_one_lt_of_neg ENNReal.rpow_lt_one_of_one_lt_of_neg

theorem rpow_le_one_of_one_le_of_neg {x : ℝ≥0∞} {z : ℝ} (hx : 1 ≤ x) (hz : z < 0) : x ^ z ≤ 1 := by
  cases x
  · simp [top_rpow_of_neg hz, zero_lt_one]
  · simp only [one_le_coe_iff, some_eq_coe] at hx
    simp [coe_rpow_of_ne_zero (ne_of_gt (lt_of_lt_of_le zero_lt_one hx)),
      NNReal.rpow_le_one_of_one_le_of_nonpos hx (le_of_lt hz)]
#align ennreal.rpow_le_one_of_one_le_of_neg ENNReal.rpow_le_one_of_one_le_of_neg

theorem one_lt_rpow {x : ℝ≥0∞} {z : ℝ} (hx : 1 < x) (hz : 0 < z) : 1 < x ^ z := by
  cases x
  · simp [top_rpow_of_pos hz]
  · simp only [some_eq_coe, one_lt_coe_iff] at hx
    simp [coe_rpow_of_nonneg _ (le_of_lt hz), NNReal.one_lt_rpow hx hz]
#align ennreal.one_lt_rpow ENNReal.one_lt_rpow

theorem one_le_rpow {x : ℝ≥0∞} {z : ℝ} (hx : 1 ≤ x) (hz : 0 < z) : 1 ≤ x ^ z := by
  cases x
  · simp [top_rpow_of_pos hz]
  · simp only [one_le_coe_iff, some_eq_coe] at hx
    simp [coe_rpow_of_nonneg _ (le_of_lt hz), NNReal.one_le_rpow hx (le_of_lt hz)]
#align ennreal.one_le_rpow ENNReal.one_le_rpow

theorem one_lt_rpow_of_pos_of_lt_one_of_neg {x : ℝ≥0∞} {z : ℝ} (hx1 : 0 < x) (hx2 : x < 1)
    (hz : z < 0) : 1 < x ^ z := by
  lift x to ℝ≥0 using ne_of_lt (lt_of_lt_of_le hx2 le_top)
  simp only [coe_lt_one_iff, coe_pos] at hx1 hx2 ⊢
  simp [coe_rpow_of_ne_zero (ne_of_gt hx1), NNReal.one_lt_rpow_of_pos_of_lt_one_of_neg hx1 hx2 hz]
#align ennreal.one_lt_rpow_of_pos_of_lt_one_of_neg ENNReal.one_lt_rpow_of_pos_of_lt_one_of_neg

theorem one_le_rpow_of_pos_of_le_one_of_neg {x : ℝ≥0∞} {z : ℝ} (hx1 : 0 < x) (hx2 : x ≤ 1)
    (hz : z < 0) : 1 ≤ x ^ z := by
  lift x to ℝ≥0 using ne_of_lt (lt_of_le_of_lt hx2 coe_lt_top)
  simp only [coe_le_one_iff, coe_pos] at hx1 hx2 ⊢
  simp [coe_rpow_of_ne_zero (ne_of_gt hx1),
    NNReal.one_le_rpow_of_pos_of_le_one_of_nonpos hx1 hx2 (le_of_lt hz)]
#align ennreal.one_le_rpow_of_pos_of_le_one_of_neg ENNReal.one_le_rpow_of_pos_of_le_one_of_neg

theorem toNNReal_rpow (x : ℝ≥0∞) (z : ℝ) : x.toNNReal ^ z = (x ^ z).toNNReal := by
  rcases lt_trichotomy z 0 with (H | H | H)
  · cases' x with x
    · simp [H, ne_of_lt]
    by_cases hx : x = 0
    · simp [hx, H, ne_of_lt]
    · simp [coe_rpow_of_ne_zero hx]
  · simp [H]
  · cases x
    · simp [H, ne_of_gt]
    simp [coe_rpow_of_nonneg _ (le_of_lt H)]
#align ennreal.to_nnreal_rpow ENNReal.toNNReal_rpow

theorem toReal_rpow (x : ℝ≥0∞) (z : ℝ) : x.toReal ^ z = (x ^ z).toReal := by
  rw [ENNReal.toReal, ENNReal.toReal, ← NNReal.coe_rpow, ENNReal.toNNReal_rpow]
#align ennreal.to_real_rpow ENNReal.toReal_rpow

theorem ofReal_rpow_of_pos {x p : ℝ} (hx_pos : 0 < x) :
    ENNReal.ofReal x ^ p = ENNReal.ofReal (x ^ p) := by
  simp_rw [ENNReal.ofReal]
  rw [coe_rpow_of_ne_zero, coe_eq_coe, Real.toNNReal_rpow_of_nonneg hx_pos.le]
  simp [hx_pos]
#align ennreal.of_real_rpow_of_pos ENNReal.ofReal_rpow_of_pos

theorem ofReal_rpow_of_nonneg {x p : ℝ} (hx_nonneg : 0 ≤ x) (hp_nonneg : 0 ≤ p) :
    ENNReal.ofReal x ^ p = ENNReal.ofReal (x ^ p) := by
  by_cases hp0 : p = 0
  · simp [hp0]
  by_cases hx0 : x = 0
  · rw [← Ne.def] at hp0
    have hp_pos : 0 < p := lt_of_le_of_ne hp_nonneg hp0.symm
    simp [hx0, hp_pos, hp_pos.ne.symm]
  rw [← Ne.def] at hx0
  exact ofReal_rpow_of_pos (hx_nonneg.lt_of_ne hx0.symm)
#align ennreal.of_real_rpow_of_nonneg ENNReal.ofReal_rpow_of_nonneg

theorem rpow_left_injective {x : ℝ} (hx : x ≠ 0) : Function.Injective fun y : ℝ≥0∞ => y ^ x := by
  intro y z hyz
  dsimp only at hyz
  rw [← rpow_one y, ← rpow_one z, ← _root_.mul_inv_cancel hx, rpow_mul, rpow_mul, hyz]
#align ennreal.rpow_left_injective ENNReal.rpow_left_injective

theorem rpow_left_surjective {x : ℝ} (hx : x ≠ 0) : Function.Surjective fun y : ℝ≥0∞ => y ^ x :=
  fun y => ⟨y ^ x⁻¹, by simp_rw [← rpow_mul, _root_.inv_mul_cancel hx, rpow_one]⟩
#align ennreal.rpow_left_surjective ENNReal.rpow_left_surjective

theorem rpow_left_bijective {x : ℝ} (hx : x ≠ 0) : Function.Bijective fun y : ℝ≥0∞ => y ^ x :=
  ⟨rpow_left_injective hx, rpow_left_surjective hx⟩
#align ennreal.rpow_left_bijective ENNReal.rpow_left_bijective

end ENNReal

-- Porting note(https://github.com/leanprover-community/mathlib4/issues/6038): restore
-- section Tactics

-- /-!
-- ## Tactic extensions for powers on `ℝ≥0` and `ℝ≥0∞`
-- -/


-- namespace NormNum

-- theorem nnrpow_pos (a : ℝ≥0) (b : ℝ) (b' : ℕ) (c : ℝ≥0) (hb : b = b') (h : a ^ b' = c) :
--     a ^ b = c := by rw [← h, hb, NNReal.rpow_nat_cast]
-- #align norm_num.nnrpow_pos NormNum.nnrpow_pos

-- theorem nnrpow_neg (a : ℝ≥0) (b : ℝ) (b' : ℕ) (c c' : ℝ≥0) (hb : b = b') (h : a ^ b' = c)
--     (hc : c⁻¹ = c') : a ^ (-b) = c' := by
--   rw [← hc, ← h, hb, NNReal.rpow_neg, NNReal.rpow_nat_cast]
-- #align norm_num.nnrpow_neg NormNum.nnrpow_neg

-- theorem ennrpow_pos (a : ℝ≥0∞) (b : ℝ) (b' : ℕ) (c : ℝ≥0∞) (hb : b = b') (h : a ^ b' = c) :
--     a ^ b = c := by rw [← h, hb, ENNReal.rpow_nat_cast]
-- #align norm_num.ennrpow_pos NormNum.ennrpow_pos

-- theorem ennrpow_neg (a : ℝ≥0∞) (b : ℝ) (b' : ℕ) (c c' : ℝ≥0∞) (hb : b = b') (h : a ^ b' = c)
--     (hc : c⁻¹ = c') : a ^ (-b) = c' := by
--   rw [← hc, ← h, hb, ENNReal.rpow_neg, ENNReal.rpow_nat_cast]
-- #align norm_num.ennrpow_neg NormNum.ennrpow_neg

-- /-- Evaluate `NNReal.rpow a b` where `a` is a rational numeral and `b` is an integer. -/
-- unsafe def prove_nnrpow : expr → expr → tactic (expr × expr) :=
--   prove_rpow' `` nnrpow_pos `` nnrpow_neg `` NNReal.rpow_zero q(ℝ≥0) q(ℝ) q((1 : ℝ≥0))
-- #align norm_num.prove_nnrpow norm_num.prove_nnrpow

-- /-- Evaluate `ENNReal.rpow a b` where `a` is a rational numeral and `b` is an integer. -/
-- unsafe def prove_ennrpow : expr → expr → tactic (expr × expr) :=
--   prove_rpow' `` ennrpow_pos `` ennrpow_neg `` ENNReal.rpow_zero q(ℝ≥0∞) q(ℝ) q((1 : ℝ≥0∞))
-- #align norm_num.prove_ennrpow norm_num.prove_ennrpow

-- /-- Evaluates expressions of the form `rpow a b` and `a ^ b` in the special case where
-- `b` is an integer and `a` is a positive rational (so it's really just a rational power). -/
-- @[norm_num]
-- unsafe def eval_nnrpow_ennrpow : expr → tactic (expr × expr)
--   | q(@Pow.pow _ _ NNReal.Real.hasPow $(a) $(b)) => b.to_int >> prove_nnrpow a b
--   | q(NNReal.rpow $(a) $(b)) => b.to_int >> prove_nnrpow a b
--   | q(@Pow.pow _ _ ENNReal.Real.hasPow $(a) $(b)) => b.to_int >> prove_ennrpow a b
--   | q(ENNReal.rpow $(a) $(b)) => b.to_int >> prove_ennrpow a b
--   | _ => tactic.failed
-- #align norm_num.eval_nnrpow_ennrpow norm_num.eval_nnrpow_ennrpow

-- end NormNum

-- namespace Tactic

-- namespace Positivity

-- private theorem nnrpow_pos {a : ℝ≥0} (ha : 0 < a) (b : ℝ) : 0 < a ^ b :=
--   NNReal.rpow_pos ha
-- #align tactic.positivity.nnrpow_pos tactic.positivity.nnrpow_pos

-- /-- Auxiliary definition for the `positivity` tactic to handle real powers of nonnegative reals.
-- -/
-- unsafe def prove_nnrpow (a b : expr) : tactic strictness := do
--   let strictness_a ← core a
--   match strictness_a with
--     | positive p => positive <$> mk_app `` nnrpow_pos [p, b]
--     | _ => failed
-- #align tactic.positivity.prove_nnrpow tactic.positivity.prove_nnrpow

-- -- We already know `0 ≤ x` for all `x : ℝ≥0`
-- private theorem ennrpow_pos {a : ℝ≥0∞} {b : ℝ} (ha : 0 < a) (hb : 0 < b) : 0 < a ^ b :=
--   ENNReal.rpow_pos_of_nonneg ha hb.le
-- #align tactic.positivity.ennrpow_pos tactic.positivity.ennrpow_pos

-- /-- Auxiliary definition for the `positivity` tactic to handle real powers of extended
-- nonnegative reals. -/
-- unsafe def prove_ennrpow (a b : expr) : tactic strictness := do
--   let strictness_a ← core a
--   let strictness_b ← core b
--   match strictness_a, strictness_b with
--     | positive pa, positive pb => positive <$> mk_app `` ennrpow_pos [pa, pb]
--     | positive pa, nonnegative pb => positive <$> mk_app `` ENNReal.rpow_pos_of_nonneg [pa, pb]
--     | _, _ => failed
-- #align tactic.positivity.prove_ennrpow tactic.positivity.prove_ennrpow

-- -- We already know `0 ≤ x` for all `x : ℝ≥0∞`
-- end Positivity

-- open Positivity

-- /-- Extension for the `positivity` tactic: exponentiation by a real number is nonnegative when
-- the base is nonnegative and positive when the base is positive. -/
-- @[positivity]
-- unsafe def positivity_nnrpow_ennrpow : expr → tactic strictness
--   | q(@Pow.pow _ _ NNReal.Real.hasPow $(a) $(b)) => prove_nnrpow a b
--   | q(NNReal.rpow $(a) $(b)) => prove_nnrpow a b
--   | q(@Pow.pow _ _ ENNReal.Real.hasPow $(a) $(b)) => prove_ennrpow a b
--   | q(ENNReal.rpow $(a) $(b)) => prove_ennrpow a b
--   | _ => failed
-- #align tactic.positivity_nnrpow_ennrpow tactic.positivity_nnrpow_ennrpow

-- end Tactic

-- end Tactics<|MERGE_RESOLUTION|>--- conflicted
+++ resolved
@@ -489,11 +489,7 @@
   simp [rpow_eq_top_iff, hy, asymm hy]
 #align ennreal.rpow_eq_top_iff_of_pos ENNReal.rpow_eq_top_iff_of_pos
 
-<<<<<<< HEAD
-lemma rpow_lt_top_iff_of_pos {x : ℝ≥0∞} {y : ℝ} (hy : 0 < y) : x ^ y < ⊤ ↔ x < ⊤ := by
-=======
 lemma rpow_lt_top_iff_of_pos {x : ℝ≥0∞} {y : ℝ} (hy : 0 < y) : x ^ y < ∞ ↔ x < ∞ := by
->>>>>>> e194c756
   simp only [lt_top_iff_ne_top, Ne.def, rpow_eq_top_iff_of_pos hy]
 
 theorem rpow_eq_top_of_nonneg (x : ℝ≥0∞) {y : ℝ} (hy0 : 0 ≤ y) : x ^ y = ⊤ → x = ⊤ := by
