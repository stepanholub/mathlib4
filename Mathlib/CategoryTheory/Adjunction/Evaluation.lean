--- conflicted
+++ resolved
@@ -74,8 +74,6 @@
 instance evaluationIsRightAdjoint (c : C) : ((evaluation _ D).obj c).IsRightAdjoint  :=
   ⟨_, ⟨evaluationAdjunctionRight _ _⟩⟩
 
-<<<<<<< HEAD
-=======
 /-- See also the file `CategoryTheory.Limits.FunctorCategory.EpiMono`
 for a similar result under a `HasPullbacks` assumption. -/
 theorem NatTrans.mono_iff_mono_app' {F G : C ⥤ D} (η : F ⟶ G) : Mono η ↔ ∀ c, Mono (η.app c) := by
@@ -85,7 +83,6 @@
   · intro _
     apply NatTrans.mono_of_mono_app
 
->>>>>>> ba0f793a
 end
 
 section
@@ -134,8 +131,6 @@
 instance evaluationIsLeftAdjoint (c : C) : ((evaluation _ D).obj c).IsLeftAdjoint :=
   ⟨_, ⟨evaluationAdjunctionLeft _ _⟩⟩
 
-<<<<<<< HEAD
-=======
 /-- See also the file `CategoryTheory.Limits.FunctorCategory.EpiMono`
 for a similar result under a `HasPushouts` assumption. -/
 theorem NatTrans.epi_iff_epi_app' {F G : C ⥤ D} (η : F ⟶ G) : Epi η ↔ ∀ c, Epi (η.app c) := by
@@ -145,7 +140,6 @@
   · intros
     apply NatTrans.epi_of_epi_app
 
->>>>>>> ba0f793a
 end
 
 end
