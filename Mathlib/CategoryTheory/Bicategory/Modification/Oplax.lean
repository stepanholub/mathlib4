--- conflicted
+++ resolved
@@ -15,18 +15,11 @@
 
 ## Main definitions
 
-<<<<<<< HEAD
-* `Modification η θ` : modifications between oplax transformations `η` and `θ`.
-* `Oplax.homcategory F G` : the category structure on oplax transformations
-  between `F` and `G`, where the morphisms are modifications, and composition is given by vertical
-  composition of modifications.
-=======
 * `Modification η θ`: modifications between oplax transformations `η` and `θ`
 * `Modification.vcomp η θ`: the vertical composition of oplax transformations `η`
   and `θ`
-* `OplaxTrans.category F G`: the category structure on the oplax transformations
+* `OplaxTrans.homCategory F G`: the category structure on the oplax transformations
   between `F` and `G`
->>>>>>> 85ff0a1d
 
 -/
 
@@ -82,11 +75,7 @@
 
 /-- Category structure on the oplax natural transformations between OplaxFunctors. -/
 @[simps]
-<<<<<<< HEAD
-instance homcategory (F G : OplaxFunctor B C) : Category (F ⟶ G) where
-=======
-scoped instance category (F G : OplaxFunctor B C) : Category (F ⟶ G) where
->>>>>>> 85ff0a1d
+scoped instance homCategory (F G : OplaxFunctor B C) : Category (F ⟶ G) where
   Hom := Modification
   id η := { app := fun a ↦ 𝟙 (η.app a) }
   comp Γ Δ := { app := fun a => Γ.app a ≫ Δ.app a }
