--- conflicted
+++ resolved
@@ -141,11 +141,7 @@
             cases x
             · exact f.map_snd.symm
             · rfl
-<<<<<<< HEAD
-          right_inv := fun f => Pointed.Hom.ext _ _ rfl }
-=======
           right_inv := fun _ => Pointed.Hom.ext rfl }
->>>>>>> a60b09cd
       homEquiv_naturality_left_symm := fun f g => by
         apply Bipointed.Hom.ext
         funext x
@@ -164,11 +160,7 @@
             cases x
             · exact f.map_fst.symm
             · rfl
-<<<<<<< HEAD
-          right_inv := fun f => Pointed.Hom.ext _ _ rfl }
-=======
           right_inv := fun _ => Pointed.Hom.ext rfl }
->>>>>>> a60b09cd
       homEquiv_naturality_left_symm := fun f g => by
         apply Bipointed.Hom.ext
         funext x
