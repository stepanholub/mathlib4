/-
Copyright (c) 2018 Kim Morrison. All rights reserved.
Released under Apache 2.0 license as described in the file LICENSE.
Authors: Reid Barton, Mario Carneiro, Kim Morrison, Floris van Doorn
-/
import Mathlib.CategoryTheory.Limits.IsLimit
import Mathlib.CategoryTheory.Category.ULift
import Mathlib.CategoryTheory.EssentiallySmall
import Mathlib.Logic.Equiv.Basic

/-!
# Existence of limits and colimits

In `CategoryTheory.Limits.IsLimit` we defined `IsLimit c`,
the data showing that a cone `c` is a limit cone.

The two main structures defined in this file are:
* `LimitCone F`, which consists of a choice of cone for `F` and the fact it is a limit cone, and
* `HasLimit F`, asserting the mere existence of some limit cone for `F`.

`HasLimit` is a propositional typeclass
(it's important that it is a proposition merely asserting the existence of a limit,
as otherwise we would have non-defeq problems from incompatible instances).

While `HasLimit` only asserts the existence of a limit cone,
we happily use the axiom of choice in mathlib,
so there are convenience functions all depending on `HasLimit F`:
* `limit F : C`, producing some limit object (of course all such are isomorphic)
* `limit.π F j : limit F ⟶ F.obj j`, the morphisms out of the limit,
* `limit.lift F c : c.pt ⟶ limit F`, the universal morphism from any other `c : Cone F`, etc.

Key to using the `HasLimit` interface is that there is an `@[ext]` lemma stating that
to check `f = g`, for `f g : Z ⟶ limit F`, it suffices to check `f ≫ limit.π F j = g ≫ limit.π F j`
for every `j`.
This, combined with `@[simp]` lemmas, makes it possible to prove many easy facts about limits using
automation (e.g. `tidy`).

There are abbreviations `HasLimitsOfShape J C` and `HasLimits C`
asserting the existence of classes of limits.
Later more are introduced, for finite limits, special shapes of limits, etc.

Ideally, many results about limits should be stated first in terms of `IsLimit`,
and then a result in terms of `HasLimit` derived from this.
At this point, however, this is far from uniformly achieved in mathlib ---
often statements are only written in terms of `HasLimit`.

## Implementation
At present we simply say everything twice, in order to handle both limits and colimits.
It would be highly desirable to have some automation support,
e.g. a `@[dualize]` attribute that behaves similarly to `@[to_additive]`.

## References
* [Stacks: Limits and colimits](https://stacks.math.columbia.edu/tag/002D)

-/


noncomputable section

open CategoryTheory CategoryTheory.Category CategoryTheory.Functor Opposite

namespace CategoryTheory.Limits

-- morphism levels before object levels. See note [CategoryTheory universes].
universe v₁ u₁ v₂ u₂ v₃ u₃ v v' v'' u u' u''

variable {J : Type u₁} [Category.{v₁} J] {K : Type u₂} [Category.{v₂} K]
variable {C : Type u} [Category.{v} C]
variable {F : J ⥤ C}

section Limit

/-- `LimitCone F` contains a cone over `F` together with the information that it is a limit. -/
structure LimitCone (F : J ⥤ C) where
  /-- The cone itself -/
  cone : Cone F
  /-- The proof that is the limit cone -/
  isLimit : IsLimit cone

/-- `HasLimit F` represents the mere existence of a limit for `F`. -/
class HasLimit (F : J ⥤ C) : Prop where mk' ::
  /-- There is some limit cone for `F` -/
  exists_limit : Nonempty (LimitCone F)

theorem HasLimit.mk {F : J ⥤ C} (d : LimitCone F) : HasLimit F :=
  ⟨Nonempty.intro d⟩

/-- Use the axiom of choice to extract explicit `LimitCone F` from `HasLimit F`. -/
def getLimitCone (F : J ⥤ C) [HasLimit F] : LimitCone F :=
  Classical.choice <| HasLimit.exists_limit

variable (J C)

/-- `C` has limits of shape `J` if there exists a limit for every functor `F : J ⥤ C`. -/
class HasLimitsOfShape : Prop where
  /-- All functors `F : J ⥤ C` from `J` have limits -/
  has_limit : ∀ F : J ⥤ C, HasLimit F := by infer_instance

/-- `C` has all limits of size `v₁ u₁` (`HasLimitsOfSize.{v₁ u₁} C`)
if it has limits of every shape `J : Type u₁` with `[Category.{v₁} J]`.
-/
@[pp_with_univ]
class HasLimitsOfSize (C : Type u) [Category.{v} C] : Prop where
  /-- All functors `F : J ⥤ C` from all small `J` have limits -/
  has_limits_of_shape : ∀ (J : Type u₁) [Category.{v₁} J], HasLimitsOfShape J C := by
    infer_instance

/-- `C` has all (small) limits if it has limits of every shape that is as big as its hom-sets. -/
abbrev HasLimits (C : Type u) [Category.{v} C] : Prop :=
  HasLimitsOfSize.{v, v} C

theorem HasLimits.has_limits_of_shape {C : Type u} [Category.{v} C] [HasLimits C] (J : Type v)
    [Category.{v} J] : HasLimitsOfShape J C :=
  HasLimitsOfSize.has_limits_of_shape J

variable {J C}

-- see Note [lower instance priority]
instance (priority := 100) hasLimitOfHasLimitsOfShape {J : Type u₁} [Category.{v₁} J]
    [HasLimitsOfShape J C] (F : J ⥤ C) : HasLimit F :=
  HasLimitsOfShape.has_limit F

-- see Note [lower instance priority]
instance (priority := 100) hasLimitsOfShapeOfHasLimits {J : Type u₁} [Category.{v₁} J]
    [HasLimitsOfSize.{v₁, u₁} C] : HasLimitsOfShape J C :=
  HasLimitsOfSize.has_limits_of_shape J

-- Interface to the `HasLimit` class.
/-- An arbitrary choice of limit cone for a functor. -/
def limit.cone (F : J ⥤ C) [HasLimit F] : Cone F :=
  (getLimitCone F).cone

/-- An arbitrary choice of limit object of a functor. -/
def limit (F : J ⥤ C) [HasLimit F] :=
  (limit.cone F).pt

/-- The projection from the limit object to a value of the functor. -/
def limit.π (F : J ⥤ C) [HasLimit F] (j : J) : limit F ⟶ F.obj j :=
  (limit.cone F).π.app j

@[reassoc]
theorem limit.π_comp_eqToHom (F : J ⥤ C) [HasLimit F] {j j' : J} (hj : j = j') :
    limit.π F j ≫ eqToHom (by subst hj; rfl) = limit.π F j' := by
  subst hj
  simp

@[simp]
theorem limit.cone_x {F : J ⥤ C} [HasLimit F] : (limit.cone F).pt = limit F :=
  rfl

@[simp]
theorem limit.cone_π {F : J ⥤ C} [HasLimit F] : (limit.cone F).π.app = limit.π _ :=
  rfl

@[reassoc (attr := simp)]
theorem limit.w (F : J ⥤ C) [HasLimit F] {j j' : J} (f : j ⟶ j') :
    limit.π F j ≫ F.map f = limit.π F j' :=
  (limit.cone F).w f

/-- Evidence that the arbitrary choice of cone provided by `limit.cone F` is a limit cone. -/
def limit.isLimit (F : J ⥤ C) [HasLimit F] : IsLimit (limit.cone F) :=
  (getLimitCone F).isLimit

/-- The morphism from the cone point of any other cone to the limit object. -/
def limit.lift (F : J ⥤ C) [HasLimit F] (c : Cone F) : c.pt ⟶ limit F :=
  (limit.isLimit F).lift c

@[simp]
theorem limit.isLimit_lift {F : J ⥤ C} [HasLimit F] (c : Cone F) :
    (limit.isLimit F).lift c = limit.lift F c :=
  rfl

@[reassoc (attr := simp)]
theorem limit.lift_π {F : J ⥤ C} [HasLimit F] (c : Cone F) (j : J) :
    limit.lift F c ≫ limit.π F j = c.π.app j :=
  IsLimit.fac _ c j

/-- Functoriality of limits.

Usually this morphism should be accessed through `lim.map`,
but may be needed separately when you have specified limits for the source and target functors,
but not necessarily for all functors of shape `J`.
-/
def limMap {F G : J ⥤ C} [HasLimit F] [HasLimit G] (α : F ⟶ G) : limit F ⟶ limit G :=
  IsLimit.map _ (limit.isLimit G) α

@[reassoc (attr := simp)]
theorem limMap_π {F G : J ⥤ C} [HasLimit F] [HasLimit G] (α : F ⟶ G) (j : J) :
    limMap α ≫ limit.π G j = limit.π F j ≫ α.app j :=
  limit.lift_π _ j

/-- The cone morphism from any cone to the arbitrary choice of limit cone. -/
def limit.coneMorphism {F : J ⥤ C} [HasLimit F] (c : Cone F) : c ⟶ limit.cone F :=
  (limit.isLimit F).liftConeMorphism c

@[simp]
theorem limit.coneMorphism_hom {F : J ⥤ C} [HasLimit F] (c : Cone F) :
    (limit.coneMorphism c).hom = limit.lift F c :=
  rfl

theorem limit.coneMorphism_π {F : J ⥤ C} [HasLimit F] (c : Cone F) (j : J) :
    (limit.coneMorphism c).hom ≫ limit.π F j = c.π.app j := by simp

@[reassoc (attr := simp)]
theorem limit.conePointUniqueUpToIso_hom_comp {F : J ⥤ C} [HasLimit F] {c : Cone F} (hc : IsLimit c)
    (j : J) : (IsLimit.conePointUniqueUpToIso hc (limit.isLimit _)).hom ≫ limit.π F j = c.π.app j :=
  IsLimit.conePointUniqueUpToIso_hom_comp _ _ _

@[reassoc (attr := simp)]
theorem limit.conePointUniqueUpToIso_inv_comp {F : J ⥤ C} [HasLimit F] {c : Cone F} (hc : IsLimit c)
    (j : J) : (IsLimit.conePointUniqueUpToIso (limit.isLimit _) hc).inv ≫ limit.π F j = c.π.app j :=
  IsLimit.conePointUniqueUpToIso_inv_comp _ _ _

theorem limit.existsUnique {F : J ⥤ C} [HasLimit F] (t : Cone F) :
    ∃! l : t.pt ⟶ limit F, ∀ j, l ≫ limit.π F j = t.π.app j :=
  (limit.isLimit F).existsUnique _

/-- Given any other limit cone for `F`, the chosen `limit F` is isomorphic to the cone point.
-/
def limit.isoLimitCone {F : J ⥤ C} [HasLimit F] (t : LimitCone F) : limit F ≅ t.cone.pt :=
  IsLimit.conePointUniqueUpToIso (limit.isLimit F) t.isLimit

@[reassoc (attr := simp)]
theorem limit.isoLimitCone_hom_π {F : J ⥤ C} [HasLimit F] (t : LimitCone F) (j : J) :
    (limit.isoLimitCone t).hom ≫ t.cone.π.app j = limit.π F j := by
  dsimp [limit.isoLimitCone, IsLimit.conePointUniqueUpToIso]
  simp

@[reassoc (attr := simp)]
theorem limit.isoLimitCone_inv_π {F : J ⥤ C} [HasLimit F] (t : LimitCone F) (j : J) :
    (limit.isoLimitCone t).inv ≫ limit.π F j = t.cone.π.app j := by
  dsimp [limit.isoLimitCone, IsLimit.conePointUniqueUpToIso]
  simp

@[ext]
theorem limit.hom_ext {F : J ⥤ C} [HasLimit F] {X : C} {f f' : X ⟶ limit F}
    (w : ∀ j, f ≫ limit.π F j = f' ≫ limit.π F j) : f = f' :=
  (limit.isLimit F).hom_ext w

@[reassoc (attr := simp)]
theorem limit.lift_map {F G : J ⥤ C} [HasLimit F] [HasLimit G] (c : Cone F) (α : F ⟶ G) :
    limit.lift F c ≫ limMap α = limit.lift G ((Cones.postcompose α).obj c) := by
  ext
  rw [assoc, limMap_π, limit.lift_π_assoc, limit.lift_π]
  rfl

@[simp]
theorem limit.lift_cone {F : J ⥤ C} [HasLimit F] : limit.lift F (limit.cone F) = 𝟙 (limit F) :=
  (limit.isLimit _).lift_self

/-- The isomorphism (in `Type`) between
morphisms from a specified object `W` to the limit object,
and cones with cone point `W`.
-/
def limit.homIso (F : J ⥤ C) [HasLimit F] (W : C) :
    ULift.{u₁} (W ⟶ limit F : Type v) ≅ F.cones.obj (op W) :=
  (limit.isLimit F).homIso W

@[simp]
theorem limit.homIso_hom (F : J ⥤ C) [HasLimit F] {W : C} (f : ULift (W ⟶ limit F)) :
    (limit.homIso F W).hom f = (const J).map f.down ≫ (limit.cone F).π :=
  (limit.isLimit F).homIso_hom f

/-- The isomorphism (in `Type`) between
morphisms from a specified object `W` to the limit object,
and an explicit componentwise description of cones with cone point `W`.
-/
def limit.homIso' (F : J ⥤ C) [HasLimit F] (W : C) :
    ULift.{u₁} (W ⟶ limit F : Type v) ≅
      { p : ∀ j, W ⟶ F.obj j // ∀ {j j' : J} (f : j ⟶ j'), p j ≫ F.map f = p j' } :=
  (limit.isLimit F).homIso' W

theorem limit.lift_extend {F : J ⥤ C} [HasLimit F] (c : Cone F) {X : C} (f : X ⟶ c.pt) :
    limit.lift F (c.extend f) = f ≫ limit.lift F c := by aesop_cat

/-- If a functor `F` has a limit, so does any naturally isomorphic functor.
-/
theorem hasLimit_of_iso {F G : J ⥤ C} [HasLimit F] (α : F ≅ G) : HasLimit G :=
  HasLimit.mk
    { cone := (Cones.postcompose α.hom).obj (limit.cone F)
      isLimit := (IsLimit.postcomposeHomEquiv _ _).symm (limit.isLimit F) }

@[deprecated (since := "2025-03-03")] alias hasLimitOfIso := hasLimit_of_iso

theorem hasLimit_iff_of_iso {F G : J ⥤ C} (α : F ≅ G) : HasLimit F ↔ HasLimit G :=
  ⟨fun _ ↦ hasLimit_of_iso α, fun _ ↦ hasLimit_of_iso α.symm⟩

-- See the construction of limits from products and equalizers
-- for an example usage.
/-- If a functor `G` has the same collection of cones as a functor `F`
which has a limit, then `G` also has a limit. -/
theorem HasLimit.ofConesIso {J K : Type u₁} [Category.{v₁} J] [Category.{v₂} K] (F : J ⥤ C)
    (G : K ⥤ C) (h : F.cones ≅ G.cones) [HasLimit F] : HasLimit G :=
  HasLimit.mk ⟨_, IsLimit.ofNatIso (IsLimit.natIso (limit.isLimit F) ≪≫ h)⟩

/-- The limits of `F : J ⥤ C` and `G : J ⥤ C` are isomorphic,
if the functors are naturally isomorphic.
-/
def HasLimit.isoOfNatIso {F G : J ⥤ C} [HasLimit F] [HasLimit G] (w : F ≅ G) : limit F ≅ limit G :=
  IsLimit.conePointsIsoOfNatIso (limit.isLimit F) (limit.isLimit G) w

@[reassoc (attr := simp)]
theorem HasLimit.isoOfNatIso_hom_π {F G : J ⥤ C} [HasLimit F] [HasLimit G] (w : F ≅ G) (j : J) :
    (HasLimit.isoOfNatIso w).hom ≫ limit.π G j = limit.π F j ≫ w.hom.app j :=
  IsLimit.conePointsIsoOfNatIso_hom_comp _ _ _ _

@[reassoc (attr := simp)]
theorem HasLimit.isoOfNatIso_inv_π {F G : J ⥤ C} [HasLimit F] [HasLimit G] (w : F ≅ G) (j : J) :
    (HasLimit.isoOfNatIso w).inv ≫ limit.π F j = limit.π G j ≫ w.inv.app j :=
  IsLimit.conePointsIsoOfNatIso_inv_comp _ _ _ _

@[reassoc (attr := simp)]
theorem HasLimit.lift_isoOfNatIso_hom {F G : J ⥤ C} [HasLimit F] [HasLimit G] (t : Cone F)
    (w : F ≅ G) :
    limit.lift F t ≫ (HasLimit.isoOfNatIso w).hom =
      limit.lift G ((Cones.postcompose w.hom).obj _) :=
  IsLimit.lift_comp_conePointsIsoOfNatIso_hom _ _ _

@[reassoc (attr := simp)]
theorem HasLimit.lift_isoOfNatIso_inv {F G : J ⥤ C} [HasLimit F] [HasLimit G] (t : Cone G)
    (w : F ≅ G) :
    limit.lift G t ≫ (HasLimit.isoOfNatIso w).inv =
      limit.lift F ((Cones.postcompose w.inv).obj _) :=
  IsLimit.lift_comp_conePointsIsoOfNatIso_inv _ _ _

/-- The limits of `F : J ⥤ C` and `G : K ⥤ C` are isomorphic,
if there is an equivalence `e : J ≌ K` making the triangle commute up to natural isomorphism.
-/
def HasLimit.isoOfEquivalence {F : J ⥤ C} [HasLimit F] {G : K ⥤ C} [HasLimit G] (e : J ≌ K)
    (w : e.functor ⋙ G ≅ F) : limit F ≅ limit G :=
  IsLimit.conePointsIsoOfEquivalence (limit.isLimit F) (limit.isLimit G) e w

@[simp]
theorem HasLimit.isoOfEquivalence_hom_π {F : J ⥤ C} [HasLimit F] {G : K ⥤ C} [HasLimit G]
    (e : J ≌ K) (w : e.functor ⋙ G ≅ F) (k : K) :
    (HasLimit.isoOfEquivalence e w).hom ≫ limit.π G k =
      limit.π F (e.inverse.obj k) ≫ w.inv.app (e.inverse.obj k) ≫ G.map (e.counit.app k) := by
  simp only [HasLimit.isoOfEquivalence, IsLimit.conePointsIsoOfEquivalence_hom]
  dsimp
  simp

@[simp]
theorem HasLimit.isoOfEquivalence_inv_π {F : J ⥤ C} [HasLimit F] {G : K ⥤ C} [HasLimit G]
    (e : J ≌ K) (w : e.functor ⋙ G ≅ F) (j : J) :
    (HasLimit.isoOfEquivalence e w).inv ≫ limit.π F j =
    limit.π G (e.functor.obj j) ≫ w.hom.app j := by
  simp only [HasLimit.isoOfEquivalence, IsLimit.conePointsIsoOfEquivalence_hom]
  dsimp
  simp

section Pre

variable (F)
variable [HasLimit F] (E : K ⥤ J) [HasLimit (E ⋙ F)]

/-- The canonical morphism from the limit of `F` to the limit of `E ⋙ F`.
-/
def limit.pre : limit F ⟶ limit (E ⋙ F) :=
  limit.lift (E ⋙ F) ((limit.cone F).whisker E)

@[reassoc (attr := simp)]
theorem limit.pre_π (k : K) : limit.pre F E ≫ limit.π (E ⋙ F) k = limit.π F (E.obj k) := by
  erw [IsLimit.fac]
  rfl

@[simp]
theorem limit.lift_pre (c : Cone F) :
    limit.lift F c ≫ limit.pre F E = limit.lift (E ⋙ F) (c.whisker E) := by ext; simp

variable {L : Type u₃} [Category.{v₃} L]
variable (D : L ⥤ K)

@[simp]
theorem limit.pre_pre [h : HasLimit (D ⋙ E ⋙ F)] : haveI : HasLimit ((D ⋙ E) ⋙ F) := h
    limit.pre F E ≫ limit.pre (E ⋙ F) D = limit.pre F (D ⋙ E) := by
  haveI : HasLimit ((D ⋙ E) ⋙ F) := h
  ext j; erw [assoc, limit.pre_π, limit.pre_π, limit.pre_π]; rfl

variable {E F}

/-- -
If we have particular limit cones available for `E ⋙ F` and for `F`,
we obtain a formula for `limit.pre F E`.
-/
theorem limit.pre_eq (s : LimitCone (E ⋙ F)) (t : LimitCone F) :
    limit.pre F E = (limit.isoLimitCone t).hom ≫ s.isLimit.lift (t.cone.whisker E) ≫
      (limit.isoLimitCone s).inv := by aesop_cat

end Pre

section Post

variable {D : Type u'} [Category.{v'} D]
variable (F : J ⥤ C) [HasLimit F] (G : C ⥤ D) [HasLimit (F ⋙ G)]

/-- The canonical morphism from `G` applied to the limit of `F` to the limit of `F ⋙ G`.
-/
def limit.post : G.obj (limit F) ⟶ limit (F ⋙ G) :=
  limit.lift (F ⋙ G) (G.mapCone (limit.cone F))

@[reassoc (attr := simp)]
theorem limit.post_π (j : J) : limit.post F G ≫ limit.π (F ⋙ G) j = G.map (limit.π F j) := by
  erw [IsLimit.fac]
  rfl

@[simp]
theorem limit.lift_post (c : Cone F) :
    G.map (limit.lift F c) ≫ limit.post F G = limit.lift (F ⋙ G) (G.mapCone c) := by
  ext
  rw [assoc, limit.post_π, ← G.map_comp, limit.lift_π, limit.lift_π]
  rfl

@[simp]
theorem limit.post_post {E : Type u''} [Category.{v''} E] (H : D ⥤ E) [h : HasLimit ((F ⋙ G) ⋙ H)] :
    -- H G (limit F) ⟶ H (limit (F ⋙ G)) ⟶ limit ((F ⋙ G) ⋙ H) equals
    -- H G (limit F) ⟶ limit (F ⋙ (G ⋙ H))
    haveI : HasLimit (F ⋙ G ⋙ H) := h
    H.map (limit.post F G) ≫ limit.post (F ⋙ G) H = limit.post F (G ⋙ H) := by
  haveI : HasLimit (F ⋙ G ⋙ H) := h
  ext; erw [assoc, limit.post_π, ← H.map_comp, limit.post_π, limit.post_π]; rfl

end Post

theorem limit.pre_post {D : Type u'} [Category.{v'} D] (E : K ⥤ J) (F : J ⥤ C) (G : C ⥤ D)
    [HasLimit F] [HasLimit (E ⋙ F)] [HasLimit (F ⋙ G)]
    [h : HasLimit ((E ⋙ F) ⋙ G)] :-- G (limit F) ⟶ G (limit (E ⋙ F)) ⟶ limit ((E ⋙ F) ⋙ G) vs
            -- G (limit F) ⟶ limit F ⋙ G ⟶ limit (E ⋙ (F ⋙ G)) or
    haveI : HasLimit (E ⋙ F ⋙ G) := h
    G.map (limit.pre F E) ≫ limit.post (E ⋙ F) G = limit.post F G ≫ limit.pre (F ⋙ G) E := by
  haveI : HasLimit (E ⋙ F ⋙ G) := h
  ext; erw [assoc, limit.post_π, ← G.map_comp, limit.pre_π, assoc, limit.pre_π, limit.post_π]

open CategoryTheory.Equivalence

instance hasLimit_equivalence_comp (e : K ≌ J) [HasLimit F] : HasLimit (e.functor ⋙ F) :=
  HasLimit.mk
    { cone := Cone.whisker e.functor (limit.cone F)
      isLimit := IsLimit.whiskerEquivalence (limit.isLimit F) e }

-- Porting note: testing whether this still needed
-- attribute [local elab_without_expected_type] inv_fun_id_assoc

-- not entirely sure why this is needed
/-- If a `E ⋙ F` has a limit, and `E` is an equivalence, we can construct a limit of `F`.
-/
<<<<<<< HEAD
theorem hasLimit_of_equivalence_comp (e : K ≌ J) [HasLimit (e.functor ⋙ F)] : HasLimit F := by
  haveI : HasLimit (e.inverse ⋙ e.functor ⋙ F) := Limits.hasLimit_equivalence_comp e.symm
  apply hasLimitOfIso (e.invFunIdAssoc F)
=======
theorem hasLimitOfEquivalenceComp (e : K ≌ J) [HasLimit (e.functor ⋙ F)] : HasLimit F := by
  haveI : HasLimit (e.inverse ⋙ e.functor ⋙ F) := Limits.hasLimitEquivalenceComp e.symm
  apply hasLimit_of_iso (e.invFunIdAssoc F)
>>>>>>> 630d5156

@[deprecated (since := "2025-03-02")] alias hasLimitEquivalenceComp :=
  hasLimit_equivalence_comp
@[deprecated (since := "2025-03-02")] alias hasLimitOfEquivalenceComp :=
  hasLimit_of_equivalence_comp

-- `hasLimitCompEquivalence` and `hasLimitOfCompEquivalence`
-- are proved in `CategoryTheory/Adjunction/Limits.lean`.
section LimFunctor

variable [HasLimitsOfShape J C]

section

/-- `limit F` is functorial in `F`, when `C` has all limits of shape `J`. -/
@[simps]
def lim : (J ⥤ C) ⥤ C where
  obj F := limit F
  map α := limMap α
  map_id F := by
    apply Limits.limit.hom_ext; intro j
    simp
  map_comp α β := by
    apply Limits.limit.hom_ext; intro j
    simp [assoc]

end

variable {G : J ⥤ C} (α : F ⟶ G)

theorem limMap_eq : limMap α = lim.map α := rfl

theorem limit.map_pre [HasLimitsOfShape K C] (E : K ⥤ J) :
    lim.map α ≫ limit.pre G E = limit.pre F E ≫ lim.map (whiskerLeft E α) := by
  ext
  simp

theorem limit.map_pre' [HasLimitsOfShape K C] (F : J ⥤ C) {E₁ E₂ : K ⥤ J} (α : E₁ ⟶ E₂) :
    limit.pre F E₂ = limit.pre F E₁ ≫ lim.map (whiskerRight α F) := by
  ext1; simp [← category.assoc]

theorem limit.id_pre (F : J ⥤ C) : limit.pre F (𝟭 _) = lim.map (Functor.leftUnitor F).inv := by
  aesop_cat

theorem limit.map_post {D : Type u'} [Category.{v'} D] [HasLimitsOfShape J D] (H : C ⥤ D) :
    /- H (limit F) ⟶ H (limit G) ⟶ limit (G ⋙ H) vs
     H (limit F) ⟶ limit (F ⋙ H) ⟶ limit (G ⋙ H) -/
    H.map (limMap α) ≫ limit.post G H = limit.post F H ≫ limMap (whiskerRight α H) := by
  ext
  simp only [whiskerRight_app, limMap_π, assoc, limit.post_π_assoc, limit.post_π, ← H.map_comp]

/-- The isomorphism between
morphisms from `W` to the cone point of the limit cone for `F`
and cones over `F` with cone point `W`
is natural in `F`.
-/
def limYoneda :
    lim ⋙ yoneda ⋙ (whiskeringRight _ _ _).obj uliftFunctor.{u₁} ≅ CategoryTheory.cones J C :=
  NatIso.ofComponents fun F => NatIso.ofComponents fun W => limit.homIso F (unop W)

/-- The constant functor and limit functor are adjoint to each other -/
def constLimAdj : (const J : C ⥤ J ⥤ C) ⊣ lim := Adjunction.mk' {
  homEquiv := fun c g ↦
    { toFun := fun f => limit.lift _ ⟨c, f⟩
      invFun := fun f =>
        { app := fun _ => f ≫ limit.π _ _ }
      left_inv := by aesop_cat
      right_inv := by aesop_cat }
  unit := { app := fun _ => limit.lift _ ⟨_, 𝟙 _⟩ }
  counit := { app := fun g => { app := limit.π _ } } }

instance : IsRightAdjoint (lim : (J ⥤ C) ⥤ C) :=
  ⟨_, ⟨constLimAdj⟩⟩

end LimFunctor

instance limMap_mono' {F G : J ⥤ C} [HasLimitsOfShape J C] (α : F ⟶ G) [Mono α] : Mono (limMap α) :=
  (lim : (J ⥤ C) ⥤ C).map_mono α

instance limMap_mono {F G : J ⥤ C} [HasLimit F] [HasLimit G] (α : F ⟶ G) [∀ j, Mono (α.app j)] :
    Mono (limMap α) :=
  ⟨fun {Z} u v h =>
    limit.hom_ext fun j => (cancel_mono (α.app j)).1 <| by simpa using h =≫ limit.π _ j⟩

section Adjunction

variable {L : (J ⥤ C) ⥤ C} (adj : Functor.const _ ⊣ L)

/- The fact that the existence of limits of shape `J` is equivalent to the existence
of a right adjoint to the constant functor `C ⥤ (J ⥤ C)` is obtained in
the file `Mathlib.CategoryTheory.Limits.ConeCategory`: see the lemma
`hasLimitsOfShape_iff_isLeftAdjoint_const`. In the definitions below, given an
adjunction `adj : Functor.const _ ⊣ (L : (J ⥤ C) ⥤ C)`, we directly construct
a limit cone for any `F : J ⥤ C`. -/

/-- The limit cone obtained from a right adjoint of the constant functor. -/
@[simps]
noncomputable def coneOfAdj (F : J ⥤ C) : Cone F where
  pt := L.obj F
  π := adj.counit.app F

/-- The cones defined by `coneOfAdj` are limit cones. -/
@[simps]
def isLimitConeOfAdj (F : J ⥤ C) :
    IsLimit (coneOfAdj adj F) where
  lift s := adj.homEquiv _ _ s.π
  fac s j := by
    have eq := NatTrans.congr_app (adj.counit.naturality s.π) j
    have eq' := NatTrans.congr_app (adj.left_triangle_components s.pt) j
    dsimp at eq eq' ⊢
    rw [adj.homEquiv_unit, assoc, eq, reassoc_of% eq']
  uniq s m hm := (adj.homEquiv _ _).symm.injective (by ext j; simpa using hm j)

end Adjunction

/-- We can transport limits of shape `J` along an equivalence `J ≌ J'`.
-/
theorem hasLimitsOfShape_of_equivalence {J' : Type u₂} [Category.{v₂} J'] (e : J ≌ J')
    [HasLimitsOfShape J C] : HasLimitsOfShape J' C := by
  constructor
  intro F
  apply hasLimit_of_equivalence_comp e

variable (C)

/-- A category that has larger limits also has smaller limits. -/
theorem hasLimitsOfSizeOfUnivLE [UnivLE.{v₂, v₁}] [UnivLE.{u₂, u₁}]
    [HasLimitsOfSize.{v₁, u₁} C] : HasLimitsOfSize.{v₂, u₂} C where
  has_limits_of_shape J {_} := hasLimitsOfShape_of_equivalence
    ((ShrinkHoms.equivalence J).trans <| Shrink.equivalence _).symm

/-- `hasLimitsOfSizeShrink.{v u} C` tries to obtain `HasLimitsOfSize.{v u} C`
from some other `HasLimitsOfSize C`.
-/
theorem hasLimitsOfSizeShrink [HasLimitsOfSize.{max v₁ v₂, max u₁ u₂} C] :
    HasLimitsOfSize.{v₁, u₁} C := hasLimitsOfSizeOfUnivLE.{max v₁ v₂, max u₁ u₂} C

instance (priority := 100) hasSmallestLimitsOfHasLimits [HasLimits C] : HasLimitsOfSize.{0, 0} C :=
  hasLimitsOfSizeShrink.{0, 0} C

end Limit

section Colimit

/-- `ColimitCocone F` contains a cocone over `F` together with the information that it is a
    colimit. -/
structure ColimitCocone (F : J ⥤ C) where
  /-- The cocone itself -/
  cocone : Cocone F
  /-- The proof that it is the colimit cocone -/
  isColimit : IsColimit cocone

/-- `HasColimit F` represents the mere existence of a colimit for `F`. -/
class HasColimit (F : J ⥤ C) : Prop where mk' ::
  /-- There exists a colimit for `F` -/
  exists_colimit : Nonempty (ColimitCocone F)

theorem HasColimit.mk {F : J ⥤ C} (d : ColimitCocone F) : HasColimit F :=
  ⟨Nonempty.intro d⟩

/-- Use the axiom of choice to extract explicit `ColimitCocone F` from `HasColimit F`. -/
def getColimitCocone (F : J ⥤ C) [HasColimit F] : ColimitCocone F :=
  Classical.choice <| HasColimit.exists_colimit

variable (J C)

/-- `C` has colimits of shape `J` if there exists a colimit for every functor `F : J ⥤ C`. -/
class HasColimitsOfShape : Prop where
  /-- All `F : J ⥤ C` have colimits for a fixed `J` -/
  has_colimit : ∀ F : J ⥤ C, HasColimit F := by infer_instance

/-- `C` has all colimits of size `v₁ u₁` (`HasColimitsOfSize.{v₁ u₁} C`)
if it has colimits of every shape `J : Type u₁` with `[Category.{v₁} J]`.
-/
@[pp_with_univ]
class HasColimitsOfSize (C : Type u) [Category.{v} C] : Prop where
  /-- All `F : J ⥤ C` have colimits for all small `J` -/
  has_colimits_of_shape : ∀ (J : Type u₁) [Category.{v₁} J], HasColimitsOfShape J C := by
    infer_instance

/-- `C` has all (small) colimits if it has colimits of every shape that is as big as its hom-sets.
-/
abbrev HasColimits (C : Type u) [Category.{v} C] : Prop :=
  HasColimitsOfSize.{v, v} C

theorem HasColimits.hasColimitsOfShape {C : Type u} [Category.{v} C] [HasColimits C] (J : Type v)
    [Category.{v} J] : HasColimitsOfShape J C :=
  HasColimitsOfSize.has_colimits_of_shape J

variable {J C}

-- see Note [lower instance priority]
instance (priority := 100) hasColimitOfHasColimitsOfShape {J : Type u₁} [Category.{v₁} J]
    [HasColimitsOfShape J C] (F : J ⥤ C) : HasColimit F :=
  HasColimitsOfShape.has_colimit F

-- see Note [lower instance priority]
instance (priority := 100) hasColimitsOfShapeOfHasColimitsOfSize {J : Type u₁} [Category.{v₁} J]
    [HasColimitsOfSize.{v₁, u₁} C] : HasColimitsOfShape J C :=
  HasColimitsOfSize.has_colimits_of_shape J

-- Interface to the `HasColimit` class.
/-- An arbitrary choice of colimit cocone of a functor. -/
def colimit.cocone (F : J ⥤ C) [HasColimit F] : Cocone F :=
  (getColimitCocone F).cocone

/-- An arbitrary choice of colimit object of a functor. -/
def colimit (F : J ⥤ C) [HasColimit F] :=
  (colimit.cocone F).pt

/-- The coprojection from a value of the functor to the colimit object. -/
def colimit.ι (F : J ⥤ C) [HasColimit F] (j : J) : F.obj j ⟶ colimit F :=
  (colimit.cocone F).ι.app j

@[reassoc]
theorem colimit.eqToHom_comp_ι (F : J ⥤ C) [HasColimit F] {j j' : J} (hj : j = j') :
    eqToHom (by subst hj; rfl) ≫ colimit.ι F j = colimit.ι F j'  := by
  subst hj
  simp

@[simp]
theorem colimit.cocone_ι {F : J ⥤ C} [HasColimit F] (j : J) :
    (colimit.cocone F).ι.app j = colimit.ι _ j :=
  rfl

@[simp]
theorem colimit.cocone_x {F : J ⥤ C} [HasColimit F] : (colimit.cocone F).pt = colimit F :=
  rfl

@[reassoc (attr := simp)]
theorem colimit.w (F : J ⥤ C) [HasColimit F] {j j' : J} (f : j ⟶ j') :
    F.map f ≫ colimit.ι F j' = colimit.ι F j :=
  (colimit.cocone F).w f

/-- Evidence that the arbitrary choice of cocone is a colimit cocone. -/
def colimit.isColimit (F : J ⥤ C) [HasColimit F] : IsColimit (colimit.cocone F) :=
  (getColimitCocone F).isColimit

/-- The morphism from the colimit object to the cone point of any other cocone. -/
def colimit.desc (F : J ⥤ C) [HasColimit F] (c : Cocone F) : colimit F ⟶ c.pt :=
  (colimit.isColimit F).desc c

@[simp]
theorem colimit.isColimit_desc {F : J ⥤ C} [HasColimit F] (c : Cocone F) :
    (colimit.isColimit F).desc c = colimit.desc F c :=
  rfl

/-- We have lots of lemmas describing how to simplify `colimit.ι F j ≫ _`,
and combined with `colimit.ext` we rely on these lemmas for many calculations.

However, since `Category.assoc` is a `@[simp]` lemma, often expressions are
right associated, and it's hard to apply these lemmas about `colimit.ι`.

We thus use `reassoc` to define additional `@[simp]` lemmas, with an arbitrary extra morphism.
(see `Tactic/reassoc_axiom.lean`)
-/
@[reassoc (attr := simp)]
theorem colimit.ι_desc {F : J ⥤ C} [HasColimit F] (c : Cocone F) (j : J) :
    colimit.ι F j ≫ colimit.desc F c = c.ι.app j :=
  IsColimit.fac _ c j

/-- Functoriality of colimits.

Usually this morphism should be accessed through `colim.map`,
but may be needed separately when you have specified colimits for the source and target functors,
but not necessarily for all functors of shape `J`.
-/
def colimMap {F G : J ⥤ C} [HasColimit F] [HasColimit G] (α : F ⟶ G) : colimit F ⟶ colimit G :=
  IsColimit.map (colimit.isColimit F) _ α

@[reassoc (attr := simp)]
theorem ι_colimMap {F G : J ⥤ C} [HasColimit F] [HasColimit G] (α : F ⟶ G) (j : J) :
    colimit.ι F j ≫ colimMap α = α.app j ≫ colimit.ι G j :=
  colimit.ι_desc _ j

/-- The cocone morphism from the arbitrary choice of colimit cocone to any cocone. -/
def colimit.coconeMorphism {F : J ⥤ C} [HasColimit F] (c : Cocone F) : colimit.cocone F ⟶ c :=
  (colimit.isColimit F).descCoconeMorphism c

@[simp]
theorem colimit.coconeMorphism_hom {F : J ⥤ C} [HasColimit F] (c : Cocone F) :
    (colimit.coconeMorphism c).hom = colimit.desc F c :=
  rfl

theorem colimit.ι_coconeMorphism {F : J ⥤ C} [HasColimit F] (c : Cocone F) (j : J) :
    colimit.ι F j ≫ (colimit.coconeMorphism c).hom = c.ι.app j := by simp

@[reassoc (attr := simp)]
theorem colimit.comp_coconePointUniqueUpToIso_hom {F : J ⥤ C} [HasColimit F] {c : Cocone F}
    (hc : IsColimit c) (j : J) :
    colimit.ι F j ≫ (IsColimit.coconePointUniqueUpToIso (colimit.isColimit _) hc).hom = c.ι.app j :=
  IsColimit.comp_coconePointUniqueUpToIso_hom _ _ _

@[reassoc (attr := simp)]
theorem colimit.comp_coconePointUniqueUpToIso_inv {F : J ⥤ C} [HasColimit F] {c : Cocone F}
    (hc : IsColimit c) (j : J) :
    colimit.ι F j ≫ (IsColimit.coconePointUniqueUpToIso hc (colimit.isColimit _)).inv = c.ι.app j :=
  IsColimit.comp_coconePointUniqueUpToIso_inv _ _ _

theorem colimit.existsUnique {F : J ⥤ C} [HasColimit F] (t : Cocone F) :
    ∃! d : colimit F ⟶ t.pt, ∀ j, colimit.ι F j ≫ d = t.ι.app j :=
  (colimit.isColimit F).existsUnique _

/--
Given any other colimit cocone for `F`, the chosen `colimit F` is isomorphic to the cocone point.
-/
def colimit.isoColimitCocone {F : J ⥤ C} [HasColimit F] (t : ColimitCocone F) :
    colimit F ≅ t.cocone.pt :=
  IsColimit.coconePointUniqueUpToIso (colimit.isColimit F) t.isColimit

@[reassoc (attr := simp)]
theorem colimit.isoColimitCocone_ι_hom {F : J ⥤ C} [HasColimit F] (t : ColimitCocone F) (j : J) :
    colimit.ι F j ≫ (colimit.isoColimitCocone t).hom = t.cocone.ι.app j := by
  dsimp [colimit.isoColimitCocone, IsColimit.coconePointUniqueUpToIso]
  simp

@[reassoc (attr := simp)]
theorem colimit.isoColimitCocone_ι_inv {F : J ⥤ C} [HasColimit F] (t : ColimitCocone F) (j : J) :
    t.cocone.ι.app j ≫ (colimit.isoColimitCocone t).inv = colimit.ι F j := by
  dsimp [colimit.isoColimitCocone, IsColimit.coconePointUniqueUpToIso]
  simp

@[ext]
theorem colimit.hom_ext {F : J ⥤ C} [HasColimit F] {X : C} {f f' : colimit F ⟶ X}
    (w : ∀ j, colimit.ι F j ≫ f = colimit.ι F j ≫ f') : f = f' :=
  (colimit.isColimit F).hom_ext w

@[simp]
theorem colimit.desc_cocone {F : J ⥤ C} [HasColimit F] :
    colimit.desc F (colimit.cocone F) = 𝟙 (colimit F) :=
  (colimit.isColimit _).desc_self

/-- The isomorphism (in `Type`) between
morphisms from the colimit object to a specified object `W`,
and cocones with cone point `W`.
-/
def colimit.homIso (F : J ⥤ C) [HasColimit F] (W : C) :
    ULift.{u₁} (colimit F ⟶ W : Type v) ≅ F.cocones.obj W :=
  (colimit.isColimit F).homIso W

@[simp]
theorem colimit.homIso_hom (F : J ⥤ C) [HasColimit F] {W : C} (f : ULift (colimit F ⟶ W)) :
    (colimit.homIso F W).hom f = (colimit.cocone F).ι ≫ (const J).map f.down :=
  (colimit.isColimit F).homIso_hom f

/-- The isomorphism (in `Type`) between
morphisms from the colimit object to a specified object `W`,
and an explicit componentwise description of cocones with cone point `W`.
-/
def colimit.homIso' (F : J ⥤ C) [HasColimit F] (W : C) :
    ULift.{u₁} (colimit F ⟶ W : Type v) ≅
      { p : ∀ j, F.obj j ⟶ W // ∀ {j j'} (f : j ⟶ j'), F.map f ≫ p j' = p j } :=
  (colimit.isColimit F).homIso' W

theorem colimit.desc_extend (F : J ⥤ C) [HasColimit F] (c : Cocone F) {X : C} (f : c.pt ⟶ X) :
    colimit.desc F (c.extend f) = colimit.desc F c ≫ f := by ext1; rw [← Category.assoc]; simp

-- This has the isomorphism pointing in the opposite direction than in `has_limit_of_iso`.
-- This is intentional; it seems to help with elaboration.
/-- If `F` has a colimit, so does any naturally isomorphic functor.
-/
theorem hasColimit_of_iso {F G : J ⥤ C} [HasColimit F] (α : G ≅ F) : HasColimit G :=
  HasColimit.mk
    { cocone := (Cocones.precompose α.hom).obj (colimit.cocone F)
      isColimit := (IsColimit.precomposeHomEquiv _ _).symm (colimit.isColimit F) }

@[deprecated (since := "2025-03-03")] alias hasColimitOfIso := hasColimit_of_iso

theorem hasColimit_iff_of_iso {F G : J ⥤ C} (α : F ≅ G) : HasColimit F ↔ HasColimit G :=
  ⟨fun _ ↦ hasColimit_of_iso α.symm, fun _ ↦ hasColimit_of_iso α⟩

/-- If a functor `G` has the same collection of cocones as a functor `F`
which has a colimit, then `G` also has a colimit. -/
theorem HasColimit.ofCoconesIso {K : Type u₁} [Category.{v₂} K] (F : J ⥤ C) (G : K ⥤ C)
    (h : F.cocones ≅ G.cocones) [HasColimit F] : HasColimit G :=
  HasColimit.mk ⟨_, IsColimit.ofNatIso (IsColimit.natIso (colimit.isColimit F) ≪≫ h)⟩

/-- The colimits of `F : J ⥤ C` and `G : J ⥤ C` are isomorphic,
if the functors are naturally isomorphic.
-/
def HasColimit.isoOfNatIso {F G : J ⥤ C} [HasColimit F] [HasColimit G] (w : F ≅ G) :
    colimit F ≅ colimit G :=
  IsColimit.coconePointsIsoOfNatIso (colimit.isColimit F) (colimit.isColimit G) w

@[reassoc (attr := simp)]
theorem HasColimit.isoOfNatIso_ι_hom {F G : J ⥤ C} [HasColimit F] [HasColimit G] (w : F ≅ G)
    (j : J) : colimit.ι F j ≫ (HasColimit.isoOfNatIso w).hom = w.hom.app j ≫ colimit.ι G j :=
  IsColimit.comp_coconePointsIsoOfNatIso_hom _ _ _ _

@[reassoc (attr := simp)]
theorem HasColimit.isoOfNatIso_ι_inv {F G : J ⥤ C} [HasColimit F] [HasColimit G] (w : F ≅ G)
    (j : J) : colimit.ι G j ≫ (HasColimit.isoOfNatIso w).inv = w.inv.app j ≫ colimit.ι F j :=
  IsColimit.comp_coconePointsIsoOfNatIso_inv _ _ _ _

@[reassoc (attr := simp)]
theorem HasColimit.isoOfNatIso_hom_desc {F G : J ⥤ C} [HasColimit F] [HasColimit G] (t : Cocone G)
    (w : F ≅ G) :
    (HasColimit.isoOfNatIso w).hom ≫ colimit.desc G t =
      colimit.desc F ((Cocones.precompose w.hom).obj _) :=
  IsColimit.coconePointsIsoOfNatIso_hom_desc _ _ _

@[reassoc (attr := simp)]
theorem HasColimit.isoOfNatIso_inv_desc {F G : J ⥤ C} [HasColimit F] [HasColimit G] (t : Cocone F)
    (w : F ≅ G) :
    (HasColimit.isoOfNatIso w).inv ≫ colimit.desc F t =
      colimit.desc G ((Cocones.precompose w.inv).obj _) :=
  IsColimit.coconePointsIsoOfNatIso_inv_desc _ _ _

/-- The colimits of `F : J ⥤ C` and `G : K ⥤ C` are isomorphic,
if there is an equivalence `e : J ≌ K` making the triangle commute up to natural isomorphism.
-/
def HasColimit.isoOfEquivalence {F : J ⥤ C} [HasColimit F] {G : K ⥤ C} [HasColimit G] (e : J ≌ K)
    (w : e.functor ⋙ G ≅ F) : colimit F ≅ colimit G :=
  IsColimit.coconePointsIsoOfEquivalence (colimit.isColimit F) (colimit.isColimit G) e w

@[simp]
theorem HasColimit.isoOfEquivalence_hom_π {F : J ⥤ C} [HasColimit F] {G : K ⥤ C} [HasColimit G]
    (e : J ≌ K) (w : e.functor ⋙ G ≅ F) (j : J) :
    colimit.ι F j ≫ (HasColimit.isoOfEquivalence e w).hom =
      F.map (e.unit.app j) ≫ w.inv.app _ ≫ colimit.ι G _ := by
  simp [HasColimit.isoOfEquivalence, IsColimit.coconePointsIsoOfEquivalence_inv]

@[simp]
theorem HasColimit.isoOfEquivalence_inv_π {F : J ⥤ C} [HasColimit F] {G : K ⥤ C} [HasColimit G]
    (e : J ≌ K) (w : e.functor ⋙ G ≅ F) (k : K) :
    colimit.ι G k ≫ (HasColimit.isoOfEquivalence e w).inv =
      G.map (e.counitInv.app k) ≫ w.hom.app (e.inverse.obj k) ≫ colimit.ι F (e.inverse.obj k) := by
  simp [HasColimit.isoOfEquivalence, IsColimit.coconePointsIsoOfEquivalence_inv]

section Pre

variable (F)
variable [HasColimit F] (E : K ⥤ J) [HasColimit (E ⋙ F)]

/-- The canonical morphism from the colimit of `E ⋙ F` to the colimit of `F`.
-/
def colimit.pre : colimit (E ⋙ F) ⟶ colimit F :=
  colimit.desc (E ⋙ F) ((colimit.cocone F).whisker E)

@[reassoc (attr := simp)]
theorem colimit.ι_pre (k : K) : colimit.ι (E ⋙ F) k ≫ colimit.pre F E = colimit.ι F (E.obj k) := by
  erw [IsColimit.fac]
  rfl

@[reassoc (attr := simp)]
theorem colimit.ι_inv_pre [IsIso (pre F E)] (k : K) :
    colimit.ι F (E.obj k) ≫ inv (colimit.pre F E) = colimit.ι (E ⋙ F) k := by
  simp [IsIso.comp_inv_eq]

@[reassoc (attr := simp)]
theorem colimit.pre_desc (c : Cocone F) :
    colimit.pre F E ≫ colimit.desc F c = colimit.desc (E ⋙ F) (c.whisker E) := by
  ext; rw [← assoc, colimit.ι_pre]; simp

variable {L : Type u₃} [Category.{v₃} L]
variable (D : L ⥤ K)

@[simp]
theorem colimit.pre_pre [h : HasColimit (D ⋙ E ⋙ F)] :
    haveI : HasColimit ((D ⋙ E) ⋙ F) := h
    colimit.pre (E ⋙ F) D ≫ colimit.pre F E = colimit.pre F (D ⋙ E) := by
  ext j
  rw [← assoc, colimit.ι_pre, colimit.ι_pre]
  haveI : HasColimit ((D ⋙ E) ⋙ F) := h
  exact (colimit.ι_pre F (D ⋙ E) j).symm

variable {E F}

/-- -
If we have particular colimit cocones available for `E ⋙ F` and for `F`,
we obtain a formula for `colimit.pre F E`.
-/
theorem colimit.pre_eq (s : ColimitCocone (E ⋙ F)) (t : ColimitCocone F) :
    colimit.pre F E =
      (colimit.isoColimitCocone s).hom ≫
        s.isColimit.desc (t.cocone.whisker E) ≫ (colimit.isoColimitCocone t).inv := by
  aesop_cat

end Pre

section Post

variable {D : Type u'} [Category.{v'} D]
variable (F)
variable [HasColimit F] (G : C ⥤ D) [HasColimit (F ⋙ G)]

/-- The canonical morphism from `G` applied to the colimit of `F ⋙ G`
to `G` applied to the colimit of `F`.
-/
def colimit.post : colimit (F ⋙ G) ⟶ G.obj (colimit F) :=
  colimit.desc (F ⋙ G) (G.mapCocone (colimit.cocone F))

@[reassoc (attr := simp)]
theorem colimit.ι_post (j : J) :
    colimit.ι (F ⋙ G) j ≫ colimit.post F G = G.map (colimit.ι F j) := by
  erw [IsColimit.fac]
  rfl

@[simp]
theorem colimit.post_desc (c : Cocone F) :
    colimit.post F G ≫ G.map (colimit.desc F c) = colimit.desc (F ⋙ G) (G.mapCocone c) := by
  ext
  rw [← assoc, colimit.ι_post, ← G.map_comp, colimit.ι_desc, colimit.ι_desc]
  rfl

@[simp]
theorem colimit.post_post {E : Type u''} [Category.{v''} E] (H : D ⥤ E)
    -- H G (colimit F) ⟶ H (colimit (F ⋙ G)) ⟶ colimit ((F ⋙ G) ⋙ H) equals
    -- H G (colimit F) ⟶ colimit (F ⋙ (G ⋙ H))
    [h : HasColimit ((F ⋙ G) ⋙ H)] : haveI : HasColimit (F ⋙ G ⋙ H) := h
    colimit.post (F ⋙ G) H ≫ H.map (colimit.post F G) = colimit.post F (G ⋙ H) := by
  ext j
  rw [← assoc, colimit.ι_post, ← H.map_comp, colimit.ι_post]
  haveI : HasColimit (F ⋙ G ⋙ H) := h
  exact (colimit.ι_post F (G ⋙ H) j).symm

end Post

theorem colimit.pre_post {D : Type u'} [Category.{v'} D] (E : K ⥤ J) (F : J ⥤ C) (G : C ⥤ D)
    [HasColimit F] [HasColimit (E ⋙ F)] [HasColimit (F ⋙ G)] [h : HasColimit ((E ⋙ F) ⋙ G)] :
    -- G (colimit F) ⟶ G (colimit (E ⋙ F)) ⟶ colimit ((E ⋙ F) ⋙ G) vs
    -- G (colimit F) ⟶ colimit F ⋙ G ⟶ colimit (E ⋙ (F ⋙ G)) or
    haveI : HasColimit (E ⋙ F ⋙ G) := h
    colimit.post (E ⋙ F) G ≫ G.map (colimit.pre F E) =
      colimit.pre (F ⋙ G) E ≫ colimit.post F G := by
  ext j
  rw [← assoc, colimit.ι_post, ← G.map_comp, colimit.ι_pre, ← assoc]
  haveI : HasColimit (E ⋙ F ⋙ G) := h
  erw [colimit.ι_pre (F ⋙ G) E j, colimit.ι_post]

open CategoryTheory.Equivalence

instance hasColimit_equivalence_comp (e : K ≌ J) [HasColimit F] : HasColimit (e.functor ⋙ F) :=
  HasColimit.mk
    { cocone := Cocone.whisker e.functor (colimit.cocone F)
      isColimit := IsColimit.whiskerEquivalence (colimit.isColimit F) e }

/-- If a `E ⋙ F` has a colimit, and `E` is an equivalence, we can construct a colimit of `F`.
-/
theorem hasColimit_of_equivalence_comp (e : K ≌ J) [HasColimit (e.functor ⋙ F)] : HasColimit F := by
  haveI : HasColimit (e.inverse ⋙ e.functor ⋙ F) := Limits.hasColimit_equivalence_comp e.symm
  apply hasColimit_of_iso (e.invFunIdAssoc F).symm

section ColimFunctor

variable [HasColimitsOfShape J C]

section

-- attribute [local simp] colimMap -- Porting note: errors out colim.map_id and map_comp now

/-- `colimit F` is functorial in `F`, when `C` has all colimits of shape `J`. -/
@[simps]
def colim : (J ⥤ C) ⥤ C where
  obj F := colimit F
  map α := colimMap α

end

variable {G : J ⥤ C} (α : F ⟶ G)

theorem colimMap_eq : colimMap α = colim.map α := rfl

@[reassoc]
theorem colimit.ι_map (j : J) : colimit.ι F j ≫ colim.map α = α.app j ≫ colimit.ι G j := by simp

@[reassoc (attr := simp)]
theorem colimit.map_desc (c : Cocone G) :
    colimMap α ≫ colimit.desc G c = colimit.desc F ((Cocones.precompose α).obj c) := by
  ext j
  simp [← assoc, colimit.ι_map, assoc, colimit.ι_desc, colimit.ι_desc]

theorem colimit.pre_map [HasColimitsOfShape K C] (E : K ⥤ J) :
    colimit.pre F E ≫ colim.map α = colim.map (whiskerLeft E α) ≫ colimit.pre G E := by
  ext
  rw [← assoc, colimit.ι_pre, colimit.ι_map, ← assoc, colimit.ι_map, assoc, colimit.ι_pre]
  rfl

theorem colimit.pre_map' [HasColimitsOfShape K C] (F : J ⥤ C) {E₁ E₂ : K ⥤ J} (α : E₁ ⟶ E₂) :
    colimit.pre F E₁ = colim.map (whiskerRight α F) ≫ colimit.pre F E₂ := by
  ext1
  simp [← assoc, assoc]

theorem colimit.pre_id (F : J ⥤ C) :
    colimit.pre F (𝟭 _) = colim.map (Functor.leftUnitor F).hom := by aesop_cat

theorem colimit.map_post {D : Type u'} [Category.{v'} D] [HasColimitsOfShape J D]
    (H : C ⥤ D) :/- H (colimit F) ⟶ H (colimit G) ⟶ colimit (G ⋙ H) vs
             H (colimit F) ⟶ colimit (F ⋙ H) ⟶ colimit (G ⋙ H) -/
          colimit.post
          F H ≫
        H.map (colim.map α) =
      colim.map (whiskerRight α H) ≫ colimit.post G H := by
  ext
  rw [← assoc, colimit.ι_post, ← H.map_comp, colimit.ι_map, H.map_comp]
  rw [← assoc, colimit.ι_map, assoc, colimit.ι_post]
  rfl

/-- The isomorphism between
morphisms from the cone point of the colimit cocone for `F` to `W`
and cocones over `F` with cone point `W`
is natural in `F`.
-/
def colimCoyoneda : colim.op ⋙ coyoneda ⋙ (whiskeringRight _ _ _).obj uliftFunctor.{u₁}
    ≅ CategoryTheory.cocones J C :=
  NatIso.ofComponents fun F => NatIso.ofComponents fun W => colimit.homIso (unop F) W

/-- The colimit functor and constant functor are adjoint to each other
-/
def colimConstAdj : (colim : (J ⥤ C) ⥤ C) ⊣ const J := Adjunction.mk' {
  homEquiv := fun f c ↦
    { toFun := fun g =>
        { app := fun _ => colimit.ι _ _ ≫ g }
      invFun := fun g => colimit.desc _ ⟨_, g⟩
      left_inv := by aesop_cat
      right_inv := by aesop_cat }
  unit := { app := fun g => { app := colimit.ι _ } }
  counit := { app := fun _ => colimit.desc _ ⟨_, 𝟙 _⟩ } }

instance : IsLeftAdjoint (colim : (J ⥤ C) ⥤ C) :=
  ⟨_, ⟨colimConstAdj⟩⟩

end ColimFunctor

instance colimMap_epi' {F G : J ⥤ C} [HasColimitsOfShape J C] (α : F ⟶ G) [Epi α] :
    Epi (colimMap α) :=
  (colim : (J ⥤ C) ⥤ C).map_epi α

instance colimMap_epi {F G : J ⥤ C} [HasColimit F] [HasColimit G] (α : F ⟶ G) [∀ j, Epi (α.app j)] :
    Epi (colimMap α) :=
  ⟨fun {Z} u v h =>
    colimit.hom_ext fun j => (cancel_epi (α.app j)).1 <| by simpa using colimit.ι _ j ≫= h⟩

/-- We can transport colimits of shape `J` along an equivalence `J ≌ J'`.
-/
theorem hasColimitsOfShape_of_equivalence {J' : Type u₂} [Category.{v₂} J'] (e : J ≌ J')
    [HasColimitsOfShape J C] : HasColimitsOfShape J' C := by
  constructor
  intro F
  apply hasColimit_of_equivalence_comp e

variable (C)

/-- A category that has larger colimits also has smaller colimits. -/
theorem hasColimitsOfSizeOfUnivLE [UnivLE.{v₂, v₁}] [UnivLE.{u₂, u₁}]
    [HasColimitsOfSize.{v₁, u₁} C] : HasColimitsOfSize.{v₂, u₂} C where
  has_colimits_of_shape J {_} := hasColimitsOfShape_of_equivalence
    ((ShrinkHoms.equivalence J).trans <| Shrink.equivalence _).symm

/-- `hasColimitsOfSizeShrink.{v u} C` tries to obtain `HasColimitsOfSize.{v u} C`
from some other `HasColimitsOfSize C`.
-/
theorem hasColimitsOfSizeShrink [HasColimitsOfSize.{max v₁ v₂, max u₁ u₂} C] :
    HasColimitsOfSize.{v₁, u₁} C := hasColimitsOfSizeOfUnivLE.{max v₁ v₂, max u₁ u₂} C

instance (priority := 100) hasSmallestColimitsOfHasColimits [HasColimits C] :
    HasColimitsOfSize.{0, 0} C :=
  hasColimitsOfSizeShrink.{0, 0} C

end Colimit

section Opposite

/-- If `t : Cone F` is a limit cone, then `t.op : Cocone F.op` is a colimit cocone.
-/
def IsLimit.op {t : Cone F} (P : IsLimit t) : IsColimit t.op where
  desc s := (P.lift s.unop).op
  fac s j := congrArg Quiver.Hom.op (P.fac s.unop (unop j))
  uniq s m w := by
    dsimp
    rw [← P.uniq s.unop m.unop]
    · rfl
    · dsimp
      intro j
      rw [← w]
      rfl

/-- If `t : Cocone F` is a colimit cocone, then `t.op : Cone F.op` is a limit cone.
-/
def IsColimit.op {t : Cocone F} (P : IsColimit t) : IsLimit t.op where
  lift s := (P.desc s.unop).op
  fac s j := congrArg Quiver.Hom.op (P.fac s.unop (unop j))
  uniq s m w := by
    dsimp
    rw [← P.uniq s.unop m.unop]
    · rfl
    · dsimp
      intro j
      rw [← w]
      rfl

/-- If `t : Cone F.op` is a limit cone, then `t.unop : Cocone F` is a colimit cocone.
-/
def IsLimit.unop {t : Cone F.op} (P : IsLimit t) : IsColimit t.unop where
  desc s := (P.lift s.op).unop
  fac s j := congrArg Quiver.Hom.unop (P.fac s.op (.op j))
  uniq s m w := by
    dsimp
    rw [← P.uniq s.op m.op]
    · rfl
    · dsimp
      intro j
      rw [← w]
      rfl

/-- If `t : Cocone F.op` is a colimit cocone, then `t.unop : Cone F` is a limit cone.
-/
def IsColimit.unop {t : Cocone F.op} (P : IsColimit t) : IsLimit t.unop where
  lift s := (P.desc s.op).unop
  fac s j := congrArg Quiver.Hom.unop (P.fac s.op (.op j))
  uniq s m w := by
    dsimp
    rw [← P.uniq s.op m.op]
    · rfl
    · dsimp
      intro j
      rw [← w]
      rfl

/-- If `t.op : Cocone F.op` is a colimit cocone, then `t : Cone F` is a limit cone. -/
def isLimitOfOp {t : Cone F} (P : IsColimit t.op) : IsLimit t :=
  P.unop

/-- If `t.op : Cone F.op` is a limit cone, then `t : Cocone F` is a colimit cocone. -/
def isColimitOfOp {t : Cocone F} (P : IsLimit t.op) : IsColimit t :=
  P.unop

/-- If `t.unop : Cocone F` is a colimit cocone, then `t : Cone F.op` is a limit cone. -/
def isLimitOfUnop {t : Cone F.op} (P : IsColimit t.unop) : IsLimit t :=
  P.op

/-- If `t.unop : Cone F` is a limit cone, then `t : Cocone F.op` is a colimit cocone. -/
def isColimitOfUnop {t : Cocone F.op} (P : IsLimit t.unop) : IsColimit t :=
  P.op

/-- `t : Cone F` is a limit cone if and only if `t.op : Cocone F.op` is a colimit cocone.
-/
def isLimitEquivIsColimitOp {t : Cone F} : IsLimit t ≃ IsColimit t.op :=
  equivOfSubsingletonOfSubsingleton IsLimit.op isLimitOfOp

/-- `t : Cocone F` is a colimit cocone if and only if `t.op : Cone F.op` is a limit cone.
-/
def isColimitEquivIsLimitOp {t : Cocone F} : IsColimit t ≃ IsLimit t.op :=
  equivOfSubsingletonOfSubsingleton IsColimit.op isColimitOfOp

end Opposite

end Limits

end CategoryTheory<|MERGE_RESOLUTION|>--- conflicted
+++ resolved
@@ -443,15 +443,9 @@
 -- not entirely sure why this is needed
 /-- If a `E ⋙ F` has a limit, and `E` is an equivalence, we can construct a limit of `F`.
 -/
-<<<<<<< HEAD
 theorem hasLimit_of_equivalence_comp (e : K ≌ J) [HasLimit (e.functor ⋙ F)] : HasLimit F := by
   haveI : HasLimit (e.inverse ⋙ e.functor ⋙ F) := Limits.hasLimit_equivalence_comp e.symm
-  apply hasLimitOfIso (e.invFunIdAssoc F)
-=======
-theorem hasLimitOfEquivalenceComp (e : K ≌ J) [HasLimit (e.functor ⋙ F)] : HasLimit F := by
-  haveI : HasLimit (e.inverse ⋙ e.functor ⋙ F) := Limits.hasLimitEquivalenceComp e.symm
   apply hasLimit_of_iso (e.invFunIdAssoc F)
->>>>>>> 630d5156
 
 @[deprecated (since := "2025-03-02")] alias hasLimitEquivalenceComp :=
   hasLimit_equivalence_comp
