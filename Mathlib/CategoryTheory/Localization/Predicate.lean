/-
Copyright (c) 2022 Joël Riou. All rights reserved.
Released under Apache 2.0 license as described in the file LICENSE.
Authors: Joël Riou
-/
import Mathlib.CategoryTheory.Localization.Construction

#align_import category_theory.localization.predicate from "leanprover-community/mathlib"@"8efef279998820353694feb6ff5631ed0d309ecc"

/-!

# Predicate for localized categories

In this file, a predicate `L.IsLocalization W` is introduced for a functor `L : C ⥤ D`
and `W : MorphismProperty C`: it expresses that `L` identifies `D` with the localized
category of `C` with respect to `W` (up to equivalence).

We introduce a universal property `StrictUniversalPropertyFixedTarget L W E` which
states that `L` inverts the morphisms in `W` and that all functors `C ⥤ E` inverting
`W` uniquely factors as a composition of `L ⋙ G` with `G : D ⥤ E`. Such universal
properties are inputs for the constructor `IsLocalization.mk'` for `L.IsLocalization W`.

When `L : C ⥤ D` is a localization functor for `W : MorphismProperty` (i.e. when
`[L.IsLocalization W]` holds), for any category `E`, there is
an equivalence `FunctorEquivalence L W E : (D ⥤ E) ≌ (W.FunctorsInverting E)`
that is induced by the composition with the functor `L`. When two functors
`F : C ⥤ E` and `F' : D ⥤ E` correspond via this equivalence, we shall say
that `F'` lifts `F`, and the associated isomorphism `L ⋙ F' ≅ F` is the
datum that is part of the class `Lifting L W F F'`. The functions
`liftNatTrans` and `liftNatIso` can be used to lift natural transformations
and natural isomorphisms between functors.

-/


noncomputable section

namespace CategoryTheory

open Category

universe v₁ v₂ v₃ u₁ u₂ u₃
variable {C : Type u₁} {D : Type u₂} [Category.{v₁} C] [Category.{v₂} D] (L : C ⥤ D) (W : MorphismProperty C) (E : Type u₃)
  [Category.{v₃} E]

namespace Functor

/-- The predicate expressing that, up to equivalence, a functor `L : C ⥤ D`
identifies the category `D` with the localized category of `C` with respect
to `W : MorphismProperty C`. -/
class IsLocalization : Prop where
  /-- the functor inverts the given `MorphismProperty` -/
  inverts : W.IsInvertedBy L
  /-- the induced functor from the constructed localized category is an equivalence -/
  nonempty_isEquivalence : Nonempty (IsEquivalence (Localization.Construction.lift L inverts))
#align category_theory.functor.is_localization CategoryTheory.Functor.IsLocalization

instance q_isLocalization : W.Q.IsLocalization W
    where
  inverts := W.Q_inverts
  nonempty_isEquivalence := by
    suffices Localization.Construction.lift W.Q W.Q_inverts = 𝟭 _ by
      apply Nonempty.intro
      rw [this]
      infer_instance
    apply Localization.Construction.uniq
    simp only [Localization.Construction.fac]
    rfl
set_option linter.uppercaseLean3 false in
#align category_theory.functor.Q_is_localization CategoryTheory.Functor.q_isLocalization

end Functor

namespace Localization

/-- This universal property states that a functor `L : C ⥤ D` inverts morphisms
in `W` and the all functors `D ⥤ E` (for a fixed category `E`) uniquely factors
through `L`. -/
structure StrictUniversalPropertyFixedTarget where
  /-- the functor `L` inverts `W` -/
  inverts : W.IsInvertedBy L
  /-- any functor `C ⥤ E` which inverts `W` can be lifted as a functor `D ⥤ E`  -/
  lift : ∀ (F : C ⥤ E) (_ : W.IsInvertedBy F), D ⥤ E
  /-- there is a factorisation involving the lifted functor  -/
  fac : ∀ (F : C ⥤ E) (hF : W.IsInvertedBy F), L ⋙ lift F hF = F
  /-- uniqueness of the lifted functor -/
  uniq : ∀ (F₁ F₂ : D ⥤ E) (_ : L ⋙ F₁ = L ⋙ F₂), F₁ = F₂
#align category_theory.localization.strict_universal_property_fixed_target CategoryTheory.Localization.StrictUniversalPropertyFixedTarget

/-- The localized category `W.Localization` that was constructed satisfies
the universal property of the localization. -/
@[simps]
def strictUniversalPropertyFixedTargetQ : StrictUniversalPropertyFixedTarget W.Q W E
    where
  inverts := W.Q_inverts
  lift := Construction.lift
  fac := Construction.fac
  uniq := Construction.uniq
set_option linter.uppercaseLean3 false in
#align category_theory.localization.strict_universal_property_fixed_target_Q CategoryTheory.Localization.strictUniversalPropertyFixedTargetQ

instance : Inhabited (StrictUniversalPropertyFixedTarget W.Q W E) :=
  ⟨strictUniversalPropertyFixedTargetQ _ _⟩

/-- When `W` consists of isomorphisms, the identity satisfies the universal property
of the localization. -/
@[simps]
def strictUniversalPropertyFixedTargetId (hW : W ⊆ MorphismProperty.isomorphisms C) :
    StrictUniversalPropertyFixedTarget (𝟭 C) W E
    where
  inverts X Y f hf := hW f hf
  lift F _ := F
  fac F hF := by
    cases F
    rfl
  uniq F₁ F₂ eq := by
    cases F₁
    cases F₂
    exact eq
#align category_theory.localization.strict_universal_property_fixed_target_id CategoryTheory.Localization.strictUniversalPropertyFixedTargetId

end Localization

namespace Functor

theorem IsLocalization.mk' (h₁ : Localization.StrictUniversalPropertyFixedTarget L W D)
    (h₂ : Localization.StrictUniversalPropertyFixedTarget L W W.Localization) :
    IsLocalization L W :=
  { inverts := h₁.inverts
    nonempty_isEquivalence :=
      Nonempty.intro
        { inverse := h₂.lift W.Q W.Q_inverts
          unitIso :=
            eqToIso
              (Localization.Construction.uniq _ _
                (by
                  simp only [← Functor.assoc, Localization.Construction.fac, h₂.fac,
                    Functor.comp_id]))
          counitIso :=
            eqToIso
              (h₁.uniq _ _
                (by
                  simp only [← Functor.assoc, h₂.fac, Localization.Construction.fac,
                    Functor.comp_id]))
          functor_unitIso_comp := fun X => by
            simp only [eqToIso.hom, eqToHom_app, eqToHom_map, eqToHom_trans,
              eqToHom_refl]
            rfl } }
#align category_theory.functor.is_localization.mk' CategoryTheory.Functor.IsLocalization.mk'

theorem IsLocalization.for_id (hW : W ⊆ MorphismProperty.isomorphisms C) : (𝟭 C).IsLocalization W :=
  IsLocalization.mk' _ _ (Localization.strictUniversalPropertyFixedTargetId W _ hW)
    (Localization.strictUniversalPropertyFixedTargetId W _ hW)
#align category_theory.functor.is_localization.for_id CategoryTheory.Functor.IsLocalization.for_id

instance : (𝟭 C).IsLocalization (MorphismProperty.isomorphisms C) :=
  IsLocalization.for_id _ (by rfl)

end Functor

namespace Localization

variable [L.IsLocalization W]

theorem inverts : W.IsInvertedBy L :=
  (inferInstance : L.IsLocalization W).inverts
#align category_theory.localization.inverts CategoryTheory.Localization.inverts

/-- The isomorphism `L.obj X ≅ L.obj Y` that is deduced from a morphism `f : X ⟶ Y` which
belongs to `W`, when `L.IsLocalization W`. -/
@[simps! hom]
def isoOfHom {X Y : C} (f : X ⟶ Y) (hf : W f) : L.obj X ≅ L.obj Y :=
  haveI : IsIso (L.map f) := inverts L W f hf
  asIso (L.map f)
#align category_theory.localization.iso_of_hom CategoryTheory.Localization.isoOfHom

@[reassoc (attr := simp)]
lemma isoOfHom_hom_inv_id {X Y : C} (f : X ⟶ Y) (hf : W f) :
    L.map f ≫ (isoOfHom L W f hf).inv = 𝟙 _ :=
  (isoOfHom L W f hf).hom_inv_id

@[reassoc (attr := simp)]
lemma isoOfHom_inv_hom_id {X Y : C} (f : X ⟶ Y) (hf : W f) :
    (isoOfHom L W f hf).inv ≫ L.map f = 𝟙 _ :=
  (isoOfHom L W f hf).inv_hom_id

@[simp]
lemma isoOfHom_id_inv (X : C) (hX : W (𝟙 X)) :
    (isoOfHom L W (𝟙 X) hX).inv = 𝟙 _ := by
  rw [← cancel_mono (isoOfHom L W (𝟙 X) hX).hom, Iso.inv_hom_id, id_comp,
    isoOfHom_hom, Functor.map_id]

instance : IsEquivalence (Localization.Construction.lift L (inverts L W)) :=
  (inferInstance : L.IsLocalization W).nonempty_isEquivalence.some

/-- A chosen equivalence of categories `W.Localization ≅ D` for a functor
`L : C ⥤ D` which satisfies `L.IsLocalization W`. This shall be used in
order to deduce properties of `L` from properties of `W.Q`. -/
def equivalenceFromModel : W.Localization ≌ D :=
  (Localization.Construction.lift L (inverts L W)).asEquivalence
#align category_theory.localization.equivalence_from_model CategoryTheory.Localization.equivalenceFromModel

/-- Via the equivalence of categories `equivalence_from_model L W : W.localization ≌ D`,
one may identify the functors `W.Q` and `L`. -/
def qCompEquivalenceFromModelFunctorIso : W.Q ⋙ (equivalenceFromModel L W).functor ≅ L :=
  eqToIso (Construction.fac _ _)
set_option linter.uppercaseLean3 false in
#align category_theory.localization.Q_comp_equivalence_from_model_functor_iso CategoryTheory.Localization.qCompEquivalenceFromModelFunctorIso

/-- Via the equivalence of categories `equivalence_from_model L W : W.localization ≌ D`,
one may identify the functors `L` and `W.Q`. -/
def compEquivalenceFromModelInverseIso : L ⋙ (equivalenceFromModel L W).inverse ≅ W.Q :=
  calc
    L ⋙ (equivalenceFromModel L W).inverse ≅ _ :=
      isoWhiskerRight (qCompEquivalenceFromModelFunctorIso L W).symm _
    _ ≅ W.Q ⋙ (equivalenceFromModel L W).functor ⋙ (equivalenceFromModel L W).inverse :=
      (Functor.associator _ _ _)
    _ ≅ W.Q ⋙ 𝟭 _ := (isoWhiskerLeft _ (equivalenceFromModel L W).unitIso.symm)
    _ ≅ W.Q := Functor.rightUnitor _
#align category_theory.localization.comp_equivalence_from_model_inverse_iso CategoryTheory.Localization.compEquivalenceFromModelInverseIso

theorem essSurj : EssSurj L :=
  ⟨fun X =>
    ⟨(Construction.objEquiv W).invFun ((equivalenceFromModel L W).inverse.obj X),
      Nonempty.intro
        ((qCompEquivalenceFromModelFunctorIso L W).symm.app _ ≪≫
          (equivalenceFromModel L W).counitIso.app X)⟩⟩
#align category_theory.localization.ess_surj CategoryTheory.Localization.essSurj

/-- The functor `(D ⥤ E) ⥤ W.functors_inverting E` induced by the composition
with a localization functor `L : C ⥤ D` with respect to `W : morphism_property C`. -/
def whiskeringLeftFunctor : (D ⥤ E) ⥤ W.FunctorsInverting E :=
  FullSubcategory.lift _ ((whiskeringLeft _ _ E).obj L)
    (MorphismProperty.IsInvertedBy.of_comp W L (inverts L W))
#align category_theory.localization.whiskering_left_functor CategoryTheory.Localization.whiskeringLeftFunctor

instance : IsEquivalence (whiskeringLeftFunctor L W E) := by
  refine'
    IsEquivalence.ofIso _
      (IsEquivalence.ofEquivalence
        ((Equivalence.congrLeft (equivalenceFromModel L W).symm).trans
          (Construction.whiskeringLeftEquivalence W E)))
  exact
    NatIso.ofComponents
      (fun F =>
        eqToIso
          (by
            ext
            change (W.Q ⋙ Localization.Construction.lift L (inverts L W)) ⋙ F = L ⋙ F
            rw [Construction.fac]))
      fun τ => by
        ext
        dsimp [Construction.whiskeringLeftEquivalence, equivalenceFromModel, whiskerLeft]
        erw [NatTrans.comp_app, NatTrans.comp_app, eqToHom_app, eqToHom_app, eqToHom_refl,
          eqToHom_refl, comp_id, id_comp]
        · rfl
        all_goals
          change (W.Q ⋙ Localization.Construction.lift L (inverts L W)) ⋙ _ = L ⋙ _
          rw [Construction.fac]

/-- The equivalence of categories `(D ⥤ E) ≌ (W.FunctorsInverting E)` induced by
the composition with a localization functor `L : C ⥤ D` with respect to
`W : MorphismProperty C`. -/
def functorEquivalence : D ⥤ E ≌ W.FunctorsInverting E :=
  (whiskeringLeftFunctor L W E).asEquivalence
#align category_theory.localization.functor_equivalence CategoryTheory.Localization.functorEquivalence

/-- The functor `(D ⥤ E) ⥤ (C ⥤ E)` given by the composition with a localization
functor `L : C ⥤ D` with respect to `W : MorphismProperty C`. -/
@[nolint unusedArguments]
def whiskeringLeftFunctor' (_ : MorphismProperty C) (E : Type*) [Category E] :
    (D ⥤ E) ⥤ C ⥤ E :=
  (whiskeringLeft C D E).obj L
#align category_theory.localization.whiskering_left_functor' CategoryTheory.Localization.whiskeringLeftFunctor'

theorem whiskeringLeftFunctor'_eq :
    whiskeringLeftFunctor' L W E = Localization.whiskeringLeftFunctor L W E ⋙ inducedFunctor _ :=
  rfl
#align category_theory.localization.whiskering_left_functor'_eq CategoryTheory.Localization.whiskeringLeftFunctor'_eq

variable {E}

@[simp]
theorem whiskeringLeftFunctor'_obj (F : D ⥤ E) : (whiskeringLeftFunctor' L W E).obj F = L ⋙ F :=
  rfl
#align category_theory.localization.whiskering_left_functor'_obj CategoryTheory.Localization.whiskeringLeftFunctor'_obj

instance : Full (whiskeringLeftFunctor' L W E) := by
  rw [whiskeringLeftFunctor'_eq]
  apply @Full.comp _ _ _ _ _ _ _ _ ?_ ?_
  infer_instance
  apply InducedCategory.full -- why is it not found automatically ???

instance : Faithful (whiskeringLeftFunctor' L W E) := by
  rw [whiskeringLeftFunctor'_eq]
  apply @Faithful.comp _ _ _ _ _ _ _ _ ?_ ?_
  infer_instance
  apply InducedCategory.faithful -- why is it not found automatically ???

theorem natTrans_ext {F₁ F₂ : D ⥤ E} (τ τ' : F₁ ⟶ F₂)
    (h : ∀ X : C, τ.app (L.obj X) = τ'.app (L.obj X)) : τ = τ' := by
  haveI : CategoryTheory.EssSurj L := essSurj L W
  ext Y
  rw [← cancel_epi (F₁.map (L.objObjPreimageIso Y).hom), τ.naturality, τ'.naturality, h]
#align category_theory.localization.nat_trans_ext CategoryTheory.Localization.natTrans_ext

-- porting note: the field `iso` was renamed `Lifting.iso'` and it was redefined as
-- `Lifting.iso` with explicit parameters
/-- When `L : C ⥤ D` is a localization functor for `W : MorphismProperty C` and
`F : C ⥤ E` is a functor, we shall say that `F' : D ⥤ E` lifts `F` if the obvious diagram
is commutative up to an isomorphism. -/
class Lifting (W : MorphismProperty C) (F : C ⥤ E) (F' : D ⥤ E) where
  /-- the isomorphism relating the localization functor and the two other given functors -/
  iso' : L ⋙ F' ≅ F
#align category_theory.localization.lifting CategoryTheory.Localization.Lifting

/-- The distinguished isomorphism `L ⋙ F' ≅ F` given by `[Lifting L W F F']`. -/
def Lifting.iso (F : C ⥤ E) (F' : D ⥤ E) [Lifting L W F F'] :
    L ⋙ F' ≅ F :=
  Lifting.iso' W

variable {W}

/-- Given a localization functor `L : C ⥤ D` for `W : MorphismProperty C` and
a functor `F : C ⥤ E` which inverts `W`, this is a choice of functor
`D ⥤ E` which lifts `F`. -/
def lift (F : C ⥤ E) (hF : W.IsInvertedBy F) (L : C ⥤ D) [L.IsLocalization W] : D ⥤ E :=
  (functorEquivalence L W E).inverse.obj ⟨F, hF⟩
#align category_theory.localization.lift CategoryTheory.Localization.lift

instance liftingLift (F : C ⥤ E) (hF : W.IsInvertedBy F) (L : C ⥤ D) [L.IsLocalization W] :
    Lifting L W F (lift F hF L) :=
  ⟨(inducedFunctor _).mapIso ((functorEquivalence L W E).counitIso.app ⟨F, hF⟩)⟩
#align category_theory.localization.lifting_lift CategoryTheory.Localization.liftingLift

-- porting note: removed the unnecessary @[simps] attribute
/-- The canonical isomorphism `L ⋙ lift F hF L ≅ F` for any functor `F : C ⥤ E`
which inverts `W`, when `L : C ⥤ D` is a localization functor for `W`. -/
def fac (F : C ⥤ E) (hF : W.IsInvertedBy F) (L : C ⥤ D) [L.IsLocalization W] :
    L ⋙ lift F hF L ≅ F :=
  Lifting.iso L W F _
#align category_theory.localization.fac CategoryTheory.Localization.fac

instance liftingConstructionLift (F : C ⥤ D) (hF : W.IsInvertedBy F) :
    Lifting W.Q W F (Construction.lift F hF) :=
  ⟨eqToIso (Construction.fac F hF)⟩
#align category_theory.localization.lifting_construction_lift CategoryTheory.Localization.liftingConstructionLift

variable (W)

/-- Given a localization functor `L : C ⥤ D` for `W : MorphismProperty C`,
if `(F₁' F₂' : D ⥤ E)` are functors which lifts functors `(F₁ F₂ : C ⥤ E)`,
a natural transformation `τ : F₁ ⟶ F₂` uniquely lifts to a natural transformation `F₁' ⟶ F₂'`. -/
def liftNatTrans (F₁ F₂ : C ⥤ E) (F₁' F₂' : D ⥤ E) [Lifting L W F₁ F₁'] [Lifting L W F₂ F₂']
    (τ : F₁ ⟶ F₂) : F₁' ⟶ F₂' :=
  (whiskeringLeftFunctor' L W E).preimage
    ((Lifting.iso L W F₁ F₁').hom ≫ τ ≫ (Lifting.iso L W F₂ F₂').inv)
#align category_theory.localization.lift_nat_trans CategoryTheory.Localization.liftNatTrans

@[simp]
theorem liftNatTrans_app (F₁ F₂ : C ⥤ E) (F₁' F₂' : D ⥤ E) [Lifting L W F₁ F₁'] [Lifting L W F₂ F₂']
    (τ : F₁ ⟶ F₂) (X : C) :
    (liftNatTrans L W F₁ F₂ F₁' F₂' τ).app (L.obj X) =
      (Lifting.iso L W F₁ F₁').hom.app X ≫ τ.app X ≫ (Lifting.iso L W F₂ F₂').inv.app X :=
  congr_app (Functor.image_preimage (whiskeringLeftFunctor' L W E) _) X
#align category_theory.localization.lift_nat_trans_app CategoryTheory.Localization.liftNatTrans_app

@[reassoc (attr := simp)]
theorem comp_liftNatTrans (F₁ F₂ F₃ : C ⥤ E) (F₁' F₂' F₃' : D ⥤ E) [h₁ : Lifting L W F₁ F₁']
    [h₂ : Lifting L W F₂ F₂'] [h₃ : Lifting L W F₃ F₃'] (τ : F₁ ⟶ F₂) (τ' : F₂ ⟶ F₃) :
    liftNatTrans L W F₁ F₂ F₁' F₂' τ ≫ liftNatTrans L W F₂ F₃ F₂' F₃' τ' =
      liftNatTrans L W F₁ F₃ F₁' F₃' (τ ≫ τ') :=
  natTrans_ext L W _ _ fun X => by
    simp only [NatTrans.comp_app, liftNatTrans_app, assoc, Iso.inv_hom_id_app_assoc]
#align category_theory.localization.comp_lift_nat_trans CategoryTheory.Localization.comp_liftNatTrans

@[simp]
theorem liftNatTrans_id (F : C ⥤ E) (F' : D ⥤ E) [h : Lifting L W F F'] :
    liftNatTrans L W F F F' F' (𝟙 F) = 𝟙 F' :=
  natTrans_ext L W _ _ fun X => by
    simp only [liftNatTrans_app, NatTrans.id_app, id_comp, Iso.hom_inv_id_app]
    rfl
#align category_theory.localization.lift_nat_trans_id CategoryTheory.Localization.liftNatTrans_id

/-- Given a localization functor `L : C ⥤ D` for `W : MorphismProperty C`,
if `(F₁' F₂' : D ⥤ E)` are functors which lifts functors `(F₁ F₂ : C ⥤ E)`,
a natural isomorphism `τ : F₁ ⟶ F₂` lifts to a natural isomorphism `F₁' ⟶ F₂'`. -/
@[simps]
def liftNatIso (F₁ F₂ : C ⥤ E) (F₁' F₂' : D ⥤ E) [h₁ : Lifting L W F₁ F₁'] [h₂ : Lifting L W F₂ F₂']
    (e : F₁ ≅ F₂) : F₁' ≅ F₂'
    where
  hom := liftNatTrans L W F₁ F₂ F₁' F₂' e.hom
  inv := liftNatTrans L W F₂ F₁ F₂' F₁' e.inv
#align category_theory.localization.lift_nat_iso CategoryTheory.Localization.liftNatIso

namespace Lifting

@[simps]
instance compRight {E' : Type*} [Category E'] (F : C ⥤ E) (F' : D ⥤ E) [Lifting L W F F']
    (G : E ⥤ E') : Lifting L W (F ⋙ G) (F' ⋙ G) :=
  ⟨isoWhiskerRight (iso L W F F') G⟩
#align category_theory.localization.lifting.comp_right CategoryTheory.Localization.Lifting.compRight

@[simps]
instance id : Lifting L W L (𝟭 D) :=
  ⟨Functor.rightUnitor L⟩
#align category_theory.localization.lifting.id CategoryTheory.Localization.Lifting.id

@[simps]
instance compLeft (F : D ⥤ E) : Localization.Lifting L W (L ⋙ F) F := ⟨Iso.refl _⟩

/-- Given a localization functor `L : C ⥤ D` for `W : MorphismProperty C`,
if `F₁' : D ⥤ E` lifts a functor `F₁ : C ⥤ D`, then a functor `F₂'` which
is isomorphic to `F₁'` also lifts a functor `F₂` that is isomorphic to `F₁`.  -/
@[simps]
def ofIsos {F₁ F₂ : C ⥤ E} {F₁' F₂' : D ⥤ E} (e : F₁ ≅ F₂) (e' : F₁' ≅ F₂') [Lifting L W F₁ F₁'] :
    Lifting L W F₂ F₂' :=
  ⟨isoWhiskerLeft L e'.symm ≪≫ iso L W F₁ F₁' ≪≫ e⟩
#align category_theory.localization.lifting.of_isos CategoryTheory.Localization.Lifting.ofIsos

end Lifting

end Localization

namespace Functor

namespace IsLocalization

open Localization

theorem of_iso {L₁ L₂ : C ⥤ D} (e : L₁ ≅ L₂) [L₁.IsLocalization W] : L₂.IsLocalization W := by
  have h := Localization.inverts L₁ W
  rw [MorphismProperty.IsInvertedBy.iff_of_iso W e] at h
  let F₁ := Localization.Construction.lift L₁ (Localization.inverts L₁ W)
  let F₂ := Localization.Construction.lift L₂ h
  exact
    { inverts := h
      nonempty_isEquivalence :=
        Nonempty.intro (IsEquivalence.ofIso (liftNatIso W.Q W L₁ L₂ F₁ F₂ e) inferInstance) }
#align category_theory.functor.is_localization.of_iso CategoryTheory.Functor.IsLocalization.of_iso

/-- If `L : C ⥤ D` is a localization for `W : MorphismProperty C`, then it is also
the case of a functor obtained by post-composing `L` with an equivalence of categories. -/
theorem of_equivalence_target {E : Type*} [Category E] (L' : C ⥤ E) (eq : D ≌ E)
    [L.IsLocalization W] (e : L ⋙ eq.functor ≅ L') : L'.IsLocalization W := by
  have h : W.IsInvertedBy L' := by
    rw [← MorphismProperty.IsInvertedBy.iff_of_iso W e]
    exact MorphismProperty.IsInvertedBy.of_comp W L (Localization.inverts L W) eq.functor
  let F₁ := Localization.Construction.lift L (Localization.inverts L W)
  let F₂ := Localization.Construction.lift L' h
  let e' : F₁ ⋙ eq.functor ≅ F₂ := liftNatIso W.Q W (L ⋙ eq.functor) L' _ _ e
  exact
    { inverts := h
      nonempty_isEquivalence := Nonempty.intro (IsEquivalence.ofIso e' inferInstance) }
#align category_theory.functor.is_localization.of_equivalence_target CategoryTheory.Functor.IsLocalization.of_equivalence_target

<<<<<<< HEAD
lemma of_equivalence (L : C ⥤ D) (W : MorphismProperty C)
  (hW : W ⊆ MorphismProperty.isomorphisms C) [IsEquivalence L] :
=======
lemma of_isEquivalence (L : C ⥤ D) (W : MorphismProperty C)
    (hW : W ⊆ MorphismProperty.isomorphisms C) [IsEquivalence L] :
>>>>>>> e8bfb678
    L.IsLocalization W := by
  haveI : (𝟭 C).IsLocalization W := for_id W hW
  exact of_equivalence_target (𝟭 C) W L L.asEquivalence L.leftUnitor

end IsLocalization

end Functor

namespace Localization

variable {D₁ D₂ : Type _} [Category D₁] [Category D₂] (L₁ : C ⥤ D₁) (L₂ : C ⥤ D₂)
  (W' : MorphismProperty C) [L₁.IsLocalization W'] [L₂.IsLocalization W']

/-- If `L₁ : C ⥤ D₁` and `L₂ : C ⥤ D₂` are two localization functors for the
same `MorphismProperty C`, this is an equivalence of categories `D₁ ≌ D₂`. -/
def uniq : D₁ ≌ D₂ :=
  (equivalenceFromModel L₁ W').symm.trans (equivalenceFromModel L₂ W')

lemma uniq_symm : (uniq L₁ L₂ W').symm = uniq L₂ L₁ W' := rfl

/-- The functor of equivalence of localized categories given by `Localization.uniq` is
compatible with the localization functors. -/
def compUniqFunctor : L₁ ⋙ (uniq L₁ L₂ W').functor ≅ L₂ :=
  calc
    L₁ ⋙ (uniq L₁ L₂ W').functor ≅ (L₁ ⋙ (equivalenceFromModel L₁ W').inverse) ⋙
      (equivalenceFromModel L₂ W').functor := (Functor.associator _ _ _).symm
    _ ≅ W'.Q ⋙ (equivalenceFromModel L₂ W').functor :=
      isoWhiskerRight (compEquivalenceFromModelInverseIso L₁ W') _
    _ ≅ L₂ := qCompEquivalenceFromModelFunctorIso L₂ W'

/-- The inverse functor of equivalence of localized categories given by `Localization.uniq` is
compatible with the localization functors. -/
def compUniqInverse : L₂ ⋙ (uniq L₁ L₂ W').inverse ≅ L₁ := compUniqFunctor L₂ L₁ W'

instance : Lifting L₁ W' L₂ (uniq L₁ L₂ W').functor := ⟨compUniqFunctor L₁ L₂ W'⟩
instance : Lifting L₂ W' L₁ (uniq L₁ L₂ W').inverse := ⟨compUniqInverse L₁ L₂ W'⟩

/-- If `L₁ : C ⥤ D₁` and `L₂ : C ⥤ D₂` are two localization functors for the
same `MorphismProperty C`, any functor `F : D₁ ⥤ D₂` equipped with an isomorphism
`L₁ ⋙ F ≅ L₂` is isomorphic to the functor of the equivalence given by `uniq`. -/
def isoUniqFunctor (F : D₁ ⥤ D₂) (e : L₁ ⋙ F ≅ L₂) :
    F ≅ (uniq L₁ L₂ W').functor := by
  letI : Lifting L₁ W' L₂ F := ⟨e⟩
  exact liftNatIso L₁ W' L₂ L₂ F (uniq L₁ L₂ W').functor (Iso.refl L₂)

end Localization

namespace Functor

namespace IsEquivalence

open Localization

variable {D₁ D₂ : Type _} [Category D₁] [Category D₂] (L₁ : C ⥤ D₁) (L₂ : C ⥤ D₂)
  (W : MorphismProperty C) [L₁.IsLocalization W] [L₂.IsLocalization W]
  (F : D₁ ⥤ D₂) (e : L₁ ⋙ F ≅ L₂)

/-- If `L₁ : C ⥤ D₁` and `L₂ : C ⥤ D₂` are two localization functors for the
same `W : MorphismProperty C`, any functor `F : D₁ ⥤ D₂` equipped with an isomorphism
`L₁ ⋙ F ≅ L₂` is an equivalence -/
def of_localization_comparison
    {D₁ D₂ : Type _} [Category D₁] [Category D₂] (L₁ : C ⥤ D₁) (L₂ : C ⥤ D₂)
    (W : MorphismProperty C) [L₁.IsLocalization W] [L₂.IsLocalization W]
    (F : D₁ ⥤ D₂) (e : L₁ ⋙ F ≅ L₂) : IsEquivalence F :=
  IsEquivalence.ofIso (isoUniqFunctor L₁ L₂ W F e).symm inferInstance

end IsEquivalence

end Functor

end CategoryTheory<|MERGE_RESOLUTION|>--- conflicted
+++ resolved
@@ -454,13 +454,8 @@
       nonempty_isEquivalence := Nonempty.intro (IsEquivalence.ofIso e' inferInstance) }
 #align category_theory.functor.is_localization.of_equivalence_target CategoryTheory.Functor.IsLocalization.of_equivalence_target
 
-<<<<<<< HEAD
-lemma of_equivalence (L : C ⥤ D) (W : MorphismProperty C)
-  (hW : W ⊆ MorphismProperty.isomorphisms C) [IsEquivalence L] :
-=======
 lemma of_isEquivalence (L : C ⥤ D) (W : MorphismProperty C)
     (hW : W ⊆ MorphismProperty.isomorphisms C) [IsEquivalence L] :
->>>>>>> e8bfb678
     L.IsLocalization W := by
   haveI : (𝟭 C).IsLocalization W := for_id W hW
   exact of_equivalence_target (𝟭 C) W L L.asEquivalence L.leftUnitor
