--- conflicted
+++ resolved
@@ -17,12 +17,9 @@
 
 We construct the monoidal structure on `Comon_ C`, when `C` is braided.
 
-<<<<<<< HEAD
-=======
 An oplax monoidal functor takes comonoid objects to comonoid objects.
 That is, a oplax monoidal functor `F : C ⥤ D` induces a functor `Comon_ C ⥤ Comon_ D`.
 
->>>>>>> 1cac8c71
 ## TODO
 * Comonoid objects in `C` are "just"
   oplax monoidal functors from the trivial monoidal category to `C`.
@@ -280,9 +277,6 @@
   rw [Category.assoc, Category.assoc, Category.assoc]
   rfl
 
-<<<<<<< HEAD
-end Comon_
-=======
 end Comon_
 
 namespace CategoryTheory.OplaxMonoidalFunctor
@@ -327,5 +321,4 @@
 -- and so can't state `mapComonFunctor : OplaxMonoidalFunctor C D ⥤ Comon_ C ⥤ Comon_ D`.
 
 
-end CategoryTheory.OplaxMonoidalFunctor
->>>>>>> 1cac8c71
+end CategoryTheory.OplaxMonoidalFunctor