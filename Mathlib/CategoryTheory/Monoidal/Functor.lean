--- conflicted
+++ resolved
@@ -118,7 +118,6 @@
 theorem LaxMonoidalFunctor.μ_natural (F : LaxMonoidalFunctor C D) {X Y X' Y' : C}
     (f : X ⟶ Y) (g : X' ⟶ Y') :
       (F.map f ⊗ F.map g) ≫ F.μ Y Y' = F.μ X X' ≫ F.map (f ⊗ g) := by
-<<<<<<< HEAD
   simp [tensorHom_def]
 
 @[reassoc]
@@ -136,39 +135,6 @@
 theorem  LaxMonoidalFunctor.right_unitality' (F : LaxMonoidalFunctor C D) (X : C) :
     (ρ_ (F.obj X)).hom = (𝟙 (F.obj X) ⊗ F.ε) ≫ F.μ X (𝟙_ C) ≫ F.map (ρ_ X).hom := by
   simp
-=======
-  rw [tensorHom_def, ← id_tensorHom, ← tensorHom_id]
-  simp only [assoc, μ_natural_right, μ_natural_left_assoc]
-  rw [← F.map_comp, tensor_id_comp_id_tensor]
->>>>>>> 4d359a9b
-
-@[reassoc (attr := simp)]
-theorem  LaxMonoidalFunctor.associativity' (F : LaxMonoidalFunctor C D) (X Y Z : C) :
-    (F.μ X Y ▷ F.obj Z) ≫ F.μ (X ⊗ Y) Z ≫ F.map (α_ X Y Z).hom =
-        (α_ (F.obj X) (F.obj Y) (F.obj Z)).hom ≫ ((F.obj X) ◁ F.μ Y Z) ≫ F.μ X (Y ⊗ Z) := by
-  simp [← id_tensorHom, ← tensorHom_id]
-
-@[reassoc]
-theorem  LaxMonoidalFunctor.left_unitality' (F : LaxMonoidalFunctor C D) (X : C) :
-    (λ_ (F.obj X)).hom = (F.ε ▷ F.obj X) ≫ F.μ (𝟙_ C) X ≫ F.map (λ_ X).hom := by
-  simp [← id_tensorHom, ← tensorHom_id]
-
-@[reassoc]
-theorem  LaxMonoidalFunctor.right_unitality' (F : LaxMonoidalFunctor C D) (X : C) :
-    (ρ_ (F.obj X)).hom = (F.obj X ◁ F.ε) ≫ F.μ X (𝟙_ C) ≫ F.map (ρ_ X).hom := by
-  simp [← id_tensorHom, ← tensorHom_id]
-
-@[reassoc (attr := simp)]
-theorem LaxMonoidalFunctor.μ_natural_left' (F : LaxMonoidalFunctor C D)
-    {X Y : C} (f : X ⟶ Y) (X' : C) :
-      F.map f ▷ F.obj X' ≫ F.μ Y X' = F.μ X X' ≫ F.map (f ▷ X') := by
-  simp [← id_tensorHom, ← tensorHom_id]
-
-@[reassoc (attr := simp)]
-theorem LaxMonoidalFunctor.μ_natural_right' (F : LaxMonoidalFunctor C D)
-    {X Y : C} (X' : C) (f : X ⟶ Y) :
-      F.obj X' ◁ F.map f ≫ F.μ X' Y = F.μ X' X ≫ F.map (X' ◁ f) := by
-  simp [← id_tensorHom, ← tensorHom_id]
 
 /--
 A constructor for lax monoidal functors whose axioms are described by `tensorHom` instead of
@@ -240,29 +206,11 @@
     F.toFunctor.map_id, comp_id]
 #align category_theory.lax_monoidal_functor.associativity_inv CategoryTheory.LaxMonoidalFunctor.associativity_inv
 
-<<<<<<< HEAD
 @[reassoc]
 theorem LaxMonoidalFunctor.associativity_inv' (F : LaxMonoidalFunctor C D) (X Y Z : C) :
     (𝟙 (F.obj X) ⊗ F.μ Y Z) ≫ F.μ X (Y ⊗ Z) ≫ F.map (α_ X Y Z).inv =
       (α_ (F.obj X) (F.obj Y) (F.obj Z)).inv ≫ (F.μ X Y ⊗ 𝟙 (F.obj Z)) ≫ F.μ (X ⊗ Y) Z := by
   simp
-=======
-@[reassoc (attr := simp)]
-theorem LaxMonoidalFunctor.left_unitality_inv' (F : LaxMonoidalFunctor C D) (X : C) :
-    (λ_ (F.obj X)).inv ≫ (F.ε ▷ F.obj X) ≫ F.μ (𝟙_ C) X = F.map (λ_ X).inv := by
-  simp [← id_tensorHom, ← tensorHom_id]
-
-@[reassoc (attr := simp)]
-theorem LaxMonoidalFunctor.right_unitality_inv' (F : LaxMonoidalFunctor C D) (X : C) :
-    (ρ_ (F.obj X)).inv ≫ (F.obj X ◁ F.ε) ≫ F.μ X (𝟙_ C) = F.map (ρ_ X).inv := by
-  simp [← id_tensorHom, ← tensorHom_id]
-
-@[reassoc (attr := simp)]
-theorem LaxMonoidalFunctor.associativity_inv' (F : LaxMonoidalFunctor C D) (X Y Z : C) :
-    (F.obj X ◁ F.μ Y Z) ≫ F.μ X (Y ⊗ Z) ≫ F.map (α_ X Y Z).inv =
-      (α_ (F.obj X) (F.obj Y) (F.obj Z)).inv ≫ (F.μ X Y ▷ F.obj Z) ≫ F.μ (X ⊗ Y) Z := by
-  simp [← id_tensorHom, ← tensorHom_id]
->>>>>>> 4d359a9b
 
 end
 
@@ -473,15 +421,7 @@
       simp only [comp_whiskerRight, assoc, μ_natural_left_assoc, MonoidalCategory.whiskerLeft_comp,
         μ_natural_right_assoc]
       slice_rhs 1 3 => rw [← G.associativity]
-<<<<<<< HEAD
       simp_rw [Category.assoc, ← G.toFunctor.map_comp, F.associativity] }
-=======
-      rw [comp_tensor_id]
-      slice_lhs 2 3 => rw [← G.toFunctor.map_id, G.μ_natural]
-      rw [Category.assoc, Category.assoc, Category.assoc, Category.assoc, Category.assoc, ←
-        G.toFunctor.map_comp, ← G.toFunctor.map_comp, ← G.toFunctor.map_comp, ←
-        G.toFunctor.map_comp, F.associativity] }
->>>>>>> 4d359a9b
 #align category_theory.lax_monoidal_functor.comp CategoryTheory.LaxMonoidalFunctor.comp
 
 @[inherit_doc]
