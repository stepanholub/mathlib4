/-
Copyright (c) 2021 Andrew Yang. All rights reserved.
Released under Apache 2.0 license as described in the file LICENSE.
Authors: Andrew Yang, Joël Riou
-/
import Mathlib.CategoryTheory.Adjunction.Restrict
import Mathlib.CategoryTheory.Functor.KanExtension.Adjunction
import Mathlib.CategoryTheory.Sites.Continuous
import Mathlib.CategoryTheory.Sites.Sheafification

/-!
# Cocontinuous functors between sites.

We define cocontinuous functors between sites as functors that pull covering sieves back to
covering sieves. This concept is also known as *cover-lifting* or
*cover-reflecting functors*. We use the original terminology and definition of SGA 4 III 2.1.
However, the notion of cocontinuous functor should not be confused with
the general definition of cocontinuous functors between categories as functors preserving
small colimits.

## Main definitions

* `CategoryTheory.Functor.IsCocontinuous`: a functor between sites is cocontinuous if it
  pulls back covering sieves to covering sieves
* `CategoryTheory.Functor.sheafPushforwardCocontinuous`: A cocontinuous functor
  `G : (C, J) ⥤ (D, K)` induces a functor `Sheaf J A ⥤ Sheaf K A`.

## Main results
* `CategoryTheory.ran_isSheaf_of_isCocontinuous`: If `G : C ⥤ D` is cocontinuous, then
  `G.op.ran` (`ₚu`) as a functor `(Cᵒᵖ ⥤ A) ⥤ (Dᵒᵖ ⥤ A)` of presheaves maps sheaves to sheaves.
* `CategoryTheory.Functor.sheafAdjunctionCocontinuous`: If `G : (C, J) ⥤ (D, K)` is cocontinuous
  and continuous, then `G.sheafPushforwardContinuous A J K` and
  `G.sheafPushforwardCocontinuous A J K` are adjoint.

## References

* [Elephant]: *Sketches of an Elephant*, P. T. Johnstone: C2.3.
* [S. MacLane, I. Moerdijk, *Sheaves in Geometry and Logic*][MM92]
* https://stacks.math.columbia.edu/tag/00XI

-/


universe w' w v v₁ v₂ v₃ u u₁ u₂ u₃

noncomputable section

open CategoryTheory

open Opposite

open CategoryTheory.Presieve.FamilyOfElements

open CategoryTheory.Presieve

open CategoryTheory.Limits

namespace CategoryTheory

section IsCocontinuous

variable {C : Type*} [Category C] {D : Type*} [Category D] {E : Type*} [Category E] (G : C ⥤ D)
  (G' : D ⥤ E)

variable (J : GrothendieckTopology C) (K : GrothendieckTopology D)
variable {L : GrothendieckTopology E}

/-- A functor `G : (C, J) ⥤ (D, K)` between sites is called cocontinuous (SGA 4 III 2.1)
if for all covering sieves `R` in `D`, `R.pullback G` is a covering sieve in `C`.
-/
-- Porting note(#5171): removed `@[nolint has_nonempty_instance]`
class Functor.IsCocontinuous : Prop where
  cover_lift : ∀ {U : C} {S : Sieve (G.obj U)} (_ : S ∈ K (G.obj U)), S.functorPullback G ∈ J U

lemma Functor.cover_lift [G.IsCocontinuous J K] {U : C} {S : Sieve (G.obj U)}
    (hS : S ∈ K (G.obj U)) : S.functorPullback G ∈ J U :=
  IsCocontinuous.cover_lift hS

/-- The identity functor on a site is cocontinuous. -/
instance isCocontinuous_id : Functor.IsCocontinuous (𝟭 C) J J :=
  ⟨fun h => by simpa using h⟩

/-- The composition of two cocontinuous functors is cocontinuous. -/
theorem isCocontinuous_comp [G.IsCocontinuous J K] [G'.IsCocontinuous K L] :
    (G ⋙ G').IsCocontinuous J L where
  cover_lift h := G.cover_lift J K (G'.cover_lift K L h)

end IsCocontinuous

/-!
We will now prove that `G.op.ran : (Cᵒᵖ ⥤ A) ⥤ (Dᵒᵖ ⥤ A)` maps sheaves
to sheaves when `G : C ⥤ D` is a cocontinuous functor.

We do not follow the proofs in SGA 4 III 2.2 or <https://stacks.math.columbia.edu/tag/00XK>.
Instead, we verify as directly as possible that if `F : Cᵒᵖ ⥤ A` is a sheaf,
then `G.op.ran.obj F` is a sheaf. in order to do this, we use the "multifork"
characterization of sheaves which involves limits in the category `A`.
As `G.op.ran.obj F` is the chosen right Kan extension of `F` along `G.op : Cᵒᵖ ⥤ Dᵒᵖ`,
we actually verify that any pointwise right Kan extension of `F` along `G.op` is a sheaf.

-/

variable {C D : Type*} [Category C] [Category D] (G : C ⥤ D)
variable {A : Type w} [Category.{w'} A]
variable {J : GrothendieckTopology C} {K : GrothendieckTopology D} [G.IsCocontinuous J K]
variable [∀ (F : Cᵒᵖ ⥤ A), G.op.HasPointwiseRightKanExtension F]

namespace RanIsSheafOfIsCocontinuous

variable {G}
variable {F : Cᵒᵖ ⥤ A} (hF : Presheaf.IsSheaf J F)
variable {R : Dᵒᵖ ⥤ A} (α : G.op ⋙ R ⟶ F)
variable (hR : (Functor.RightExtension.mk _ α).IsPointwiseRightKanExtension)
variable {X : D} {S : K.Cover X} (s : Multifork (S.index R))

/-- Auxiliary definition for `lift`. -/
def liftAux {Y : C} (f : G.obj Y ⟶ X) : s.pt ⟶ F.obj (op Y) :=
  Multifork.IsLimit.lift (hF.isLimitMultifork ⟨_, G.cover_lift J K (K.pullback_stable f S.2)⟩)
    (fun k ↦ s.ι (⟨_, G.map k.f ≫ f, k.hf⟩) ≫ α.app (op k.Y)) (by
      rintro ⟨⟨Y₁, p₁, hp₁⟩, ⟨Y₂, p₂, hp₂⟩, W, g₁, g₂, w⟩
      dsimp at g₁ g₂ w ⊢
      simp only [Category.assoc, ← α.naturality, Functor.comp_map,
        Functor.op_map, Quiver.Hom.unop_op]
      apply s.condition_assoc
        (GrothendieckTopology.Cover.Relation.mk
          { hf := hp₁ }
          { hf := hp₂ }
          { g₁ := G.map g₁
            g₂ := G.map g₂
            w := by simpa using G.congr_map w =≫ f }))

lemma liftAux_map {Y : C} (f : G.obj Y ⟶ X) {W : C} (g : W ⟶ Y) (i : S.Arrow)
    (h : G.obj W ⟶ i.Y) (w : h ≫ i.f = G.map g ≫ f) :
    liftAux hF α s f ≫ F.map g.op = s.ι i ≫ R.map h.op ≫ α.app _ :=
  (Multifork.IsLimit.fac
    (hF.isLimitMultifork ⟨_, G.cover_lift J K (K.pullback_stable f S.2)⟩) _ _
      ⟨W, g, by simpa only [GrothendieckTopology.Cover.sieve,
          Sieve.functorPullback_apply, functorPullback_mem, Sieve.pullback_apply, ← w]
          using S.1.downward_closed i.hf h⟩).trans (by
        dsimp
        simp only [← Category.assoc]
        congr 1
        let r : S.Relation :=
          GrothendieckTopology.Cover.Relation.mk
            { f := G.map g ≫ f
              hf := by simpa only [← w] using S.1.downward_closed i.hf h } i
            { g₁ := 𝟙 _
              g₂ := h
              w := by simpa using w.symm }
        simpa using s.condition r )

lemma liftAux_map' {Y Y' : C} (f : G.obj Y ⟶ X) (f' : G.obj Y' ⟶ X) {W : C}
    (a : W ⟶ Y) (b : W ⟶ Y') (w : G.map a ≫ f = G.map b ≫ f') :
    liftAux hF α s f ≫ F.map a.op = liftAux hF α s f' ≫ F.map b.op := by
  apply hF.hom_ext ⟨_, G.cover_lift J K (K.pullback_stable (G.map a ≫ f) S.2)⟩
  rintro ⟨T, g, hg⟩
  dsimp
  have eq₁ := liftAux_map hF α s f (g ≫ a) ⟨_, _, hg⟩ (𝟙 _) (by simp)
  have eq₂ := liftAux_map hF α s f' (g ≫ b) ⟨_, _, hg⟩ (𝟙 _) (by simp [w])
  dsimp at eq₁ eq₂
  simp only [Functor.map_comp, Functor.map_id, Category.id_comp] at eq₁ eq₂
  simp only [Category.assoc, eq₁, eq₂]

variable {α}

/-- Auxiliary definition for `isLimitMultifork` -/
def lift : s.pt ⟶ R.obj (op X) :=
  (hR (op X)).lift (Cone.mk _
    { app := fun j ↦ liftAux hF α s j.hom.unop
      naturality := fun j j' φ ↦ by
        simpa using liftAux_map' hF α s j'.hom.unop j.hom.unop (𝟙 _) φ.right.unop
          (Quiver.Hom.op_inj (by simpa using (StructuredArrow.w φ).symm)) })

lemma fac' (j : StructuredArrow (op X) G.op) :
    lift hF hR s ≫ R.map j.hom ≫ α.app j.right = liftAux hF α s j.hom.unop := by
  apply IsLimit.fac

@[reassoc (attr := simp)]
lemma fac (i : S.Arrow) : lift hF hR s ≫ R.map i.f.op = s.ι i := by
  apply (hR (op i.Y)).hom_ext
  intro j
  have eq := fac' hF hR s (StructuredArrow.mk (i.f.op ≫ j.hom))
  dsimp at eq ⊢
  simp only [Functor.map_comp, Category.assoc] at eq
  rw [Category.assoc, eq]
  simpa using liftAux_map hF α s (j.hom.unop ≫ i.f) (𝟙 _) i j.hom.unop (by simp)

variable (K) in
lemma hom_ext {W : A} {f g : W ⟶ R.obj (op X)}
    (h : ∀ (i : S.Arrow), f ≫ R.map i.f.op = g ≫ R.map i.f.op) : f = g := by
  apply (hR (op X)).hom_ext
  intro j
  apply hF.hom_ext ⟨_, G.cover_lift J K (K.pullback_stable j.hom.unop S.2)⟩
  intro ⟨W, i, hi⟩
  have eq := h (GrothendieckTopology.Cover.Arrow.mk _ (G.map i ≫ j.hom.unop) hi)
  dsimp at eq ⊢
  simp only [Category.assoc, ← NatTrans.naturality, Functor.comp_map, ← Functor.map_comp_assoc,
    Functor.op_map, Quiver.Hom.unop_op]
  rw [reassoc_of% eq]

variable (S)

/-- Auxiliary definition for `ran_isSheaf_of_isCocontinuous`: if `G : C ⥤ D` is a
cocontinuous functor,   -/
def isLimitMultifork : IsLimit (S.multifork R) :=
  Multifork.IsLimit.mk _ (lift hF hR) (fac hF hR)
    (fun s _ hm ↦ hom_ext K hF hR (fun i ↦ (hm i).trans (fac hF hR s i).symm))

end RanIsSheafOfIsCocontinuous

variable (K)

/-- If `G` is cocontinuous, then `G.op.ran` pushes sheaves to sheaves.

This is SGA 4 III 2.2. An alternative reference is
https://stacks.math.columbia.edu/tag/00XK (where results
are obtained under the additional assumption that
`C` and `D` have pullbacks).
-/
theorem ran_isSheaf_of_isCocontinuous (ℱ : Sheaf J A) :
    Presheaf.IsSheaf K (G.op.ran.obj ℱ.val) := by
  rw [Presheaf.isSheaf_iff_multifork]
  intros X S
  exact ⟨RanIsSheafOfIsCocontinuous.isLimitMultifork ℱ.2
    (G.op.isPointwiseRightKanExtensionRanCounit ℱ.val) S⟩

variable (A J)

/-- A cocontinuous functor induces a pushforward functor on categories of sheaves. -/
def Functor.sheafPushforwardCocontinuous : Sheaf J A ⥤ Sheaf K A where
  obj ℱ := ⟨G.op.ran.obj ℱ.val, ran_isSheaf_of_isCocontinuous _ K ℱ⟩
  map f := ⟨G.op.ran.map f.val⟩
<<<<<<< HEAD
  map_id ℱ := Sheaf.Hom.ext <| (ran G.op).map_id ℱ.val
  map_comp f g := Sheaf.Hom.ext <| (ran G.op).map_comp f.val g.val
#align category_theory.sites.copullback CategoryTheory.Functor.sheafPushforwardCocontinuous
=======
  map_id ℱ := Sheaf.Hom.ext _ _ <| (ran G.op).map_id ℱ.val
  map_comp f g := Sheaf.Hom.ext _ _ <| (ran G.op).map_comp f.val g.val
>>>>>>> 2fc87a94

/-- `G.sheafPushforwardCocontinuous A J K : Sheaf J A ⥤ Sheaf K A` is induced
by the right Kan extension functor `G.op.ran` on presheaves. -/
@[simps! hom inv]
def Functor.sheafPushforwardCocontinuousCompSheafToPresheafIso :
    G.sheafPushforwardCocontinuous A J K ⋙ sheafToPresheaf K A ≅
      sheafToPresheaf J A ⋙ G.op.ran := Iso.refl _

/-

Given a cocontinuous functor `G`, the precomposition with `G.op` induces a functor
on presheaves with leads to a "pullback" functor `Sheaf K A ⥤ Sheaf J A` (TODO: formalize
this as `G.sheafPullbackCocontinuous A J K`) using the associated sheaf functor.
It is shown in SGA 4 III 2.3 that this pullback functor is
left adjoint to `G.sheafPushforwardCocontinuous A J K`. This adjunction may replace
`Functor.sheafAdjunctionCocontinuous` below, and then, it could be shown that if
`G` is also continuous, then we have an isomorphism
`G.sheafPullbackCocontinuous A J K ≅ G.sheafPushforwardContinuous A J K` (TODO).

-/

namespace Functor

variable [G.IsCocontinuous J K] [G.IsContinuous J K]

/--
Given a functor between sites that is continuous and cocontinuous,
the pushforward for the continuous functor `G` is left adjoint to
the pushforward for the cocontinuous functor `G`. -/
noncomputable def sheafAdjunctionCocontinuous :
    G.sheafPushforwardContinuous A J K ⊣ G.sheafPushforwardCocontinuous A J K :=
  (G.op.ranAdjunction A).restrictFullyFaithful
    (fullyFaithfulSheafToPresheaf K A) (fullyFaithfulSheafToPresheaf J A)
    (G.sheafPushforwardContinuousCompSheafToPresheafIso A J K).symm
    (G.sheafPushforwardCocontinuousCompSheafToPresheafIso A J K).symm

lemma sheafAdjunctionCocontinuous_unit_app_val (F : Sheaf K A) :
    ((G.sheafAdjunctionCocontinuous A J K).unit.app F).val =
      (G.op.ranAdjunction A).unit.app F.val := by
  apply ((G.op.ranAdjunction A).map_restrictFullyFaithful_unit_app
    (fullyFaithfulSheafToPresheaf K A) (fullyFaithfulSheafToPresheaf J A)
    (G.sheafPushforwardContinuousCompSheafToPresheafIso A J K).symm
    (G.sheafPushforwardCocontinuousCompSheafToPresheafIso A J K).symm F).trans
  dsimp
  erw [Functor.map_id]
  change _ ≫ 𝟙 _ ≫ 𝟙 _ = _
  simp only [Category.comp_id]

lemma sheafAdjunctionCocontinuous_counit_app_val (F : Sheaf J A) :
    ((G.sheafAdjunctionCocontinuous A J K).counit.app F).val =
      (G.op.ranAdjunction A).counit.app F.val :=
  ((G.op.ranAdjunction A).map_restrictFullyFaithful_counit_app
    (fullyFaithfulSheafToPresheaf K A) (fullyFaithfulSheafToPresheaf J A)
    (G.sheafPushforwardContinuousCompSheafToPresheafIso A J K).symm
    (G.sheafPushforwardCocontinuousCompSheafToPresheafIso A J K).symm F).trans
      (by aesop_cat)

lemma sheafAdjunctionCocontinuous_homEquiv_apply_val {F : Sheaf K A} {H : Sheaf J A}
    (f : (G.sheafPushforwardContinuous A J K).obj F ⟶ H) :
    ((G.sheafAdjunctionCocontinuous A J K).homEquiv F H f).val =
      (G.op.ranAdjunction A).homEquiv F.val H.val f.val :=
  ((sheafToPresheaf K A).congr_map
    (((G.op.ranAdjunction A).restrictFullyFaithful_homEquiv_apply
      (fullyFaithfulSheafToPresheaf K A) (fullyFaithfulSheafToPresheaf J A)
      (G.sheafPushforwardContinuousCompSheafToPresheafIso A J K).symm
      (G.sheafPushforwardCocontinuousCompSheafToPresheafIso A J K).symm f))).trans (by
        dsimp
        erw [Functor.map_id, Category.comp_id, Category.id_comp,
          Adjunction.homEquiv_unit])

variable [HasWeakSheafify J A] [HasWeakSheafify K A]
  [G.IsCocontinuous J K] [G.IsContinuous J K]

/-- The natural isomorphism exhibiting compatibility between pushforward and sheafification. -/
def pushforwardContinuousSheafificationCompatibility :
    (whiskeringLeft _ _ A).obj G.op ⋙ presheafToSheaf J A ≅
    presheafToSheaf K A ⋙ G.sheafPushforwardContinuous A J K :=
  ((G.op.ranAdjunction A).comp (sheafificationAdjunction J A)).leftAdjointUniq
    ((sheafificationAdjunction K A).comp (G.sheafAdjunctionCocontinuous A J K))

/- Implementation: This is primarily used to prove the lemma
`pullbackSheafificationCompatibility_hom_app_val`. -/
lemma toSheafify_pullbackSheafificationCompatibility (F : Dᵒᵖ ⥤ A) :
    toSheafify J (G.op ⋙ F) ≫
    ((G.pushforwardContinuousSheafificationCompatibility A J K).hom.app F).val =
    whiskerLeft _ (toSheafify K _) := by
  let adj₁ := G.op.ranAdjunction A
  let adj₂ := sheafificationAdjunction J A
  let adj₃ := sheafificationAdjunction K A
  let adj₄ := G.sheafAdjunctionCocontinuous A J K
  change adj₂.unit.app (((whiskeringLeft Cᵒᵖ Dᵒᵖ A).obj G.op).obj F) ≫
    (sheafToPresheaf J A).map (((adj₁.comp adj₂).leftAdjointUniq (adj₃.comp adj₄)).hom.app F) =
      ((whiskeringLeft Cᵒᵖ Dᵒᵖ A).obj G.op).map (adj₃.unit.app F)
  apply (adj₁.homEquiv _ _).injective
  have eq := (adj₁.comp adj₂).unit_leftAdjointUniq_hom_app (adj₃.comp adj₄) F
  rw [Adjunction.comp_unit_app, Adjunction.comp_unit_app, comp_map,
    Category.assoc] at eq
  rw [adj₁.homEquiv_unit, Functor.map_comp, eq]
  apply (adj₁.homEquiv _ _).symm.injective
  simp only [Adjunction.homEquiv_counit, map_comp, Category.assoc,
    Adjunction.homEquiv_unit, Adjunction.unit_naturality]
  congr 3
  exact G.sheafAdjunctionCocontinuous_unit_app_val A J K ((presheafToSheaf K A).obj F)

@[simp]
lemma pushforwardContinuousSheafificationCompatibility_hom_app_val (F : Dᵒᵖ ⥤ A) :
    ((G.pushforwardContinuousSheafificationCompatibility A J K).hom.app F).val =
    sheafifyLift J (whiskerLeft G.op <| toSheafify K F)
      ((presheafToSheaf K A ⋙ G.sheafPushforwardContinuous A J K).obj F).cond := by
  apply sheafifyLift_unique
  apply toSheafify_pullbackSheafificationCompatibility

end Functor

end CategoryTheory<|MERGE_RESOLUTION|>--- conflicted
+++ resolved
@@ -230,14 +230,8 @@
 def Functor.sheafPushforwardCocontinuous : Sheaf J A ⥤ Sheaf K A where
   obj ℱ := ⟨G.op.ran.obj ℱ.val, ran_isSheaf_of_isCocontinuous _ K ℱ⟩
   map f := ⟨G.op.ran.map f.val⟩
-<<<<<<< HEAD
-  map_id ℱ := Sheaf.Hom.ext <| (ran G.op).map_id ℱ.val
-  map_comp f g := Sheaf.Hom.ext <| (ran G.op).map_comp f.val g.val
-#align category_theory.sites.copullback CategoryTheory.Functor.sheafPushforwardCocontinuous
-=======
   map_id ℱ := Sheaf.Hom.ext _ _ <| (ran G.op).map_id ℱ.val
   map_comp f g := Sheaf.Hom.ext _ _ <| (ran G.op).map_comp f.val g.val
->>>>>>> 2fc87a94
 
 /-- `G.sheafPushforwardCocontinuous A J K : Sheaf J A ⥤ Sheaf K A` is induced
 by the right Kan extension functor `G.op.ran` on presheaves. -/
