/-
Copyright (c) 2022 Andrew Yang. All rights reserved.
Released under Apache 2.0 license as described in the file LICENSE.
Authors: Andrew Yang, Joël Riou
-/
import Mathlib.CategoryTheory.Elementwise
import Mathlib.Data.Set.Lattice
import Mathlib.Order.CompleteLattice

/-!

# Subpresheaf of types

We define the subpresheaf of a type valued presheaf.

## Main results

- `CategoryTheory.Subpresheaf` :
  A subpresheaf of a presheaf of types.

-/


universe w v u

open Opposite CategoryTheory

namespace CategoryTheory

variable {C : Type u} [Category.{v} C]

/-- A subpresheaf of a presheaf consists of a subset of `F.obj U` for every `U`,
compatible with the restriction maps `F.map i`. -/
@[ext]
structure Subpresheaf (F : Cᵒᵖ ⥤ Type w) where
  /-- If `G` is a sub-presheaf of `F`, then the sections of `G` on `U` forms a subset of sections of
    `F` on `U`. -/
  obj : ∀ U, Set (F.obj U)
  /-- If `G` is a sub-presheaf of `F` and `i : U ⟶ V`, then for each `G`-sections on `U` `x`,
    `F i x` is in `F(V)`. -/
  map : ∀ {U V : Cᵒᵖ} (i : U ⟶ V), obj U ⊆ F.map i ⁻¹' obj V

@[deprecated (since := "2025-01-08")] alias GrothendieckTopology.Subpresheaf := Subpresheaf

variable {F F' F'' : Cᵒᵖ ⥤ Type w} (G G' : Subpresheaf F)

instance : PartialOrder (Subpresheaf F) :=
  PartialOrder.lift Subpresheaf.obj (fun _ _ => Subpresheaf.ext)

instance : CompleteLattice (Subpresheaf F) where
  sup F G :=
    { obj U := F.obj U ⊔ G.obj U
      map _ _ := by
        rintro (h|h)
        · exact Or.inl (F.map _ h)
        · exact Or.inr (G.map _ h) }
  le_sup_left _ _ _ := by simp
  le_sup_right _ _ _ := by simp
  sup_le F G H h₁ h₂ U := by
    rintro x (h|h)
    · exact h₁ _ h
    · exact h₂ _ h
  inf S T :=
    { obj U := S.obj U ⊓ T.obj U
      map _ _ h := ⟨S.map _ h.1, T.map _ h.2⟩}
  inf_le_left _ _ _ _ h := h.1
  inf_le_right _ _ _ _ h := h.2
  le_inf _ _ _ h₁ h₂ _ _ h := ⟨h₁ _ h, h₂ _ h⟩
  sSup S :=
    { obj U := sSup (Set.image (fun T ↦ T.obj U) S)
      map f x hx := by
        obtain ⟨_, ⟨F, h, rfl⟩, h'⟩ := hx
        simp only [Set.sSup_eq_sUnion, Set.sUnion_image, Set.preimage_iUnion,
          Set.mem_iUnion, Set.mem_preimage, exists_prop]
        exact ⟨_, h, F.map f h'⟩ }
  le_sSup _ _ _ _ _ := by aesop
  sSup_le _ _ _ _ _ := by aesop
  sInf S :=
    { obj U := sInf (Set.image (fun T ↦ T.obj U) S)
      map f x hx := by
        rintro _ ⟨F, h, rfl⟩
        exact F.map f (hx _ ⟨_, h, rfl⟩) }
  sInf_le _ _ _ _ _ := by aesop
  le_sInf _ _ _ _ _ := by aesop
  bot :=
    { obj U := ⊥
      map := by simp }
  bot_le _ _ := bot_le
  top :=
    { obj U := ⊤
      map := by simp }
  le_top _ _ := le_top

namespace Subpresheaf

lemma le_def (S T : Subpresheaf F) : S ≤ T ↔ ∀ U, S.obj U ≤ T.obj U := Iff.rfl

variable (F)

@[simp] lemma top_obj (i : Cᵒᵖ) : (⊤ : Subpresheaf F).obj i = ⊤ := rfl
@[simp] lemma bot_obj (i : Cᵒᵖ) : (⊥ : Subpresheaf F).obj i = ⊥ := rfl

variable {F}

lemma sSup_obj (S : Set (Subpresheaf F)) (U : Cᵒᵖ) :
    (sSup S).obj U = sSup (Set.image (fun T ↦ T.obj U) S) := rfl

lemma sInf_obj (S : Set (Subpresheaf F)) (U : Cᵒᵖ) :
    (sInf S).obj U = sInf (Set.image (fun T ↦ T.obj U) S) := rfl

@[simp]
lemma iSup_obj {ι : Type*} (S : ι → Subpresheaf F) (U : Cᵒᵖ) :
<<<<<<< HEAD
    (⨆ i, S i).obj U = ⨆ i, (S i).obj U := by
=======
    (⨆ i, S i).obj U = ⋃ i, (S i).obj U := by
>>>>>>> 97c1a100
  simp [iSup, sSup_obj]

@[simp]
lemma iInf_obj {ι : Type*} (S : ι → Subpresheaf F) (U : Cᵒᵖ) :
<<<<<<< HEAD
    (⨅ i, S i).obj U = ⨅ i, (S i).obj U := by
=======
    (⨅ i, S i).obj U = ⋂ i, (S i).obj U := by
>>>>>>> 97c1a100
  simp [iInf, sInf_obj]

@[simp]
lemma max_obj (S T : Subpresheaf F) (i : Cᵒᵖ) :
    (S ⊔ T).obj i = S.obj i ∪ T.obj i := rfl

@[simp]
lemma min_obj (S T : Subpresheaf F) (i : Cᵒᵖ) :
    (S ⊓ T).obj i = S.obj i ∩ T.obj i := rfl

lemma max_min (S₁ S₂ T : Subpresheaf F) :
    (S₁ ⊔ S₂) ⊓ T = (S₁ ⊓ T) ⊔ (S₂ ⊓ T) := by
  aesop

lemma iSup_min {ι : Type*} (S : ι → Subpresheaf F) (T : Subpresheaf F) :
    (⨆ i, S i) ⊓ T = ⨆ i, S i ⊓ T := by
  aesop

instance : Nonempty (Subpresheaf F) :=
  inferInstance

/-- The subpresheaf as a presheaf. -/
@[simps!]
def toPresheaf : Cᵒᵖ ⥤ Type w where
  obj U := G.obj U
  map := @fun _ _ i x => ⟨F.map i x, G.map i x.prop⟩
  map_id X := by
    ext ⟨x, _⟩
    dsimp
    simp only [FunctorToTypes.map_id_apply]
  map_comp := @fun X Y Z i j => by
    ext ⟨x, _⟩
    dsimp
    simp only [FunctorToTypes.map_comp_apply]

instance {U} : CoeHead (G.toPresheaf.obj U) (F.obj U) where
  coe := Subtype.val

/-- The inclusion of a subpresheaf to the original presheaf. -/
@[simps]
def ι : G.toPresheaf ⟶ F where app _ x := x

instance : Mono G.ι :=
  ⟨@fun _ _ _ e =>
    NatTrans.ext <|
      funext fun U => funext fun x => Subtype.ext <| congr_fun (congr_app e U) x⟩

/-- The inclusion of a subpresheaf to a larger subpresheaf -/
@[simps]
def homOfLe {G G' : Subpresheaf F} (h : G ≤ G') : G.toPresheaf ⟶ G'.toPresheaf where
  app U x := ⟨x, h U x.prop⟩

instance {G G' : Subpresheaf F} (h : G ≤ G') : Mono (Subpresheaf.homOfLe h) :=
  ⟨fun _ _ e =>
    NatTrans.ext <|
      funext fun U =>
        funext fun x =>
          Subtype.ext <| (congr_arg Subtype.val <| (congr_fun (congr_app e U) x :) :)⟩

@[reassoc (attr := simp)]
theorem homOfLe_ι {G G' : Subpresheaf F} (h : G ≤ G') :
    Subpresheaf.homOfLe h ≫ G'.ι = G.ι := by
  ext
  rfl

instance : IsIso (Subpresheaf.ι (⊤ : Subpresheaf F)) := by
  refine @NatIso.isIso_of_isIso_app _ _ _ _ _ _ _ ?_
  intro X
  rw [isIso_iff_bijective]
  exact ⟨Subtype.coe_injective, fun x => ⟨⟨x, _root_.trivial⟩, rfl⟩⟩

theorem eq_top_iff_isIso : G = ⊤ ↔ IsIso G.ι := by
  constructor
  · rintro rfl
    infer_instance
  · intro H
    ext U x
    apply (iff_of_eq (iff_true _)).mpr
    rw [← IsIso.inv_hom_id_apply (G.ι.app U) x]
    exact ((inv (G.ι.app U)) x).2

theorem nat_trans_naturality (f : F' ⟶ G.toPresheaf) {U V : Cᵒᵖ} (i : U ⟶ V)
    (x : F'.obj U) : (f.app V (F'.map i x)).1 = F.map i (f.app U x).1 :=
  congr_arg Subtype.val (FunctorToTypes.naturality _ _ f i x)

end Subpresheaf

@[deprecated (since := "2025-01-23")] alias top_subpresheaf_obj := Subpresheaf.top_obj

end CategoryTheory<|MERGE_RESOLUTION|>--- conflicted
+++ resolved
@@ -110,20 +110,12 @@
 
 @[simp]
 lemma iSup_obj {ι : Type*} (S : ι → Subpresheaf F) (U : Cᵒᵖ) :
-<<<<<<< HEAD
-    (⨆ i, S i).obj U = ⨆ i, (S i).obj U := by
-=======
     (⨆ i, S i).obj U = ⋃ i, (S i).obj U := by
->>>>>>> 97c1a100
   simp [iSup, sSup_obj]
 
 @[simp]
 lemma iInf_obj {ι : Type*} (S : ι → Subpresheaf F) (U : Cᵒᵖ) :
-<<<<<<< HEAD
-    (⨅ i, S i).obj U = ⨅ i, (S i).obj U := by
-=======
     (⨅ i, S i).obj U = ⋂ i, (S i).obj U := by
->>>>>>> 97c1a100
   simp [iInf, sInf_obj]
 
 @[simp]
