/-
Copyright (c) 2021 Luke Kershaw. All rights reserved.
Released under Apache 2.0 license as described in the file LICENSE.
Authors: Luke Kershaw, Joël Riou
-/
import Mathlib.CategoryTheory.Preadditive.AdditiveFunctor
import Mathlib.CategoryTheory.Shift.Basic
import Mathlib.CategoryTheory.Triangulated.TriangleShift
import Mathlib.CategoryTheory.Limits.Constructions.FiniteProductsOfBinaryProducts
<<<<<<< HEAD
import Mathlib.CategoryTheory.Adjunction.Limits
import Mathlib.Algebra.Homology.ShortComplex.Basic
=======
>>>>>>> d6a06632

#align_import category_theory.triangulated.pretriangulated from "leanprover-community/mathlib"@"6876fa15e3158ff3e4a4e2af1fb6e1945c6e8803"

/-!
# Pretriangulated Categories

This file contains the definition of pretriangulated categories and triangulated functors
between them.

## Implementation Notes

We work under the assumption that pretriangulated categories are preadditive categories,
but not necessarily additive categories, as is assumed in some sources.

TODO: generalise this to n-angulated categories as in https://arxiv.org/abs/1006.4592
-/


noncomputable section

open CategoryTheory Preadditive Limits

universe v v₀ v₁ v₂ u u₀ u₁ u₂

namespace CategoryTheory

namespace Limits

-- should be moved to a better place
namespace BinaryBiproductData

variable {C : Type _} [Category C]
    {X₁ X₂ : C} [HasZeroMorphisms C] [HasBinaryBiproduct X₁ X₂] (d : BinaryBiproductData X₁ X₂)

def isoBiprod {C : Type _} [Category C]
    {X₁ X₂ : C} [HasZeroMorphisms C] [HasBinaryBiproduct X₁ X₂] (d : BinaryBiproductData X₁ X₂) :
    X₁ ⊞ X₂ ≅ d.bicone.pt :=
  IsLimit.conePointUniqueUpToIso (BinaryBiproduct.isLimit X₁ X₂) d.isBilimit.isLimit

@[reassoc (attr := simp)]
lemma isoBiprod_inv_fst : d.isoBiprod.inv ≫ biprod.fst = d.bicone.fst :=
  IsLimit.conePointUniqueUpToIso_inv_comp _ d.isBilimit.isLimit ⟨WalkingPair.left⟩

@[reassoc (attr := simp)]
lemma isoBiprod_inv_snd : d.isoBiprod.inv ≫ biprod.snd = d.bicone.snd :=
  IsLimit.conePointUniqueUpToIso_inv_comp _ d.isBilimit.isLimit ⟨WalkingPair.right⟩

@[reassoc (attr := simp)]
lemma isoBiprod_hom_fst : d.isoBiprod.hom ≫ d.bicone.fst = biprod.fst := by
  rw [← isoBiprod_inv_fst, Iso.hom_inv_id_assoc]

@[reassoc (attr := simp)]
lemma isoBiprod_hom_snd : d.isoBiprod.hom ≫ d.bicone.snd = biprod.snd := by
  rw [← isoBiprod_inv_snd, Iso.hom_inv_id_assoc]

end BinaryBiproductData

end Limits

end CategoryTheory

namespace CategoryTheory

open Category Pretriangulated ZeroObject

/-
We work in a preadditive category `C` equipped with an additive shift.
-/
variable (C : Type u) [Category.{v} C] [HasZeroObject C] [HasShift C ℤ] [Preadditive C]

/-- A preadditive category `C` with an additive shift, and a class of "distinguished triangles"
relative to that shift is called pretriangulated if the following hold:
* Any triangle that is isomorphic to a distinguished triangle is also distinguished.
* Any triangle of the form `(X,X,0,id,0,0)` is distinguished.
* For any morphism `f : X ⟶ Y` there exists a distinguished triangle of the form `(X,Y,Z,f,g,h)`.
* The triangle `(X,Y,Z,f,g,h)` is distinguished if and only if `(Y,Z,X⟦1⟧,g,h,-f⟦1⟧)` is.
* Given a diagram:
  ```
        f       g       h
    X  ───> Y  ───> Z  ───> X⟦1⟧
    │       │                │
    │a      │b               │a⟦1⟧'
    V       V                V
    X' ───> Y' ───> Z' ───> X'⟦1⟧
        f'      g'      h'
  ```
  where the left square commutes, and whose rows are distinguished triangles,
  there exists a morphism `c : Z ⟶ Z'` such that `(a,b,c)` is a triangle morphism.

See <https://stacks.math.columbia.edu/tag/0145>
-/
class Pretriangulated [∀ n : ℤ, Functor.Additive (shiftFunctor C n)] where
  /-- a class of triangle which are called `distinguished` -/
  distinguishedTriangles : Set (Triangle C)
  /-- a triangle that is isomorphic to a distinguished triangle is distinguished -/
  isomorphic_distinguished :
    ∀ T₁ ∈ distinguishedTriangles, ∀ (T₂) (_ : T₂ ≅ T₁), T₂ ∈ distinguishedTriangles
  /-- obvious triangles `X ⟶ X ⟶ 0 ⟶ X⟦1⟧` are distinguished -/
  contractible_distinguished : ∀ X : C, contractibleTriangle X ∈ distinguishedTriangles
  /-- any morphism `X ⟶ Y` is part of a distinguished triangle `X ⟶ Y ⟶ Z ⟶ X⟦1⟧` -/
  distinguished_cocone_triangle :
    ∀ {X Y : C} (f : X ⟶ Y),
      ∃ (Z : C) (g : Y ⟶ Z) (h : Z ⟶ X⟦(1 : ℤ)⟧), Triangle.mk f g h ∈ distinguishedTriangles
  /-- a triangle is distinguished iff it is so after rotating it -/
  rotate_distinguished_triangle :
    ∀ T : Triangle C, T ∈ distinguishedTriangles ↔ T.rotate ∈ distinguishedTriangles
  /-- given two distinguished triangle, a commutative square
        can be extended as morphism of triangles -/
  complete_distinguished_triangle_morphism :
    ∀ (T₁ T₂ : Triangle C) (_ : T₁ ∈ distinguishedTriangles) (_ : T₂ ∈ distinguishedTriangles)
      (a : T₁.obj₁ ⟶ T₂.obj₁) (b : T₁.obj₂ ⟶ T₂.obj₂) (_ : T₁.mor₁ ≫ b = a ≫ T₂.mor₁),
      ∃ c : T₁.obj₃ ⟶ T₂.obj₃, T₁.mor₂ ≫ c = b ≫ T₂.mor₂ ∧ T₁.mor₃ ≫ a⟦1⟧' = c ≫ T₂.mor₃
#align category_theory.pretriangulated CategoryTheory.Pretriangulated


namespace Pretriangulated

variable [∀ n : ℤ, Functor.Additive (CategoryTheory.shiftFunctor C n)] [hC : Pretriangulated C]

-- porting note: increased the priority so that we can write `T ∈ distTriang C`, and
-- not just `T ∈ (distTriang C)`
/-- distinguished triangles in a pretriangulated category -/
notation:60 "distTriang " C => @distinguishedTriangles C _ _ _ _ _ _

variable {C}

lemma distinguished_iff_of_iso {T₁ T₂ : Triangle C} (e : T₁ ≅ T₂) :
    (T₁ ∈ distTriang C) ↔ T₂ ∈ distTriang C :=
  ⟨fun hT₁ => isomorphic_distinguished _ hT₁ _ e.symm,
    fun hT₂ => isomorphic_distinguished _ hT₂ _ e⟩

/-- Given any distinguished triangle `T`, then we know `T.rotate` is also distinguished.
-/
theorem rot_of_distTriang (T : Triangle C) (H : T ∈ distTriang C) : T.rotate ∈ distTriang C :=
  (rotate_distinguished_triangle T).mp H
#align category_theory.pretriangulated.rot_of_dist_triangle CategoryTheory.Pretriangulated.rot_of_distTriang

/-- Given any distinguished triangle `T`, then we know `T.inv_rotate` is also distinguished.
-/
theorem inv_rot_of_distTriang (T : Triangle C) (H : T ∈ distTriang C) :
    T.invRotate ∈ distTriang C :=
  (rotate_distinguished_triangle T.invRotate).mpr
    (isomorphic_distinguished T H T.invRotate.rotate (invRotCompRot.app T))
#align category_theory.pretriangulated.inv_rot_of_dist_triangle CategoryTheory.Pretriangulated.inv_rot_of_distTriang

/-- Given any distinguished triangle
```
      f       g       h
  X  ───> Y  ───> Z  ───> X⟦1⟧
```
the composition `f ≫ g = 0`.
See <https://stacks.math.columbia.edu/tag/0146>
-/
@[reassoc]
theorem comp_distTriang_mor_zero₁₂ (T) (H : T ∈ (distTriang C)) : T.mor₁ ≫ T.mor₂ = 0 := by
  obtain ⟨c, hc⟩ :=
    complete_distinguished_triangle_morphism _ _ (contractible_distinguished T.obj₁) H (𝟙 T.obj₁)
      T.mor₁ rfl
  simpa only [contractibleTriangle_mor₂, zero_comp] using hc.left.symm
#align category_theory.pretriangulated.comp_dist_triangle_mor_zero₁₂ CategoryTheory.Pretriangulated.comp_distTriang_mor_zero₁₂

@[simps]
def shortComplexOfDistTriangle (T : Triangle C) (hT : T ∈ distTriang C) : ShortComplex C :=
  ShortComplex.mk T.mor₁ T.mor₂ (comp_dist_triangle_mor_zero₁₂ _ hT)

@[simps!]
def shortComplexOfDistTriangleIsoOfIso {T T' : Triangle C} (e : T ≅ T') (hT : T ∈ distTriang C) :
  shortComplexOfDistTriangle T hT ≅ shortComplexOfDistTriangle T'
    (isomorphic_distinguished _ hT _ e.symm) :=
  ShortComplex.isoMk (Triangle.π₁.mapIso e) (Triangle.π₂.mapIso e) (Triangle.π₃.mapIso e)
    (by aesop_cat) (by aesop_cat)

/-- Given any distinguished triangle
```
      f       g       h
  X  ───> Y  ───> Z  ───> X⟦1⟧
```
the composition `g ≫ h = 0`.
See <https://stacks.math.columbia.edu/tag/0146>
-/
@[reassoc]
theorem comp_distTriang_mor_zero₂₃ (T : Triangle C) (H : T ∈ distTriang C) :
    T.mor₂ ≫ T.mor₃ = 0 :=
  comp_distTriang_mor_zero₁₂ T.rotate (rot_of_distTriang T H)
#align category_theory.pretriangulated.comp_dist_triangle_mor_zero₂₃ CategoryTheory.Pretriangulated.comp_distTriang_mor_zero₂₃

/-- Given any distinguished triangle
```
      f       g       h
  X  ───> Y  ───> Z  ───> X⟦1⟧
```
the composition `h ≫ f⟦1⟧ = 0`.
See <https://stacks.math.columbia.edu/tag/0146>
-/
@[reassoc]
theorem comp_distTriang_mor_zero₃₁ (T : Triangle C) (H : T ∈ distTriang C) :
    T.mor₃ ≫ T.mor₁⟦1⟧' = 0 := by
  have H₂ := rot_of_distTriang T.rotate (rot_of_distTriang T H)
  simpa using comp_distTriang_mor_zero₁₂ T.rotate.rotate H₂
#align category_theory.pretriangulated.comp_dist_triangle_mor_zero₃₁ CategoryTheory.Pretriangulated.comp_distTriang_mor_zero₃₁

/-- Any morphism `Y ⟶ Z` is part of a distinguished triangle `X ⟶ Y ⟶ Z ⟶ X⟦1⟧` -/
lemma distinguished_cocone_triangle₁ {Y Z : C} (g : Y ⟶ Z) :
    ∃ (X : C) (f : X ⟶ Y) (h : Z ⟶ X⟦(1 : ℤ)⟧), Triangle.mk f g h ∈ distTriang C := by
  obtain ⟨X', f', g', mem⟩ := distinguished_cocone_triangle g
  exact ⟨_, _, _, inv_rot_of_distTriang _ mem⟩

/-- Any morphism `Z ⟶ X⟦1⟧` is part of a distinguished triangle `X ⟶ Y ⟶ Z ⟶ X⟦1⟧` -/
lemma distinguished_cocone_triangle₂ {Z X : C} (h : Z ⟶ X⟦(1 : ℤ)⟧) :
    ∃ (Y : C) (f : X ⟶ Y) (g : Y ⟶ Z), Triangle.mk f g h ∈ distTriang C := by
  obtain ⟨Y', f', g', mem⟩ := distinguished_cocone_triangle h
  let T' := (Triangle.mk h f' g').invRotate.invRotate
  refine' ⟨T'.obj₂, ((shiftEquiv C (1 : ℤ)).unitIso.app X).hom ≫ T'.mor₁, T'.mor₂,
    isomorphic_distinguished _ (inv_rot_of_distTriang _ (inv_rot_of_distTriang _ mem)) _ _⟩
  exact Triangle.isoMk _ _ ((shiftEquiv C (1 : ℤ)).unitIso.app X) (Iso.refl _) (Iso.refl _)
    (by aesop_cat) (by aesop_cat)
    (by dsimp; simp only [shift_shiftFunctorCompIsoId_inv_app, id_comp])

/-- A commutative square involving the morphisms `mor₂` of two distinguished triangles
can be extended as morphism of triangles -/
lemma complete_distinguished_triangle_morphism₁ (T₁ T₂ : Triangle C)
    (hT₁ : T₁ ∈ distTriang C) (hT₂ : T₂ ∈ distTriang C) (b : T₁.obj₂ ⟶ T₂.obj₂)
    (c : T₁.obj₃ ⟶ T₂.obj₃) (comm : T₁.mor₂ ≫ c = b ≫ T₂.mor₂) :
    ∃ (a : T₁.obj₁ ⟶ T₂.obj₁), T₁.mor₁ ≫ b = a ≫ T₂.mor₁ ∧
      T₁.mor₃ ≫ a⟦(1 : ℤ)⟧' = c ≫ T₂.mor₃ := by
  obtain ⟨a, ⟨ha₁, ha₂⟩⟩ := complete_distinguished_triangle_morphism _ _
    (rot_of_distTriang _ hT₁) (rot_of_distTriang _ hT₂) b c comm
  refine' ⟨(shiftFunctor C (1 : ℤ)).preimage a, ⟨_, _⟩⟩
  · apply (shiftFunctor C (1 : ℤ)).map_injective
    dsimp at ha₂
    rw [neg_comp, comp_neg, neg_inj] at ha₂
    simpa only [Functor.map_comp, Functor.image_preimage] using ha₂
  · simpa only [Functor.image_preimage] using ha₁

/-- A commutative square involving the morphisms `mor₃` of two distinguished triangles
can be extended as morphism of triangles -/
lemma complete_distinguished_triangle_morphism₂ (T₁ T₂ : Triangle C)
    (hT₁ : T₁ ∈ distTriang C) (hT₂ : T₂ ∈ distTriang C) (a : T₁.obj₁ ⟶ T₂.obj₁)
    (c : T₁.obj₃ ⟶ T₂.obj₃) (comm : T₁.mor₃ ≫ a⟦(1 : ℤ)⟧' = c ≫ T₂.mor₃) :
    ∃ (b : T₁.obj₂ ⟶ T₂.obj₂), T₁.mor₁ ≫ b = a ≫ T₂.mor₁ ∧ T₁.mor₂ ≫ c = b ≫ T₂.mor₂ := by
  obtain ⟨a, ⟨ha₁, ha₂⟩⟩ := complete_distinguished_triangle_morphism _ _
    (inv_rot_of_distTriang _ hT₁) (inv_rot_of_distTriang _ hT₂) (c⟦(-1 : ℤ)⟧') a (by
    dsimp
    simp only [neg_comp, comp_neg, ← Functor.map_comp_assoc, ← comm,
      Functor.map_comp, shift_shift_neg', Functor.id_obj, assoc, Iso.inv_hom_id_app, comp_id])
  refine' ⟨a, ⟨ha₁, _⟩⟩
  dsimp only [Triangle.invRotate, Triangle.mk] at ha₂
  rw [← cancel_mono ((shiftEquiv C (1 : ℤ)).counitIso.inv.app T₂.obj₃), assoc, assoc, ← ha₂]
  simp only [shiftEquiv'_counitIso, shift_neg_shift', assoc, Iso.inv_hom_id_app_assoc]

/-- Obvious triangles `0 ⟶ X ⟶ X ⟶ 0⟦1⟧` are distinguished -/
lemma contractible_distinguished₁ (X : C) :
    Triangle.mk (0 : 0 ⟶ X) (𝟙 X) 0 ∈ distTriang C := by
  refine' isomorphic_distinguished _
    (inv_rot_of_distTriang _ (contractible_distinguished X)) _ _
  exact Triangle.isoMk _ _ (Functor.mapZeroObject _).symm (Iso.refl _) (Iso.refl _)
    (by aesop_cat) (by aesop_cat) (by aesop_cat)

/-- Obvious triangles `X ⟶ 0 ⟶ X⟦1⟧ ⟶ X⟦1⟧` are distinguished -/
lemma contractible_distinguished₂ (X : C) :
    Triangle.mk (0 : X ⟶ 0) 0 (𝟙 (X⟦1⟧)) ∈ distTriang C := by
  refine' isomorphic_distinguished _
    (inv_rot_of_distTriang _ (contractible_distinguished₁ (X⟦(1 : ℤ)⟧))) _ _
  exact Triangle.isoMk _ _ ((shiftEquiv C (1 : ℤ)).unitIso.app X) (Iso.refl _) (Iso.refl _)
    (by aesop_cat) (by aesop_cat)
    (by dsimp; simp only [shift_shiftFunctorCompIsoId_inv_app, id_comp])

namespace Triangle

variable (T : Triangle C) (hT : T ∈ distTriang C)

lemma yoneda_exact₂ {X : C} (f : T.obj₂ ⟶ X) (hf : T.mor₁ ≫ f = 0) :
    ∃ (g : T.obj₃ ⟶ X), f = T.mor₂ ≫ g := by
  obtain ⟨g, ⟨hg₁, _⟩⟩ := complete_distinguished_triangle_morphism T _ hT
    (contractible_distinguished₁ X) 0 f (by aesop_cat)
  exact ⟨g, by simpa using hg₁.symm⟩

lemma yoneda_exact₃ {X : C} (f : T.obj₃ ⟶ X) (hf : T.mor₂ ≫ f = 0) :
    ∃ (g : T.obj₁⟦(1 : ℤ)⟧ ⟶ X), f = T.mor₃ ≫ g :=
  yoneda_exact₂ _ (rot_of_distTriang _ hT) f hf

lemma coyoneda_exact₂ {X : C} (f : X ⟶ T.obj₂) (hf : f ≫ T.mor₂ = 0) :
    ∃ (g : X ⟶ T.obj₁), f = g ≫ T.mor₁ := by
  obtain ⟨a, ⟨ha₁, _⟩⟩ := complete_distinguished_triangle_morphism₁ _ T
    (contractible_distinguished X) hT f 0 (by aesop_cat)
  exact ⟨a, by simpa using ha₁⟩

lemma coyoneda_exact₁ {X : C} (f : X ⟶ T.obj₁⟦(1 : ℤ)⟧) (hf : f ≫ T.mor₁⟦1⟧' = 0) :
    ∃ (g : X ⟶ T.obj₃), f = g ≫ T.mor₃ :=
  coyoneda_exact₂ _ (rot_of_distTriang _ (rot_of_distTriang _ hT)) f (by aesop_cat)

lemma coyoneda_exact₃ {X : C} (f : X ⟶ T.obj₃) (hf : f ≫ T.mor₃ = 0) :
    ∃ (g : X ⟶ T.obj₂), f = g ≫ T.mor₂ :=
  coyoneda_exact₂ _ (rot_of_distTriang _ hT) f hf

lemma mor₃_eq_zero_iff_epi₂ : T.mor₃ = 0 ↔ Epi T.mor₂ := by
  constructor
  · intro h
    rw [epi_iff_cancel_zero]
    intro X g hg
    obtain ⟨f, rfl⟩ := yoneda_exact₃ T hT g hg
    rw [h, zero_comp]
  · intro
    rw [← cancel_epi T.mor₂, comp_distTriang_mor_zero₂₃ _ hT, comp_zero]

lemma mor₂_eq_zero_iff_epi₁ : T.mor₂ = 0 ↔ Epi T.mor₁ := by
  have h := mor₃_eq_zero_iff_epi₂ _ (inv_rot_of_distTriang _ hT)
  dsimp at h
  rw [← h, IsIso.comp_right_eq_zero]

lemma mor₁_eq_zero_iff_epi₃ : T.mor₁ = 0 ↔ Epi T.mor₃ := by
  have h := mor₃_eq_zero_iff_epi₂ _ (rot_of_distTriang _ hT)
  dsimp at h
  rw [← h, neg_eq_zero]
  constructor
  · intro h
    simp only [h, Functor.map_zero]
  · intro h
    rw [← (CategoryTheory.shiftFunctor C (1 : ℤ)).map_eq_zero_iff, h]

lemma mor₃_eq_zero_of_epi₂ (h : Epi T.mor₂) : T.mor₃ = 0 := (T.mor₃_eq_zero_iff_epi₂ hT).2 h
lemma mor₂_eq_zero_of_epi₁ (h : Epi T.mor₁) : T.mor₂ = 0 := (T.mor₂_eq_zero_iff_epi₁ hT).2 h
lemma mor₁_eq_zero_of_epi₃ (h : Epi T.mor₃) : T.mor₁ = 0 := (T.mor₁_eq_zero_iff_epi₃ hT).2 h

lemma epi₂ (h : T.mor₃ = 0) : Epi T.mor₂ := (T.mor₃_eq_zero_iff_epi₂ hT).1 h
lemma epi₁ (h : T.mor₂ = 0) : Epi T.mor₁ := (T.mor₂_eq_zero_iff_epi₁ hT).1 h
lemma epi₃ (h : T.mor₁ = 0) : Epi T.mor₃ := (T.mor₁_eq_zero_iff_epi₃ hT).1 h

lemma mor₁_eq_zero_iff_mono₂ : T.mor₁ = 0 ↔ Mono T.mor₂ := by
  constructor
  · intro h
    rw [mono_iff_cancel_zero]
    intro X g hg
    obtain ⟨f, rfl⟩ := coyoneda_exact₂ T hT g hg
    rw [h, comp_zero]
  · intro
    rw [← cancel_mono T.mor₂, comp_distTriang_mor_zero₁₂ _ hT, zero_comp]

lemma mor₂_eq_zero_iff_mono₃ : T.mor₂ = 0 ↔ Mono T.mor₃ :=
  mor₁_eq_zero_iff_mono₂ _ (rot_of_distTriang _ hT)

lemma mor₃_eq_zero_iff_mono₁ : T.mor₃ = 0 ↔ Mono T.mor₁ := by
  have h := mor₁_eq_zero_iff_mono₂ _ (inv_rot_of_distTriang _ hT)
  dsimp at h
  rw [← h, neg_eq_zero, IsIso.comp_right_eq_zero]
  constructor
  · intro h
    simp only [h, Functor.map_zero]
  · intro h
    rw [← (CategoryTheory.shiftFunctor C (-1 : ℤ)).map_eq_zero_iff, h]

lemma mor₁_eq_zero_of_mono₂ (h : Mono T.mor₂) : T.mor₁ = 0 := (T.mor₁_eq_zero_iff_mono₂ hT).2 h
lemma mor₂_eq_zero_of_mono₃ (h : Mono T.mor₃) : T.mor₂ = 0 := (T.mor₂_eq_zero_iff_mono₃ hT).2 h
lemma mor₃_eq_zero_of_mono₁ (h : Mono T.mor₁) : T.mor₃ = 0 := (T.mor₃_eq_zero_iff_mono₁ hT).2 h

lemma mono₂ (h : T.mor₁ = 0) : Mono T.mor₂ := (T.mor₁_eq_zero_iff_mono₂ hT).1 h
lemma mono₃ (h : T.mor₂ = 0) : Mono T.mor₃ := (T.mor₂_eq_zero_iff_mono₃ hT).1 h
lemma mono₁ (h : T.mor₃ = 0) : Mono T.mor₁ := (T.mor₃_eq_zero_iff_mono₁ hT).1 h

lemma isZero₂_iff : IsZero T.obj₂ ↔ (T.mor₁ = 0 ∧ T.mor₂ = 0) := by
  constructor
  · intro h
    exact ⟨h.eq_of_tgt _ _, h.eq_of_src _ _⟩
  · intro ⟨h₁, h₂⟩
    obtain ⟨f, hf⟩ := coyoneda_exact₂ T hT (𝟙 _) (by rw [h₂, comp_zero])
    rw [IsZero.iff_id_eq_zero, hf, h₁, comp_zero]

lemma isZero₁_iff : IsZero T.obj₁ ↔ (T.mor₁ = 0 ∧ T.mor₃ = 0) := by
  refine' (isZero₂_iff _ (inv_rot_of_distTriang _ hT)).trans _
  dsimp
  simp only [neg_eq_zero, IsIso.comp_right_eq_zero, Functor.map_eq_zero_iff]
  tauto

lemma isZero₃_iff : IsZero T.obj₃ ↔ (T.mor₂ = 0 ∧ T.mor₃ = 0) := by
  refine' (isZero₂_iff _ (rot_of_distTriang _ hT)).trans _
  dsimp
  tauto

lemma isZero₁_of_isZero₂₃ (h₂ : IsZero T.obj₂) (h₃ : IsZero T.obj₃) : IsZero T.obj₁ := by
  rw [T.isZero₁_iff hT]
  exact ⟨h₂.eq_of_tgt _ _, h₃.eq_of_src _ _⟩

lemma isZero₂_of_isZero₁₃ (h₁ : IsZero T.obj₁) (h₃ : IsZero T.obj₃) : IsZero T.obj₂ := by
  rw [T.isZero₂_iff hT]
  exact ⟨h₁.eq_of_src _ _, h₃.eq_of_tgt _ _⟩

lemma isZero₃_of_isZero₁₂ (h₁ : IsZero T.obj₁) (h₂ : IsZero T.obj₂) : IsZero T.obj₃ :=
  isZero₂_of_isZero₁₃ _ (rot_of_distTriang _ hT) h₂ (by
    dsimp
    simp only [IsZero.iff_id_eq_zero] at h₁ ⊢
    rw [← Functor.map_id, h₁, Functor.map_zero])

lemma isZero₁_iff_isIso₂ :
    IsZero T.obj₁ ↔ IsIso T.mor₂ := by
  rw [T.isZero₁_iff hT]
  constructor
  · intro ⟨h₁, h₃⟩
    have := T.epi₂ hT h₃
    obtain ⟨f, hf⟩ := yoneda_exact₂ T hT (𝟙 _) (by rw [h₁, zero_comp])
    exact ⟨f, hf.symm, by rw [← cancel_epi T.mor₂, comp_id, ← reassoc_of% hf]⟩
  · intro
    rw [T.mor₁_eq_zero_iff_mono₂ hT, T.mor₃_eq_zero_iff_epi₂ hT]
    constructor <;> infer_instance

lemma isZero₂_iff_isIso₃ : IsZero T.obj₂ ↔ IsIso T.mor₃ :=
  isZero₁_iff_isIso₂ _ (rot_of_distTriang _ hT)

lemma isZero₃_iff_isIso₁ : IsZero T.obj₃ ↔ IsIso T.mor₁ := by
  refine' Iff.trans _ (Triangle.isZero₁_iff_isIso₂ _ (inv_rot_of_distTriang _ hT))
  dsimp
  simp only [IsZero.iff_id_eq_zero, ← Functor.map_id, Functor.map_eq_zero_iff]

lemma isZero₁_of_isIso₂ (h : IsIso T.mor₂) : IsZero T.obj₁ := (T.isZero₁_iff_isIso₂ hT).2 h
lemma isZero₂_of_isIso₃ (h : IsIso T.mor₃) : IsZero T.obj₂ := (T.isZero₂_iff_isIso₃ hT).2 h
lemma isZero₃_of_isIso₁ (h : IsIso T.mor₁) : IsZero T.obj₃ := (T.isZero₃_iff_isIso₁ hT).2 h

lemma shift_distinguished (n : ℤ) :
    (CategoryTheory.shiftFunctor (Triangle C) n).obj T ∈ distTriang C := by
  revert T hT
  let H : ℤ → Prop := fun n => ∀ (T : Triangle C) (_ : T ∈ distTriang C),
    (Triangle.shiftFunctor C n).obj T ∈ distTriang C
  change H n
  have H_zero : H 0 := fun T hT =>
    isomorphic_distinguished _ hT _ ((Triangle.shiftFunctorZero C).app T)
  have H_one : H 1 := fun T hT =>
    isomorphic_distinguished _ (rot_of_distTriang _
      (rot_of_distTriang _ (rot_of_distTriang _ hT))) _
        ((rotateRotateRotateIso C).symm.app T)
  have H_neg_one : H (-1) := fun T hT =>
    isomorphic_distinguished _ (inv_rot_of_distTriang _
      (inv_rot_of_distTriang _ (inv_rot_of_distTriang _ hT))) _
        ((invRotateInvRotateInvRotateIso C).symm.app T)
  have H_add : ∀ {a b c : ℤ}, H a → H b → a + b = c → H c := fun {a b c} ha hb hc T hT =>
    isomorphic_distinguished _ (hb _ (ha _ hT)) _
      ((Triangle.shiftFunctorAdd' C _ _ _ hc).app T)
  obtain (n|n) := n
  · induction' n with n hn
    · exact H_zero
    · exact H_add hn H_one rfl
  · induction' n with n hn
    · exact H_neg_one
    · exact H_add hn H_neg_one rfl

lemma shift_distinguished_iff (n : ℤ) :
    (CategoryTheory.shiftFunctor (Triangle C) n).obj T ∈ (distTriang C) ↔ T ∈ distTriang C := by
  constructor
  · intro hT
    exact isomorphic_distinguished _ (shift_distinguished _ hT (-n)) _
      ((shiftEquiv (Triangle C) n).unitIso.app T)
  · intro hT
    exact shift_distinguished T hT n

end Triangle

instance : SplitEpiCategory C where
  isSplitEpi_of_epi f hf := by
    obtain ⟨Z, g, h, hT⟩ := distinguished_cocone_triangle f
    obtain ⟨r, hr⟩ := Triangle.coyoneda_exact₂ _ hT (𝟙 _)
      (by rw [Triangle.mor₂_eq_zero_of_epi₁ _ hT hf, comp_zero])
    exact ⟨r, hr.symm⟩

instance : SplitMonoCategory C where
  isSplitMono_of_mono f hf := by
    obtain ⟨X, g, h, hT⟩ := distinguished_cocone_triangle₁ f
    obtain ⟨r, hr⟩ := Triangle.yoneda_exact₂ _ hT (𝟙 _) (by
      rw [Triangle.mor₁_eq_zero_of_mono₂ _ hT hf, zero_comp])
    exact ⟨r, hr.symm⟩

lemma isIso₂_of_isIso₁₃ {T T' : Triangle C} (φ : T ⟶ T') (hT : T ∈ distTriang C)
    (hT' : T' ∈ distTriang C) (h₁ : IsIso φ.hom₁) (h₃ : IsIso φ.hom₃) : IsIso φ.hom₂ := by
  have : Mono φ.hom₂ := by
    rw [mono_iff_cancel_zero]
    intro A f hf
    obtain ⟨g, rfl⟩ := Triangle.coyoneda_exact₂ _ hT f
      (by rw [← cancel_mono φ.hom₃, assoc, φ.comm₂, reassoc_of% hf, zero_comp, zero_comp])
    rw [assoc] at hf
    obtain ⟨h, hh⟩ := Triangle.coyoneda_exact₂ T'.invRotate (inv_rot_of_distTriang _ hT')
      (g ≫ φ.hom₁) (by dsimp; rw [assoc, ← φ.comm₁, hf])
    obtain ⟨k, rfl⟩ : ∃ (k : A ⟶ T.invRotate.obj₁), k ≫ T.invRotate.mor₁ = g := by
      refine' ⟨h ≫ inv (φ.hom₃⟦(-1 : ℤ)⟧'), _⟩
      have eq := ((invRotate C).map φ).comm₁
      dsimp only [invRotate] at eq
      rw [← cancel_mono φ.hom₁, assoc, assoc, eq, IsIso.inv_hom_id_assoc, hh]
    erw [assoc, comp_distTriang_mor_zero₁₂ _ (inv_rot_of_distTriang _ hT), comp_zero]
  refine' isIso_of_yoneda_map_bijective _ (fun A => ⟨_, _⟩)
  · intro f₁ f₂ h
    simpa only [← cancel_mono φ.hom₂] using h
  · intro y₂
    obtain ⟨x₃, hx₃⟩ : ∃ (x₃ : A ⟶ T.obj₃), x₃ ≫ φ.hom₃ = y₂ ≫ T'.mor₂ :=
      ⟨y₂ ≫ T'.mor₂ ≫ inv φ.hom₃, by simp⟩
    obtain ⟨x₂, hx₂⟩ := Triangle.coyoneda_exact₃ _ hT x₃
      (by rw [← cancel_mono (φ.hom₁⟦(1 : ℤ)⟧'), assoc, zero_comp, φ.comm₃, reassoc_of% hx₃,
        comp_distTriang_mor_zero₂₃ _ hT', comp_zero])
    obtain ⟨y₁, hy₁⟩ := Triangle.coyoneda_exact₂ _ hT' (y₂ - x₂ ≫ φ.hom₂)
      (by rw [sub_comp, assoc, ← φ.comm₂, ← reassoc_of% hx₂, hx₃, sub_self])
    obtain ⟨x₁, hx₁⟩ : ∃ (x₁ : A ⟶ T.obj₁), x₁ ≫ φ.hom₁ = y₁ := ⟨y₁ ≫ inv φ.hom₁, by simp⟩
    refine' ⟨x₂ + x₁ ≫ T.mor₁, _⟩
    dsimp
    rw [add_comp, assoc, φ.comm₁, reassoc_of% hx₁, ← hy₁, add_sub_cancel'_right]

lemma isIso₃_of_isIso₁₂ {T T' : Triangle C} (φ : T ⟶ T') (hT : T ∈ distTriang C)
    (hT' : T' ∈ distTriang C) (h₁ : IsIso φ.hom₁) (h₂ : IsIso φ.hom₂) : IsIso φ.hom₃ :=
  isIso₂_of_isIso₁₃ ((rotate C).map φ) (rot_of_distTriang _ hT)
    (rot_of_distTriang _ hT') h₂ (by dsimp; infer_instance)

lemma isIso₁_of_isIso₂₃ {T T' : Triangle C} (φ : T ⟶ T') (hT : T ∈ distTriang C)
    (hT' : T' ∈ distTriang C) (h₂ : IsIso φ.hom₂) (h₃ : IsIso φ.hom₃) : IsIso φ.hom₁ :=
  isIso₂_of_isIso₁₃ ((invRotate C).map φ) (inv_rot_of_distTriang _ hT)
    (inv_rot_of_distTriang _ hT') (by dsimp; infer_instance) (by dsimp; infer_instance)

/-- Given a distinguished triangle `T` such that `T.mor₃ = 0` and the datum of morphisms
`inr : T.obj₃ ⟶ T.obj₂` and `fst : T.obj₂ ⟶ T.obj₁` satisfying suitable relations, this
is the binary biproduct data expressing that `T.obj₂` identifies to the binary
biproduct of `T.obj₁` and `T.obj₃`.
See also `exists_iso_binaryBiproduct_of_distTriang`. -/
@[simps]
def binaryBiproductData (T : Triangle C) (hT : T ∈ distTriang C) (hT₀ : T.mor₃ = 0)
    (inr : T.obj₃ ⟶ T.obj₂) (inr_snd : inr ≫ T.mor₂ = 𝟙 _) (fst : T.obj₂ ⟶ T.obj₁)
    (total : fst ≫ T.mor₁ + T.mor₂ ≫ inr = 𝟙 T.obj₂) :
    BinaryBiproductData T.obj₁ T.obj₃ := by
  have : Mono T.mor₁ := T.mono₁ hT hT₀
  have eq : fst ≫ T.mor₁ = 𝟙 T.obj₂ - T.mor₂ ≫ inr := by rw [← total, add_sub_cancel]
  exact
    { bicone :=
      { pt := T.obj₂
        fst := fst
        snd := T.mor₂
        inl := T.mor₁
        inr := inr
        inl_fst := by
          simp only [← cancel_mono T.mor₁, assoc, id_comp, eq, comp_sub, comp_id,
            comp_distTriang_mor_zero₁₂_assoc _ hT, zero_comp, sub_zero]
        inl_snd := comp_distTriang_mor_zero₁₂ _ hT
        inr_fst := by
          simp only [← cancel_mono T.mor₁, assoc, eq, comp_sub, reassoc_of% inr_snd,
            comp_id, sub_self, zero_comp]
        inr_snd := inr_snd }
      isBilimit := isBinaryBilimitOfTotal _ total }

instance : HasBinaryBiproducts C := ⟨fun X₁ X₃ => by
  obtain ⟨X₂, inl, snd, mem⟩ := distinguished_cocone_triangle₂ (0 : X₃ ⟶ X₁⟦(1 : ℤ)⟧)
  obtain ⟨inr : X₃ ⟶ X₂, inr_snd : 𝟙 _ = inr ≫ snd⟩ :=
    Triangle.coyoneda_exact₃ _ mem (𝟙 X₃) (by simp)
  obtain ⟨fst : X₂ ⟶ X₁, hfst : 𝟙 X₂ - snd ≫ inr = fst ≫ inl⟩ :=
    Triangle.coyoneda_exact₂ _ mem (𝟙 X₂ - snd ≫ inr) (by
      dsimp
      simp only [sub_comp, assoc, id_comp, ← inr_snd, comp_id, sub_self])
  refine' ⟨⟨binaryBiproductData _ mem rfl inr inr_snd.symm fst _⟩⟩
  dsimp
  simp only [← hfst, sub_add_cancel]⟩

instance : HasFiniteProducts C := hasFiniteProducts_of_has_binary_and_terminal
instance : HasFiniteCoproducts C := hasFiniteCoproducts_of_has_binary_and_initial
instance : HasFiniteBiproducts C := HasFiniteBiproducts.of_hasFiniteProducts

lemma exists_iso_binaryBiproduct_of_distTriang (T : Triangle C) (hT : T ∈ distTriang C)
    (zero : T.mor₃ = 0) :
    ∃ (e : T.obj₂ ≅ T.obj₁ ⊞ T.obj₃), T.mor₁ ≫ e.hom = biprod.inl ∧
      T.mor₂ = e.hom ≫ biprod.snd := by
  have := T.epi₂ hT zero
  have := isSplitEpi_of_epi T.mor₂
  obtain ⟨fst, hfst⟩ := T.coyoneda_exact₂ hT (𝟙 T.obj₂ - T.mor₂ ≫ section_ T.mor₂) (by simp)
  let d := binaryBiproductData _ hT zero (section_ T.mor₂) (by simp) fst
    (by simp only [← hfst, sub_add_cancel])
  refine' ⟨biprod.uniqueUpToIso _ _ d.isBilimit, ⟨_, by simp⟩⟩
  ext
  · simpa using d.bicone.inl_fst
  · simpa using d.bicone.inl_snd

lemma binaryBiproductTriangle_distinguished (X₁ X₂ : C) :
    binaryBiproductTriangle X₁ X₂ ∈ distTriang C := by
  obtain ⟨Y, g, h, mem⟩ := distinguished_cocone_triangle₂ (0 : X₂ ⟶ X₁⟦(1 : ℤ)⟧)
  obtain ⟨e, ⟨he₁, he₂⟩⟩ := exists_iso_binaryBiproduct_of_distTriang _ mem rfl
  dsimp at he₁ he₂
  refine' isomorphic_distinguished _ mem _ (Iso.symm _)
  refine' Triangle.isoMk _ _ (Iso.refl _) e (Iso.refl _)
    (by aesop_cat) (by aesop_cat) (by aesop_cat)

<<<<<<< HEAD
section

@[simps]
def binaryBiproductData (T : Triangle C) (hT : T ∈ distTriang C) (hT₀ : T.mor₃ = 0)
    (inr : T.obj₃ ⟶ T.obj₂) (inr_snd : inr ≫ T.mor₂ = 𝟙 _) (fst : T.obj₂ ⟶ T.obj₁)
    (total : fst ≫ T.mor₁ + T.mor₂ ≫ inr = 𝟙 T.obj₂) :
    BinaryBiproductData T.obj₁ T.obj₃ where
  bicone :=
    { pt := T.obj₂
      fst := fst
      snd := T.mor₂
      inl := T.mor₁
      inr := inr
      inl_fst := by
        have : Mono T.mor₁ := T.mono₁ hT hT₀
        have eq : fst ≫ T.mor₁ = 𝟙 T.obj₂ - T.mor₂ ≫ inr := by rw [← total, add_sub_cancel]
        simp only [← cancel_mono T.mor₁, assoc, id_comp, eq, comp_sub, comp_id,
          comp_dist_triangle_mor_zero₁₂_assoc _ hT, zero_comp, sub_zero]
      inl_snd := comp_dist_triangle_mor_zero₁₂ _ hT
      inr_fst := by
        have : Mono T.mor₁ := T.mono₁ hT hT₀
        have eq : fst ≫ T.mor₁ = 𝟙 T.obj₂ - T.mor₂ ≫ inr := by rw [← total, add_sub_cancel]
        simp only [← cancel_mono T.mor₁, assoc, eq, comp_sub, reassoc_of% inr_snd, comp_id,
          sub_self, zero_comp]
      inr_snd := inr_snd }
  isBilimit := isBinaryBilimitOfTotal _ total

end

instance : HasBinaryBiproducts C := ⟨fun X₁ X₃ => by
  obtain ⟨X₂, inl, snd, mem⟩ := distinguished_cocone_triangle₂ (0 : X₃ ⟶ X₁⟦(1 : ℤ)⟧)
  obtain ⟨inr : X₃ ⟶ X₂, inr_snd : 𝟙 _ = inr ≫ snd⟩ :=
    Triangle.coyoneda_exact₃ _ mem (𝟙 X₃) (by simp)
  obtain ⟨fst : X₂ ⟶ X₁, hfst : 𝟙 X₂ - snd ≫ inr = fst ≫ inl⟩ :=
    Triangle.coyoneda_exact₂ _ mem (𝟙 X₂ - snd ≫ inr) (by
      dsimp
      simp only [sub_comp, assoc, id_comp, ← inr_snd, comp_id, sub_self])
  refine' ⟨⟨binaryBiproductData _ mem rfl inr inr_snd.symm fst _⟩⟩
  dsimp
  simp only [← hfst, sub_add_cancel]⟩

instance : HasFiniteProducts C := hasFiniteProducts_of_has_binary_and_terminal
instance : HasFiniteCoproducts C := hasFiniteCoproducts_of_has_binary_and_initial
instance : HasFiniteBiproducts C := HasFiniteBiproducts.of_hasFiniteProducts

lemma exists_iso_binaryBiproduct_of_dist_triang (T : Triangle C) (hT : T ∈ distTriang C)
  (zero : T.mor₃ = 0) :
    ∃ (e : T.obj₂ ≅ T.obj₁ ⊞ T.obj₃), T.mor₁ ≫ e.hom = biprod.inl ∧
      T.mor₂ = e.hom ≫ biprod.snd := by
  have := T.epi₂ hT zero
  have := isSplitEpi_of_epi T.mor₂
  obtain ⟨fst, hfst⟩ := T.coyoneda_exact₂ hT (𝟙 T.obj₂ - T.mor₂ ≫ section_ T.mor₂) (by simp)
  let d := binaryBiproductData _ hT zero (section_ T.mor₂) (by simp) fst
    (by simp only [← hfst, sub_add_cancel])
  refine' ⟨d.isoBiprod.symm, ⟨_, by simp⟩⟩
  ext
  . simpa using d.bicone.inl_fst
  . simpa using d.bicone.inl_snd

lemma binaryBiproductTriangle_distinguished (X₁ X₂ : C) :
    binaryBiproductTriangle X₁ X₂ ∈ distTriang C := by
  obtain ⟨Y, g, h, mem⟩ := distinguished_cocone_triangle₂ (0 : X₂ ⟶ X₁⟦(1 : ℤ)⟧)
  obtain ⟨e, ⟨he₁, he₂⟩⟩ := exists_iso_binaryBiproduct_of_dist_triang _ mem rfl
  dsimp at he₁ he₂
  refine' isomorphic_distinguished _ mem _ (Iso.symm _)
  refine' Triangle.isoMk _ _ (Iso.refl _) e (Iso.refl _)
    (by aesop_cat) (by aesop_cat) (by aesop_cat)

=======
>>>>>>> d6a06632
lemma binaryProductTriangle_distinguished (X₁ X₂ : C) :
    binaryProductTriangle X₁ X₂ ∈ distTriang C :=
  isomorphic_distinguished _ (binaryBiproductTriangle_distinguished X₁ X₂) _
    (binaryProductTriangleIsoBinaryBiproductTriangle X₁ X₂)
<<<<<<< HEAD

@[simps!]
def productTriangle {J : Type _} (T : J → Triangle C)
    [HasProduct (fun j => (T j).obj₁)] [HasProduct (fun j => (T j).obj₂)]
    [HasProduct (fun j => (T j).obj₃)]
    [HasProduct (fun j => (T j).obj₁⟦(1 : ℤ)⟧)] : Triangle C :=
  Triangle.mk (Pi.map (fun j => (T j).mor₁))
    (Pi.map (fun j => (T j).mor₂))
    (Pi.map (fun j => (T j).mor₃) ≫ inv (piComparison _ _))

@[simps]
def productTriangle.π {J : Type _} (T : J → Triangle C)
    [HasProduct (fun j => (T j).obj₁)] [HasProduct (fun j => (T j).obj₂)]
    [HasProduct (fun j => (T j).obj₃)]
    [HasProduct (fun j => (T j).obj₁⟦(1 : ℤ)⟧)] (j : J) :
    productTriangle T ⟶ T j where
  hom₁ := Pi.π _ j
  hom₂ := Pi.π _ j
  hom₃ := Pi.π _ j
  comm₁ := by simp
  comm₂ := by simp
  comm₃ := by
    dsimp
    rw [← piComparison_comp_π, assoc, IsIso.inv_hom_id_assoc]
    simp only [limMap_π, Discrete.natTrans_app]

lemma productTriangle.π_zero₃₁ {J : Type _} (T : J → Triangle C)
    [HasProduct (fun j => (T j).obj₁)] [HasProduct (fun j => (T j).obj₂)]
    [HasProduct (fun j => (T j).obj₃)]
    [HasProduct (fun j => (T j).obj₁⟦(1 : ℤ)⟧)]
    (h : ∀ j, (T j).mor₃ ≫ (T j).mor₁⟦(1 : ℤ)⟧' = 0) :
    (productTriangle T).mor₃ ≫ (productTriangle T).mor₁⟦1⟧' = 0 := by
  have : HasProduct (fun j => (T j).obj₂⟦(1 : ℤ)⟧) :=
    ⟨_, isLimitFanMkObjOfIsLimit (shiftFunctor C (1 : ℤ)) _ _
      (productIsProduct (fun j => (T j).obj₂))⟩
  dsimp
  have eq : (Pi.map fun j => (T j).mor₁) = Pi.lift (fun j => Pi.π _ j ≫ (T j).mor₁) := by
    aesop_cat
  rw [eq, assoc, ← cancel_mono (piComparison _ _), zero_comp, assoc, assoc]
  refine' Limits.Pi.hom_ext _ _ (fun j => _)
  simp only [map_lift_piComparison, assoc, limit.lift_π, Fan.mk_pt, Fan.mk_π_app, zero_comp,
    Functor.map_comp, ← piComparison_comp_π_assoc, IsIso.inv_hom_id_assoc,
    limMap_π_assoc, Discrete.natTrans_app, h j, comp_zero]

@[simps]
def productTriangle.lift {J : Type _} {T' : Triangle C} (T : J → Triangle C)
  (φ : ∀ j, T' ⟶ T j)
    [HasProduct (fun j => (T j).obj₁)] [HasProduct (fun j => (T j).obj₂)]
    [HasProduct (fun j => (T j).obj₃)]
    [HasProduct (fun j => (T j).obj₁⟦(1 : ℤ)⟧)] : T' ⟶ productTriangle T where
  hom₁ := Pi.lift (fun j => (φ j).hom₁)
  hom₂ := Pi.lift (fun j => (φ j).hom₂)
  hom₃ := Pi.lift (fun j => (φ j).hom₃)
  comm₁ := Limits.Pi.hom_ext _ _ (fun j => by simp)
  comm₂ := Limits.Pi.hom_ext _ _ (fun j => by simp)
  comm₃ := by
    dsimp
    rw [← cancel_mono (piComparison _ _), assoc, assoc, assoc, IsIso.inv_hom_id]
    refine' Limits.Pi.hom_ext _ _ (fun j => by simp)

lemma productTriangle_distinguished {J : Type _} (T : J → Triangle C)
    (hT : ∀ j, T j ∈ distTriang C)
    [HasProduct (fun j => (T j).obj₁)] [HasProduct (fun j => (T j).obj₂)]
    [HasProduct (fun j => (T j).obj₃)]
    [HasProduct (fun j => (T j).obj₁⟦(1 : ℤ)⟧)] :
    productTriangle T ∈ distTriang C := by
  let f₁ := Pi.map (fun j => (T j).mor₁)
  obtain ⟨Z, f₂, f₃, hT'⟩  := distinguished_cocone_triangle f₁
  let T' := Triangle.mk f₁ f₂ f₃
  change T' ∈ distTriang C at hT'
  have h := fun j => complete_distinguished_triangle_morphism _ _ hT' (hT j)
    (Pi.π _ j) (Pi.π _ j) (by simp)
  let φ : ∀ j, T' ⟶ T j := fun j =>
    { hom₁ := Pi.π _ j
      hom₂ := Pi.π _ j
      hom₃ := (h j).choose
      comm₁ := by simp
      comm₂ := (h j).choose_spec.1
      comm₃ := (h j).choose_spec.2 }
  obtain ⟨φ', hφ'⟩ : ∃ (φ' : T' ⟶ productTriangle T), φ' = productTriangle.lift _ φ := ⟨_, rfl⟩
  suffices IsIso φ' by
    apply isomorphic_distinguished _ hT' _ (asIso φ').symm
  have h₁ : φ'.hom₁ = 𝟙 _ := Limits.Pi.hom_ext _ _ (by simp [hφ'])
  have h₂ : φ'.hom₂ = 𝟙 _ := Limits.Pi.hom_ext _ _ (by simp [hφ'])
  have : IsIso φ'.hom₁ := by rw [h₁] ; infer_instance
  have : IsIso φ'.hom₂ := by rw [h₂] ; infer_instance
  suffices IsIso φ'.hom₃ from inferInstance
  have : Mono φ'.hom₃ := by
    rw [mono_iff_cancel_zero]
    intro A f hf
    have hf' : f ≫ T'.mor₃ = 0 := by
      rw [← cancel_mono (φ'.hom₁⟦1⟧'), zero_comp, assoc, φ'.comm₃, reassoc_of% hf, zero_comp]
    obtain ⟨g, hg⟩ := T'.coyoneda_exact₃ hT' f hf'
    have hg' : ∀ j, (g ≫ Pi.π _ j) ≫ (T j).mor₂ = 0 := fun j => by
      have : g ≫ T'.mor₂ ≫ φ'.hom₃ ≫ Pi.π _ j = 0 := by rw [← reassoc_of% hg,
        reassoc_of% hf, zero_comp]
      rw [φ'.comm₂_assoc, h₂, id_comp] at this
      simpa using this
    have hg'' := fun j => (T j).coyoneda_exact₂ (hT j) _ (hg' j)
    let α := fun j => (hg'' j).choose
    have hα : ∀ j, _ = α j ≫ _ := fun j => (hg'' j).choose_spec
    have hg''' : g = Pi.lift α ≫ T'.mor₁ := Limits.Pi.hom_ext _ _
        (fun j => by rw [hα] ; simp)
    rw [hg, hg''', assoc, comp_dist_triangle_mor_zero₁₂ _ hT', comp_zero]
  refine' isIso_of_yoneda_map_bijective _ (fun A => ⟨_, _⟩)
  . intro a₁ a₂ ha
    simpa only [← cancel_mono φ'.hom₃] using ha
  . intro a
    obtain ⟨a', ha'⟩ : ∃ (a' : A ⟶ Z), a' ≫ T'.mor₃ = a ≫ (productTriangle T).mor₃ := by
      have zero : ((productTriangle T).mor₃) ≫ (shiftFunctor C 1).map T'.mor₁ = 0 := by
        rw [← cancel_mono (φ'.hom₂⟦1⟧'), zero_comp, assoc, ← Functor.map_comp, φ'.comm₁, h₁,
          id_comp]
        rw [productTriangle.π_zero₃₁]
        intro j
        exact comp_dist_triangle_mor_zero₃₁ _ (hT j)
      have ⟨g, hg⟩ := T'.coyoneda_exact₁ hT' (a ≫ (productTriangle T).mor₃) (by
        rw [assoc, zero, comp_zero])
      exact ⟨g, hg.symm⟩
    have ha'' := fun (j : J) => (T j).coyoneda_exact₃ (hT j)
      ((a - a' ≫ φ'.hom₃) ≫ Pi.π _ j) (by
        simp only [sub_comp, assoc]
        erw [← (productTriangle.π T j).comm₃]
        erw [← φ'.comm₃_assoc]
        rw [reassoc_of% ha']
        simp [h₁])
    let b := fun j => (ha'' j).choose
    have hb : ∀ j, _  = b j ≫ _ := fun j => (ha'' j).choose_spec
    have hb' : a - a' ≫ φ'.hom₃ = Pi.lift b ≫ (productTriangle T).mor₂ :=
      Limits.Pi.hom_ext _ _ (fun j => by rw [hb] ; simp)
    have : (a' + (by exact Pi.lift b) ≫ T'.mor₂) ≫ φ'.hom₃ = a := by
      rw [add_comp, assoc, φ'.comm₂, h₂, id_comp, ← hb', add_sub_cancel'_right]
    exact ⟨_, this⟩

lemma complete_distinguished_triangle_morphism' (T₁ T₂ : Triangle C)
    (hT₁ : T₁ ∈ distTriang C) (hT₂ : T₂ ∈ distTriang C)
    (a : T₁.obj₁ ⟶ T₂.obj₁) (b : T₁.obj₂ ⟶ T₂.obj₂) (comm : T₁.mor₁ ≫ b = a ≫ T₂.mor₁) :
      ∃ (φ : T₁ ⟶ T₂), φ.hom₁ = a ∧ φ.hom₂ = b := by
  obtain ⟨c, ⟨hc₁, hc₂⟩⟩ := complete_distinguished_triangle_morphism _ _ hT₁ hT₂ a b comm
  exact ⟨{  hom₁ := a
            hom₂ := b
            hom₃ := c
            comm₁ := comm
            comm₂ := hc₁
            comm₃ := hc₂ }, rfl, rfl⟩

lemma exists_iso_of_arrow_iso (T₁ T₂ : Triangle C) (hT₁ : T₁ ∈ distTriang C)
    (hT₂ : T₂ ∈ distTriang C) (e : Arrow.mk T₁.mor₁ ≅ Arrow.mk T₂.mor₁) :
    ∃ (e' : T₁ ≅ T₂), e'.hom.hom₁ = e.hom.left ∧ e'.hom.hom₂ = e.hom.right := by
  obtain ⟨φ, ⟨hφ₁, hφ₂⟩⟩ :=
    complete_distinguished_triangle_morphism' T₁ T₂ hT₁ hT₂ e.hom.left e.hom.right e.hom.w.symm
  have : IsIso φ.hom₁ := by rw [hφ₁] ; infer_instance
  have : IsIso φ.hom₂ := by rw [hφ₂] ; infer_instance
  have : IsIso φ.hom₃ := isIso₃_of_isIso₁₂ φ hT₁ hT₂ inferInstance inferInstance
  exact ⟨asIso φ, hφ₁, hφ₂⟩

@[simps! hom_hom₁ hom_hom₂ inv_hom₁ inv_hom₂]
def isoTriangleOfIso₁₂ (T₁ T₂ : Triangle C) (hT₁ : T₁ ∈ distTriang C)
    (hT₂ : T₂ ∈ distTriang C) (e₁ : T₁.obj₁ ≅ T₂.obj₁) (e₂ : T₁.obj₂ ≅ T₂.obj₂)
    (comm : T₁.mor₁ ≫ e₂.hom = e₁.hom ≫ T₂.mor₁) : T₁ ≅ T₂ := by
    have h := exists_iso_of_arrow_iso T₁ T₂ hT₁ hT₂ (Arrow.isoMk e₁ e₂ comm.symm)
    let e := h.choose
    refine' Triangle.isoMk _ _ e₁ e₂ (Triangle.π₃.mapIso e) comm (by
      convert e.hom.comm₂
      exact h.choose_spec.2.symm) (by
      convert e.hom.comm₃
      exact h.choose_spec.1.symm)

@[simps! hom_hom₁ hom_hom₃ inv_hom₁ inv_hom₃]
def isoTriangleOfIso₁₃ (T₁ T₂ : Triangle C) (hT₁ : T₁ ∈ distTriang C)
    (hT₂ : T₂ ∈ distTriang C) (e₁ : T₁.obj₁ ≅ T₂.obj₁) (e₃ : T₁.obj₃ ≅ T₂.obj₃)
    (comm : T₁.mor₃ ≫ (shiftFunctor C 1).map e₁.hom = e₃.hom ≫ T₂.mor₃) :
      T₁ ≅ T₂ := by
  have h := exists_iso_of_arrow_iso _ _ (inv_rot_of_dist_triangle _ hT₁)
    (inv_rot_of_dist_triangle _ hT₂)
    (Arrow.isoMk ((shiftFunctor C (-1)).mapIso e₃) e₁ (by
      dsimp
      simp only [comp_neg, neg_comp, assoc, neg_inj, ← Functor.map_comp_assoc, ← comm]
      simp only [Functor.map_comp, assoc]
      erw [← NatTrans.naturality]
      rfl))
  let e := h.choose
  refine' Triangle.isoMk _ _ e₁ (Triangle.π₃.mapIso e) e₃ _ _ comm
  · refine' e.hom.comm₂.trans _
    congr 1
    exact h.choose_spec.2
  · rw [← cancel_mono ((shiftFunctorCompIsoId C (-1) 1 (neg_add_self 1)).inv.app T₂.obj₃)]
    rw [assoc, assoc]
    refine' Eq.trans _ e.hom.comm₃
    rw [h.choose_spec.1]
    dsimp
    erw [assoc, ← NatTrans.naturality]
    rfl

/-
TODO: If `C` is pretriangulated with respect to a shift,
then `Cᵒᵖ` is pretriangulated with respect to the inverse shift.
-/
=======
>>>>>>> d6a06632

end Pretriangulated

end CategoryTheory<|MERGE_RESOLUTION|>--- conflicted
+++ resolved
@@ -7,11 +7,8 @@
 import Mathlib.CategoryTheory.Shift.Basic
 import Mathlib.CategoryTheory.Triangulated.TriangleShift
 import Mathlib.CategoryTheory.Limits.Constructions.FiniteProductsOfBinaryProducts
-<<<<<<< HEAD
 import Mathlib.CategoryTheory.Adjunction.Limits
 import Mathlib.Algebra.Homology.ShortComplex.Basic
-=======
->>>>>>> d6a06632
 
 #align_import category_theory.triangulated.pretriangulated from "leanprover-community/mathlib"@"6876fa15e3158ff3e4a4e2af1fb6e1945c6e8803"
 
@@ -175,7 +172,7 @@
 
 @[simps]
 def shortComplexOfDistTriangle (T : Triangle C) (hT : T ∈ distTriang C) : ShortComplex C :=
-  ShortComplex.mk T.mor₁ T.mor₂ (comp_dist_triangle_mor_zero₁₂ _ hT)
+  ShortComplex.mk T.mor₁ T.mor₂ (comp_distTriang_mor_zero₁₂ _ hT)
 
 @[simps!]
 def shortComplexOfDistTriangleIsoOfIso {T T' : Triangle C} (e : T ≅ T') (hT : T ∈ distTriang C) :
@@ -590,82 +587,10 @@
   refine' Triangle.isoMk _ _ (Iso.refl _) e (Iso.refl _)
     (by aesop_cat) (by aesop_cat) (by aesop_cat)
 
-<<<<<<< HEAD
-section
-
-@[simps]
-def binaryBiproductData (T : Triangle C) (hT : T ∈ distTriang C) (hT₀ : T.mor₃ = 0)
-    (inr : T.obj₃ ⟶ T.obj₂) (inr_snd : inr ≫ T.mor₂ = 𝟙 _) (fst : T.obj₂ ⟶ T.obj₁)
-    (total : fst ≫ T.mor₁ + T.mor₂ ≫ inr = 𝟙 T.obj₂) :
-    BinaryBiproductData T.obj₁ T.obj₃ where
-  bicone :=
-    { pt := T.obj₂
-      fst := fst
-      snd := T.mor₂
-      inl := T.mor₁
-      inr := inr
-      inl_fst := by
-        have : Mono T.mor₁ := T.mono₁ hT hT₀
-        have eq : fst ≫ T.mor₁ = 𝟙 T.obj₂ - T.mor₂ ≫ inr := by rw [← total, add_sub_cancel]
-        simp only [← cancel_mono T.mor₁, assoc, id_comp, eq, comp_sub, comp_id,
-          comp_dist_triangle_mor_zero₁₂_assoc _ hT, zero_comp, sub_zero]
-      inl_snd := comp_dist_triangle_mor_zero₁₂ _ hT
-      inr_fst := by
-        have : Mono T.mor₁ := T.mono₁ hT hT₀
-        have eq : fst ≫ T.mor₁ = 𝟙 T.obj₂ - T.mor₂ ≫ inr := by rw [← total, add_sub_cancel]
-        simp only [← cancel_mono T.mor₁, assoc, eq, comp_sub, reassoc_of% inr_snd, comp_id,
-          sub_self, zero_comp]
-      inr_snd := inr_snd }
-  isBilimit := isBinaryBilimitOfTotal _ total
-
-end
-
-instance : HasBinaryBiproducts C := ⟨fun X₁ X₃ => by
-  obtain ⟨X₂, inl, snd, mem⟩ := distinguished_cocone_triangle₂ (0 : X₃ ⟶ X₁⟦(1 : ℤ)⟧)
-  obtain ⟨inr : X₃ ⟶ X₂, inr_snd : 𝟙 _ = inr ≫ snd⟩ :=
-    Triangle.coyoneda_exact₃ _ mem (𝟙 X₃) (by simp)
-  obtain ⟨fst : X₂ ⟶ X₁, hfst : 𝟙 X₂ - snd ≫ inr = fst ≫ inl⟩ :=
-    Triangle.coyoneda_exact₂ _ mem (𝟙 X₂ - snd ≫ inr) (by
-      dsimp
-      simp only [sub_comp, assoc, id_comp, ← inr_snd, comp_id, sub_self])
-  refine' ⟨⟨binaryBiproductData _ mem rfl inr inr_snd.symm fst _⟩⟩
-  dsimp
-  simp only [← hfst, sub_add_cancel]⟩
-
-instance : HasFiniteProducts C := hasFiniteProducts_of_has_binary_and_terminal
-instance : HasFiniteCoproducts C := hasFiniteCoproducts_of_has_binary_and_initial
-instance : HasFiniteBiproducts C := HasFiniteBiproducts.of_hasFiniteProducts
-
-lemma exists_iso_binaryBiproduct_of_dist_triang (T : Triangle C) (hT : T ∈ distTriang C)
-  (zero : T.mor₃ = 0) :
-    ∃ (e : T.obj₂ ≅ T.obj₁ ⊞ T.obj₃), T.mor₁ ≫ e.hom = biprod.inl ∧
-      T.mor₂ = e.hom ≫ biprod.snd := by
-  have := T.epi₂ hT zero
-  have := isSplitEpi_of_epi T.mor₂
-  obtain ⟨fst, hfst⟩ := T.coyoneda_exact₂ hT (𝟙 T.obj₂ - T.mor₂ ≫ section_ T.mor₂) (by simp)
-  let d := binaryBiproductData _ hT zero (section_ T.mor₂) (by simp) fst
-    (by simp only [← hfst, sub_add_cancel])
-  refine' ⟨d.isoBiprod.symm, ⟨_, by simp⟩⟩
-  ext
-  . simpa using d.bicone.inl_fst
-  . simpa using d.bicone.inl_snd
-
-lemma binaryBiproductTriangle_distinguished (X₁ X₂ : C) :
-    binaryBiproductTriangle X₁ X₂ ∈ distTriang C := by
-  obtain ⟨Y, g, h, mem⟩ := distinguished_cocone_triangle₂ (0 : X₂ ⟶ X₁⟦(1 : ℤ)⟧)
-  obtain ⟨e, ⟨he₁, he₂⟩⟩ := exists_iso_binaryBiproduct_of_dist_triang _ mem rfl
-  dsimp at he₁ he₂
-  refine' isomorphic_distinguished _ mem _ (Iso.symm _)
-  refine' Triangle.isoMk _ _ (Iso.refl _) e (Iso.refl _)
-    (by aesop_cat) (by aesop_cat) (by aesop_cat)
-
-=======
->>>>>>> d6a06632
 lemma binaryProductTriangle_distinguished (X₁ X₂ : C) :
     binaryProductTriangle X₁ X₂ ∈ distTriang C :=
   isomorphic_distinguished _ (binaryBiproductTriangle_distinguished X₁ X₂) _
     (binaryProductTriangleIsoBinaryBiproductTriangle X₁ X₂)
-<<<<<<< HEAD
 
 @[simps!]
 def productTriangle {J : Type _} (T : J → Triangle C)
@@ -769,7 +694,7 @@
     have hα : ∀ j, _ = α j ≫ _ := fun j => (hg'' j).choose_spec
     have hg''' : g = Pi.lift α ≫ T'.mor₁ := Limits.Pi.hom_ext _ _
         (fun j => by rw [hα] ; simp)
-    rw [hg, hg''', assoc, comp_dist_triangle_mor_zero₁₂ _ hT', comp_zero]
+    rw [hg, hg''', assoc, comp_distTriang_mor_zero₁₂ _ hT', comp_zero]
   refine' isIso_of_yoneda_map_bijective _ (fun A => ⟨_, _⟩)
   . intro a₁ a₂ ha
     simpa only [← cancel_mono φ'.hom₃] using ha
@@ -780,7 +705,7 @@
           id_comp]
         rw [productTriangle.π_zero₃₁]
         intro j
-        exact comp_dist_triangle_mor_zero₃₁ _ (hT j)
+        exact comp_distTriang_mor_zero₃₁ _ (hT j)
       have ⟨g, hg⟩ := T'.coyoneda_exact₁ hT' (a ≫ (productTriangle T).mor₃) (by
         rw [assoc, zero, comp_zero])
       exact ⟨g, hg.symm⟩
@@ -838,8 +763,8 @@
     (hT₂ : T₂ ∈ distTriang C) (e₁ : T₁.obj₁ ≅ T₂.obj₁) (e₃ : T₁.obj₃ ≅ T₂.obj₃)
     (comm : T₁.mor₃ ≫ (shiftFunctor C 1).map e₁.hom = e₃.hom ≫ T₂.mor₃) :
       T₁ ≅ T₂ := by
-  have h := exists_iso_of_arrow_iso _ _ (inv_rot_of_dist_triangle _ hT₁)
-    (inv_rot_of_dist_triangle _ hT₂)
+  have h := exists_iso_of_arrow_iso _ _ (inv_rot_of_distTriang _ hT₁)
+    (inv_rot_of_distTriang _ hT₂)
     (Arrow.isoMk ((shiftFunctor C (-1)).mapIso e₃) e₁ (by
       dsimp
       simp only [comp_neg, neg_comp, assoc, neg_inj, ← Functor.map_comp_assoc, ← comm]
@@ -859,13 +784,6 @@
     erw [assoc, ← NatTrans.naturality]
     rfl
 
-/-
-TODO: If `C` is pretriangulated with respect to a shift,
-then `Cᵒᵖ` is pretriangulated with respect to the inverse shift.
--/
-=======
->>>>>>> d6a06632
-
 end Pretriangulated
 
 end CategoryTheory