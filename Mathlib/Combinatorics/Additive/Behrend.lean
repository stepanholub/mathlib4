/-
Copyright (c) 2022 Yaël Dillies, Bhavik Mehta. All rights reserved.
Released under Apache 2.0 license as described in the file LICENSE.
Authors: Yaël Dillies, Bhavik Mehta
-/
import Mathlib.Analysis.InnerProductSpace.PiL2
import Mathlib.Combinatorics.Additive.SalemSpencer
import Mathlib.Combinatorics.Pigeonhole
import Mathlib.Data.Complex.ExponentialBounds

#align_import combinatorics.additive.behrend from "leanprover-community/mathlib"@"4fa54b337f7d52805480306db1b1439c741848c8"

/-!
# Behrend's bound on Roth numbers

This file proves Behrend's lower bound on Roth numbers. This says that we can find a subset of
`{1, ..., n}` of size `n / exp (O (sqrt (log n)))` which does not contain arithmetic progressions of
length `3`.

The idea is that the sphere (in the `n` dimensional Euclidean space) doesn't contain arithmetic
progressions (literally) because the corresponding ball is strictly convex. Thus we can take
integer points on that sphere and map them onto `ℕ` in a way that preserves arithmetic progressions
(`Behrend.map`).

## Main declarations

* `Behrend.sphere`: The intersection of the Euclidean sphere with the positive integer quadrant.
  This is the set that we will map on `ℕ`.
* `Behrend.map`: Given a natural number `d`, `Behrend.map d : ℕⁿ → ℕ` reads off the coordinates as
  digits in base `d`.
* `Behrend.card_sphere_le_rothNumberNat`: Implicit lower bound on Roth numbers in terms of
  `Behrend.sphere`.
* `Behrend.roth_lower_bound`: Behrend's explicit lower bound on Roth numbers.

## References

* [Bryan Gillespie, *Behrend’s Construction*]
  (http://www.epsilonsmall.com/resources/behrends-construction/behrend.pdf)
* Behrend, F. A., "On sets of integers which contain no three terms in arithmetical progression"
* [Wikipedia, *Salem-Spencer set*](https://en.wikipedia.org/wiki/Salem–Spencer_set)

## Tags

Salem-Spencer, Behrend construction, arithmetic progression, sphere, strictly convex
-/


open Nat hiding log

open Finset Real

open scoped BigOperators Pointwise

namespace Behrend

variable {α β : Type*} {n d k N : ℕ} {x : Fin n → ℕ}

/-!
### Turning the sphere into a Salem-Spencer set

We define `Behrend.sphere`, the intersection of the $L^2$ sphere with the positive quadrant of
integer points. Because the $L^2$ closed ball is strictly convex, the $L^2$ sphere and
`Behrend.sphere` are Salem-Spencer (`addSalemSpencer_sphere`). Then we can turn this set in
`Fin n → ℕ` into a set in `ℕ` using `Behrend.map`, which preserves `AddSalemSpencer` because it is
an additive monoid homomorphism.
-/


/-- The box `{0, ..., d - 1}^n` as a `Finset`. -/
def box (n d : ℕ) : Finset (Fin n → ℕ) :=
  Fintype.piFinset fun _ => range d
#align behrend.box Behrend.box

theorem mem_box : x ∈ box n d ↔ ∀ i, x i < d := by simp only [box, Fintype.mem_piFinset, mem_range]
#align behrend.mem_box Behrend.mem_box

@[simp]
theorem card_box : (box n d).card = d ^ n := by simp [box]
#align behrend.card_box Behrend.card_box

@[simp]
theorem box_zero : box (n + 1) 0 = ∅ := by simp [box]
#align behrend.box_zero Behrend.box_zero

/-- The intersection of the sphere of radius `√k` with the integer points in the positive
quadrant. -/
def sphere (n d k : ℕ) : Finset (Fin n → ℕ) :=
  (box n d).filter fun x => ∑ i, x i ^ 2 = k
#align behrend.sphere Behrend.sphere

theorem sphere_zero_subset : sphere n d 0 ⊆ 0 := fun x => by simp [sphere, Function.funext_iff]
#align behrend.sphere_zero_subset Behrend.sphere_zero_subset

@[simp]
theorem sphere_zero_right (n k : ℕ) : sphere (n + 1) 0 k = ∅ := by simp [sphere]
#align behrend.sphere_zero_right Behrend.sphere_zero_right

theorem sphere_subset_box : sphere n d k ⊆ box n d :=
  filter_subset _ _
#align behrend.sphere_subset_box Behrend.sphere_subset_box

theorem norm_of_mem_sphere {x : Fin n → ℕ} (hx : x ∈ sphere n d k) :
    ‖(WithLp.equiv 2 _).symm ((↑) ∘ x : Fin n → ℝ)‖ = √↑k := by
  rw [EuclideanSpace.norm_eq]
  dsimp
  simp_rw [abs_cast, ← cast_pow, ← cast_sum, (mem_filter.1 hx).2]
#align behrend.norm_of_mem_sphere Behrend.norm_of_mem_sphere

theorem sphere_subset_preimage_metric_sphere : (sphere n d k : Set (Fin n → ℕ)) ⊆
    (fun x : Fin n → ℕ => (WithLp.equiv 2 _).symm ((↑) ∘ x : Fin n → ℝ)) ⁻¹'
      Metric.sphere (0 : PiLp 2 fun _ : Fin n => ℝ) (√↑k) :=
  fun x hx => by rw [Set.mem_preimage, mem_sphere_zero_iff_norm, norm_of_mem_sphere hx]
#align behrend.sphere_subset_preimage_metric_sphere Behrend.sphere_subset_preimage_metric_sphere

/-- The map that appears in Behrend's bound on Roth numbers. -/
@[simps]
def map (d : ℕ) : (Fin n → ℕ) →+ ℕ where
  toFun a := ∑ i, a i * d ^ (i : ℕ)
  map_zero' := by simp_rw [Pi.zero_apply, zero_mul, sum_const_zero]
  map_add' a b := by simp_rw [Pi.add_apply, add_mul, sum_add_distrib]
#align behrend.map Behrend.map

-- @[simp] -- Porting note: simp can prove this
theorem map_zero (d : ℕ) (a : Fin 0 → ℕ) : map d a = 0 := by simp [map]
#align behrend.map_zero Behrend.map_zero

theorem map_succ (a : Fin (n + 1) → ℕ) :
    map d a = a 0 + (∑ x : Fin n, a x.succ * d ^ (x : ℕ)) * d := by
  simp [map, Fin.sum_univ_succ, _root_.pow_succ', ← mul_assoc, ← sum_mul]
#align behrend.map_succ Behrend.map_succ

theorem map_succ' (a : Fin (n + 1) → ℕ) : map d a = a 0 + map d (a ∘ Fin.succ) * d :=
  map_succ _
#align behrend.map_succ' Behrend.map_succ'

theorem map_monotone (d : ℕ) : Monotone (map d : (Fin n → ℕ) → ℕ) := fun x y h => by
  dsimp; exact sum_le_sum fun i _ => Nat.mul_le_mul_right _ <| h i
#align behrend.map_monotone Behrend.map_monotone

theorem map_mod (a : Fin n.succ → ℕ) : map d a % d = a 0 % d := by
  rw [map_succ, Nat.add_mul_mod_self_right]
#align behrend.map_mod Behrend.map_mod

theorem map_eq_iff {x₁ x₂ : Fin n.succ → ℕ} (hx₁ : ∀ i, x₁ i < d) (hx₂ : ∀ i, x₂ i < d) :
    map d x₁ = map d x₂ ↔ x₁ 0 = x₂ 0 ∧ map d (x₁ ∘ Fin.succ) = map d (x₂ ∘ Fin.succ) := by
  refine' ⟨fun h => _, fun h => by rw [map_succ', map_succ', h.1, h.2]⟩
  have : x₁ 0 = x₂ 0 := by
    rw [← mod_eq_of_lt (hx₁ _), ← map_mod, ← mod_eq_of_lt (hx₂ _), ← map_mod, h]
  rw [map_succ, map_succ, this, add_right_inj, mul_eq_mul_right_iff] at h
  exact ⟨this, h.resolve_right (pos_of_gt (hx₁ 0)).ne'⟩
#align behrend.map_eq_iff Behrend.map_eq_iff

theorem map_injOn : {x : Fin n → ℕ | ∀ i, x i < d}.InjOn (map d) := by
  intro x₁ hx₁ x₂ hx₂ h
  induction' n with n ih
  · simp [eq_iff_true_of_subsingleton]
  rw [forall_const] at ih
  ext i
  have x := (map_eq_iff hx₁ hx₂).1 h
  refine' Fin.cases x.1 (congr_fun <| ih (fun _ => _) (fun _ => _) x.2) i
  · exact hx₁ _
  · exact hx₂ _
#align behrend.map_inj_on Behrend.map_injOn

theorem map_le_of_mem_box (hx : x ∈ box n d) :
    map (2 * d - 1) x ≤ ∑ i : Fin n, (d - 1) * (2 * d - 1) ^ (i : ℕ) :=
  map_monotone (2 * d - 1) fun _ => Nat.le_sub_one_of_lt <| mem_box.1 hx _
#align behrend.map_le_of_mem_box Behrend.map_le_of_mem_box

nonrec theorem addSalemSpencer_sphere : AddSalemSpencer (sphere n d k : Set (Fin n → ℕ)) := by
  set f : (Fin n → ℕ) →+ EuclideanSpace ℝ (Fin n) :=
    { toFun := fun f => ((↑) : ℕ → ℝ) ∘ f
      map_zero' := funext fun _ => cast_zero
      map_add' := fun _ _ => funext fun _ => cast_add _ _ }
  refine' AddSalemSpencer.of_image (f.toAddFreimanHom (sphere n d k : Set (Fin n → ℕ)) 2) _ _
  · exact cast_injective.comp_left.injOn _
  refine' (addSalemSpencer_sphere 0 (√↑k)).mono (Set.image_subset_iff.2 fun x => _)
  rw [Set.mem_preimage, mem_sphere_zero_iff_norm]
  exact norm_of_mem_sphere
#align behrend.add_salem_spencer_sphere Behrend.addSalemSpencer_sphere

theorem addSalemSpencer_image_sphere :
    AddSalemSpencer ((sphere n d k).image (map (2 * d - 1)) : Set ℕ) := by
  rw [coe_image]
  refine' AddSalemSpencer.image (α := Fin n → ℕ) (β := ℕ) (s := sphere n d k) (map (2 * d - 1))
    (map_injOn.mono _) addSalemSpencer_sphere
  · exact x
  rw [Set.add_subset_iff]
  rintro a ha b hb i
  have hai := mem_box.1 (sphere_subset_box ha) i
  have hbi := mem_box.1 (sphere_subset_box hb) i
  rw [lt_tsub_iff_right, ← succ_le_iff, two_mul]
  exact (add_add_add_comm _ _ 1 1).trans_le (_root_.add_le_add hai hbi)
#align behrend.add_salem_spencer_image_sphere Behrend.addSalemSpencer_image_sphere

theorem sum_sq_le_of_mem_box (hx : x ∈ box n d) : ∑ i : Fin n, x i ^ 2 ≤ n * (d - 1) ^ 2 := by
  rw [mem_box] at hx
  have : ∀ i, x i ^ 2 ≤ (d - 1) ^ 2 := fun i =>
    Nat.pow_le_pow_left (Nat.le_sub_one_of_lt (hx i)) _
  exact (sum_le_card_nsmul univ _ _ fun i _ => this i).trans (by rw [card_fin, smul_eq_mul])
#align behrend.sum_sq_le_of_mem_box Behrend.sum_sq_le_of_mem_box

theorem sum_eq : (∑ i : Fin n, d * (2 * d + 1) ^ (i : ℕ)) = ((2 * d + 1) ^ n - 1) / 2 := by
  refine' (Nat.div_eq_of_eq_mul_left zero_lt_two _).symm
  rw [← sum_range fun i => d * (2 * d + 1) ^ (i : ℕ), ← mul_sum, mul_right_comm, mul_comm d, ←
    geom_sum_mul_add, add_tsub_cancel_right, mul_comm]
#align behrend.sum_eq Behrend.sum_eq

theorem sum_lt : (∑ i : Fin n, d * (2 * d + 1) ^ (i : ℕ)) < (2 * d + 1) ^ n :=
  sum_eq.trans_lt <| (Nat.div_le_self _ 2).trans_lt <| pred_lt (pow_pos (succ_pos _) _).ne'
#align behrend.sum_lt Behrend.sum_lt

theorem card_sphere_le_rothNumberNat (n d k : ℕ) :
    (sphere n d k).card ≤ rothNumberNat ((2 * d - 1) ^ n) := by
  cases n
  · dsimp; refine' (card_le_univ _).trans_eq _; rfl
  cases d
  · simp
  refine' addSalemSpencer_image_sphere.le_rothNumberNat _ _ (card_image_of_injOn _)
  · intro; assumption
  · simp only [subset_iff, mem_image, and_imp, forall_exists_index, mem_range,
      forall_apply_eq_imp_iff₂, sphere, mem_filter]
    rintro _ x hx _ rfl
    exact (map_le_of_mem_box hx).trans_lt sum_lt
  refine' map_injOn.mono fun x => _
  · intro; assumption
  simp only [mem_coe, sphere, mem_filter, mem_box, and_imp, two_mul]
  exact fun h _ i => (h i).trans_le le_self_add
#align behrend.card_sphere_le_roth_number_nat Behrend.card_sphere_le_rothNumberNat

/-!
### Optimization

Now that we know how to turn the integer points of any sphere into a Salem-Spencer set, we find a
sphere containing many integer points by the pigeonhole principle. This gives us an implicit bound
that we then optimize by tweaking the parameters. The (almost) optimal parameters are
`Behrend.nValue` and `Behrend.dValue`.
-/


theorem exists_large_sphere_aux (n d : ℕ) : ∃ k ∈ range (n * (d - 1) ^ 2 + 1),
    (↑(d ^ n) / ((n * (d - 1) ^ 2 :) + 1) : ℝ) ≤ (sphere n d k).card := by
  refine' exists_le_card_fiber_of_nsmul_le_card_of_maps_to (fun x hx => _) nonempty_range_succ _
  · rw [mem_range, Nat.lt_succ_iff]
    exact sum_sq_le_of_mem_box hx
  · rw [card_range, _root_.nsmul_eq_mul, mul_div_assoc', cast_add_one, mul_div_cancel_left,
      card_box]
    exact (cast_add_one_pos _).ne'
#align behrend.exists_large_sphere_aux Behrend.exists_large_sphere_aux

theorem exists_large_sphere (n d : ℕ) :
    ∃ k, ((d ^ n :) / (n * d ^ 2 :) : ℝ) ≤ (sphere n d k).card := by
  obtain ⟨k, -, hk⟩ := exists_large_sphere_aux n d
  refine' ⟨k, _⟩
  obtain rfl | hn := n.eq_zero_or_pos
  · simp
  obtain rfl | hd := d.eq_zero_or_pos
  · simp
  refine' (div_le_div_of_le_left _ _ _).trans hk
  · exact cast_nonneg _
  · exact cast_add_one_pos _
  simp only [← le_sub_iff_add_le', cast_mul, ← mul_sub, cast_pow, cast_sub hd, sub_sq, one_pow,
    cast_one, mul_one, sub_add, sub_sub_self]
  apply one_le_mul_of_one_le_of_one_le
  · rwa [one_le_cast]
  rw [_root_.le_sub_iff_add_le]
  norm_num
  exact one_le_cast.2 hd
#align behrend.exists_large_sphere Behrend.exists_large_sphere

theorem bound_aux' (n d : ℕ) : ((d ^ n :) / (n * d ^ 2 :) : ℝ) ≤ rothNumberNat ((2 * d - 1) ^ n) :=
  let ⟨_, h⟩ := exists_large_sphere n d
  h.trans <| cast_le.2 <| card_sphere_le_rothNumberNat _ _ _
#align behrend.bound_aux' Behrend.bound_aux'

theorem bound_aux (hd : d ≠ 0) (hn : 2 ≤ n) :
    (d ^ (n - 2 :) / n : ℝ) ≤ rothNumberNat ((2 * d - 1) ^ n) := by
  convert bound_aux' n d using 1
  rw [cast_mul, cast_pow, mul_comm, ← div_div, pow_sub₀ _ _ hn, ← div_eq_mul_inv, cast_pow]
  rwa [cast_ne_zero]
#align behrend.bound_aux Behrend.bound_aux

open scoped Filter Topology

open Real

section NumericalBounds

theorem log_two_mul_two_le_sqrt_log_eight : log 2 * 2 ≤ √(log 8) := by
  have : (8 : ℝ) = 2 ^ ((3 : ℕ) : ℝ) := by rw [rpow_nat_cast]; norm_num
  rw [this, log_rpow zero_lt_two (3 : ℕ)]
  apply le_sqrt_of_sq_le
  rw [mul_pow, sq (log 2), mul_assoc, mul_comm]
  refine' mul_le_mul_of_nonneg_right _ (log_nonneg one_le_two)
  rw [← le_div_iff]
  apply log_two_lt_d9.le.trans
  all_goals norm_num1
#align behrend.log_two_mul_two_le_sqrt_log_eight Behrend.log_two_mul_two_le_sqrt_log_eight

theorem two_div_one_sub_two_div_e_le_eight : 2 / (1 - 2 / exp 1) ≤ 8 := by
  rw [div_le_iff, mul_sub, mul_one, mul_div_assoc', le_sub_comm, div_le_iff (exp_pos _)]
  · have : 16 < 6 * (2.7182818283 : ℝ) := by norm_num
    linarith [exp_one_gt_d9]
  rw [sub_pos, div_lt_one] <;> exact exp_one_gt_d9.trans' (by norm_num)
#align behrend.two_div_one_sub_two_div_e_le_eight Behrend.two_div_one_sub_two_div_e_le_eight

<<<<<<< HEAD
theorem le_sqrt_log (hN : 4096 ≤ N) : log (2 / (1 - 2 / exp 1)) * (69 / 50) ≤ √(log ↑N) := by
  have : ((12 : ℕ) : ℝ) * log 2 ≤ log N := by
    rw [← log_rpow zero_lt_two, log_le_log, rpow_nat_cast]
    · norm_num1
      exact_mod_cast hN
    · exact rpow_pos_of_pos zero_lt_two _
    rw [cast_pos]
    exact hN.trans_lt' (by norm_num1)
  refine' (mul_le_mul_of_nonneg_right ((log_le_log _ <| by norm_num1).2
      two_div_one_sub_two_div_e_le_eight) <| by norm_num1).trans _
=======
theorem le_sqrt_log (hN : 4096 ≤ N) : log (2 / (1 - 2 / exp 1)) * (69 / 50) ≤ sqrt (log ↑N) := by
  have : (12 : ℕ) * log 2 ≤ log N := by
    rw [← log_rpow zero_lt_two, rpow_nat_cast]
    exact log_le_log (by positivity) (mod_cast hN)
  refine (mul_le_mul_of_nonneg_right (log_le_log ?_ two_div_one_sub_two_div_e_le_eight) <| by
    norm_num1).trans ?_
>>>>>>> a6a17daf
  · refine' div_pos zero_lt_two _
    rw [sub_pos, div_lt_one (exp_pos _)]
    exact exp_one_gt_d9.trans_le' (by norm_num1)
  have l8 : log 8 = (3 : ℕ) * log 2 := by
    rw [← log_rpow zero_lt_two, rpow_nat_cast]
    norm_num
  rw [l8]
  apply le_sqrt_of_sq_le (le_trans _ this)
  rw [mul_right_comm, mul_pow, sq (log 2), ← mul_assoc]
  apply mul_le_mul_of_nonneg_right _ (log_nonneg one_le_two)
  rw [← le_div_iff']
  · exact log_two_lt_d9.le.trans (by norm_num1)
  exact sq_pos_of_ne_zero _ (by norm_num1)
#align behrend.le_sqrt_log Behrend.le_sqrt_log

theorem exp_neg_two_mul_le {x : ℝ} (hx : 0 < x) : exp (-2 * x) < exp (2 - ⌈x⌉₊) / ⌈x⌉₊ := by
  have h₁ := ceil_lt_add_one hx.le
  have h₂ : 1 - x ≤ 2 - ⌈x⌉₊ := by
    rw [_root_.le_sub_iff_add_le]
    apply (add_le_add_left h₁.le _).trans_eq
    rw [← add_assoc, sub_add_cancel]
    linarith
  refine' lt_of_le_of_lt _ (div_lt_div_of_lt_left (exp_pos _) (cast_pos.2 <| ceil_pos.2 hx) h₁)
  refine' le_trans _ (div_le_div_of_le (add_nonneg hx.le zero_le_one) (exp_le_exp.2 h₂))
  rw [le_div_iff (add_pos hx zero_lt_one), ← le_div_iff' (exp_pos _), ← exp_sub, neg_mul,
    sub_neg_eq_add, two_mul, sub_add_add_cancel, add_comm _ x]
  exact le_trans (le_add_of_nonneg_right zero_le_one) (add_one_le_exp _)
#align behrend.exp_neg_two_mul_le Behrend.exp_neg_two_mul_le

theorem div_lt_floor {x : ℝ} (hx : 2 / (1 - 2 / exp 1) ≤ x) : x / exp 1 < (⌊x / 2⌋₊ : ℝ) := by
  apply lt_of_le_of_lt _ (sub_one_lt_floor _)
  have : 0 < 1 - 2 / exp 1 := by
    rw [sub_pos, div_lt_one (exp_pos _)]
    exact lt_of_le_of_lt (by norm_num) exp_one_gt_d9
  rwa [le_sub_comm, div_eq_mul_one_div x, div_eq_mul_one_div x, ← mul_sub, div_sub', ←
    div_eq_mul_one_div, mul_div_assoc', one_le_div, ← div_le_iff this]
  · exact zero_lt_two
  · exact two_ne_zero
#align behrend.div_lt_floor Behrend.div_lt_floor

theorem ceil_lt_mul {x : ℝ} (hx : 50 / 19 ≤ x) : (⌈x⌉₊ : ℝ) < 1.38 * x := by
  refine' (ceil_lt_add_one <| hx.trans' <| by norm_num).trans_le _
  rw [← le_sub_iff_add_le', ← sub_one_mul]
  have : (1.38 : ℝ) = 69 / 50 := by norm_num
  rwa [this, show (69 / 50 - 1 : ℝ) = (50 / 19)⁻¹ by norm_num1, ←
    div_eq_inv_mul, one_le_div]
  norm_num1
#align behrend.ceil_lt_mul Behrend.ceil_lt_mul

end NumericalBounds

/-- The (almost) optimal value of `n` in `Behrend.bound_aux`. -/
noncomputable def nValue (N : ℕ) : ℕ :=
  ⌈√(log N)⌉₊
#align behrend.n_value Behrend.nValue

/-- The (almost) optimal value of `d` in `Behrend.bound_aux`. -/
noncomputable def dValue (N : ℕ) : ℕ := ⌊(N : ℝ) ^ (nValue N : ℝ)⁻¹ / 2⌋₊
#align behrend.d_value Behrend.dValue

theorem nValue_pos (hN : 2 ≤ N) : 0 < nValue N :=
  ceil_pos.2 <| Real.sqrt_pos.2 <| log_pos <| one_lt_cast.2 <| hN
#align behrend.n_value_pos Behrend.nValue_pos

#noalign behrend.two_le_n_value

theorem three_le_nValue (hN : 64 ≤ N) : 3 ≤ nValue N := by
  rw [nValue, ← lt_iff_add_one_le, lt_ceil, cast_two]
  apply lt_sqrt_of_sq_lt
  have : (2 : ℝ) ^ ((6 : ℕ) : ℝ) ≤ N := by
    rw [rpow_nat_cast]
    exact (cast_le.2 hN).trans' (by norm_num1)
  apply lt_of_lt_of_le _ (log_le_log (rpow_pos_of_pos zero_lt_two _) this)
  rw [log_rpow zero_lt_two, ← div_lt_iff']
  · exact log_two_gt_d9.trans_le' (by norm_num1)
  · norm_num1
#align behrend.three_le_n_value Behrend.three_le_nValue

theorem dValue_pos (hN₃ : 8 ≤ N) : 0 < dValue N := by
  have hN₀ : 0 < (N : ℝ) := cast_pos.2 (succ_pos'.trans_le hN₃)
<<<<<<< HEAD
  rw [dValue, floor_pos, ← log_le_log zero_lt_one, log_one, log_div _ two_ne_zero, log_rpow hN₀,
    div_mul_eq_mul_div, one_mul, sub_nonneg, le_div_iff]
  · have : (nValue N : ℝ) ≤ 2 * √(log N) := by
=======
  rw [dValue, floor_pos, ← log_le_log_iff zero_lt_one, log_one, log_div _ two_ne_zero, log_rpow hN₀,
    inv_mul_eq_div, sub_nonneg, le_div_iff]
  · have : (nValue N : ℝ) ≤ 2 * sqrt (log N) := by
>>>>>>> a6a17daf
      apply (ceil_lt_add_one <| sqrt_nonneg _).le.trans
      rw [two_mul, add_le_add_iff_left]
      apply le_sqrt_of_sq_le
      rw [one_pow, le_log_iff_exp_le hN₀]
      exact (exp_one_lt_d9.le.trans <| by norm_num).trans (cast_le.2 hN₃)
    apply (mul_le_mul_of_nonneg_left this <| log_nonneg one_le_two).trans _
    rw [← mul_assoc, ← le_div_iff (Real.sqrt_pos.2 <| log_pos <| one_lt_cast.2 _), div_sqrt]
    · apply log_two_mul_two_le_sqrt_log_eight.trans
      apply Real.sqrt_le_sqrt
      exact log_le_log (by norm_num) (mod_cast hN₃)
    exact hN₃.trans_lt' (by norm_num)
  · exact cast_pos.2 (nValue_pos <| hN₃.trans' <| by norm_num)
  · exact (rpow_pos_of_pos hN₀ _).ne'
  · exact div_pos (rpow_pos_of_pos hN₀ _) zero_lt_two
#align behrend.d_value_pos Behrend.dValue_pos

theorem le_N (hN : 2 ≤ N) : (2 * dValue N - 1) ^ nValue N ≤ N := by
  have : (2 * dValue N - 1) ^ nValue N ≤ (2 * dValue N) ^ nValue N :=
    Nat.pow_le_pow_left (Nat.sub_le _ _) _
  apply this.trans
  suffices ((2 * dValue N) ^ nValue N : ℝ) ≤ N from mod_cast this
  suffices i : (2 * dValue N : ℝ) ≤ (N : ℝ) ^ (nValue N : ℝ)⁻¹
  · rw [← rpow_nat_cast]
    apply (rpow_le_rpow (mul_nonneg zero_le_two (cast_nonneg _)) i (cast_nonneg _)).trans
    rw [← rpow_mul (cast_nonneg _), inv_mul_cancel, rpow_one]
    rw [cast_ne_zero]
    apply (nValue_pos hN).ne'
  rw [← le_div_iff']
  · exact floor_le (div_nonneg (rpow_nonneg (cast_nonneg _) _) zero_le_two)
  apply zero_lt_two
set_option linter.uppercaseLean3 false in
#align behrend.le_N Behrend.le_N

theorem bound (hN : 4096 ≤ N) : (N : ℝ) ^ (nValue N : ℝ)⁻¹ / exp 1 < dValue N := by
  apply div_lt_floor _
  rw [← log_le_log_iff, log_rpow, mul_comm, ← div_eq_mul_inv]
  · apply le_trans _ (div_le_div_of_le_left _ _ (ceil_lt_mul _).le)
    rw [mul_comm, ← div_div, div_sqrt, le_div_iff]
    · norm_num; exact le_sqrt_log hN
    · norm_num1
    · apply log_nonneg
      rw [one_le_cast]
      exact hN.trans' (by norm_num1)
    · rw [cast_pos, lt_ceil, cast_zero, Real.sqrt_pos]
      refine' log_pos _
      rw [one_lt_cast]
      exact hN.trans_lt' (by norm_num1)
    apply le_sqrt_of_sq_le
    have : (12 : ℕ) * log 2 ≤ log N := by
      rw [← log_rpow zero_lt_two, rpow_nat_cast]
      exact log_le_log (by positivity) (mod_cast hN)
    refine' le_trans _ this
    rw [← div_le_iff']
    · exact log_two_gt_d9.le.trans' (by norm_num1)
    · norm_num1
  · rw [cast_pos]
    exact hN.trans_lt' (by norm_num1)
  · refine' div_pos zero_lt_two _
    rw [sub_pos, div_lt_one (exp_pos _)]
    exact lt_of_le_of_lt (by norm_num1) exp_one_gt_d9
  positivity
#align behrend.bound Behrend.bound

theorem roth_lower_bound_explicit (hN : 4096 ≤ N) :
    (N : ℝ) * exp (-4 * √(log N)) < rothNumberNat N := by
  let n := nValue N
  have hn : 0 < (n : ℝ) := cast_pos.2 (nValue_pos <| hN.trans' <| by norm_num1)
  have hd : 0 < dValue N := dValue_pos (hN.trans' <| by norm_num1)
  have hN₀ : 0 < (N : ℝ) := cast_pos.2 (hN.trans' <| by norm_num1)
  have hn₂ : 2 < n := three_le_nValue <| hN.trans' <| by norm_num1
  have : (2 * dValue N - 1) ^ n ≤ N := le_N (hN.trans' <| by norm_num1)
  calc
    _ ≤ (N ^ (nValue N : ℝ)⁻¹ / rexp 1 : ℝ) ^ (n - 2) / n := ?_
    _ < _ := by gcongr; exacts [(tsub_pos_of_lt hn₂).ne', bound hN]
    _ ≤ rothNumberNat ((2 * dValue N - 1) ^ n) := bound_aux hd.ne' hn₂.le
    _ ≤ rothNumberNat N := mod_cast rothNumberNat.mono this
  rw [← rpow_nat_cast, div_rpow (rpow_nonneg hN₀.le _) (exp_pos _).le, ← rpow_mul hN₀.le,
    inv_mul_eq_div, cast_sub hn₂.le, cast_two, same_sub_div hn.ne', exp_one_rpow,
    div_div, rpow_sub hN₀, rpow_one, div_div, div_eq_mul_inv]
  refine' mul_le_mul_of_nonneg_left _ (cast_nonneg _)
  rw [mul_inv, mul_inv, ← exp_neg, ← rpow_neg (cast_nonneg _), neg_sub, ← div_eq_mul_inv]
  have : exp (-4 * √(log N)) = exp (-2 * √(log N)) * exp (-2 * √(log N)) := by
    rw [← exp_add, ← add_mul]
    norm_num
  rw [this]
  refine' mul_le_mul _ (exp_neg_two_mul_le <| Real.sqrt_pos.2 <| log_pos _).le (exp_pos _).le <|
      rpow_nonneg (cast_nonneg _) _
  · rw [← le_log_iff_exp_le (rpow_pos_of_pos hN₀ _), log_rpow hN₀, ← le_div_iff, mul_div_assoc,
      div_sqrt, neg_mul, neg_le_neg_iff, div_mul_eq_mul_div, div_le_iff hn]
    · exact mul_le_mul_of_nonneg_left (le_ceil _) zero_le_two
    refine' Real.sqrt_pos.2 (log_pos _)
    rw [one_lt_cast]
    exact hN.trans_lt' (by norm_num1)
  · rw [one_lt_cast]
    exact hN.trans_lt' (by norm_num1)
#align behrend.roth_lower_bound_explicit Behrend.roth_lower_bound_explicit

theorem exp_four_lt : exp 4 < 64 := by
  rw [show (64 : ℝ) = 2 ^ ((6 : ℕ) : ℝ) by rw [rpow_nat_cast]; norm_num1,
    ← lt_log_iff_exp_lt (rpow_pos_of_pos zero_lt_two _), log_rpow zero_lt_two, ← div_lt_iff']
  exact log_two_gt_d9.trans_le' (by norm_num1)
  norm_num
#align behrend.exp_four_lt Behrend.exp_four_lt

theorem four_zero_nine_six_lt_exp_sixteen : 4096 < exp 16 := by
  rw [← log_lt_iff_lt_exp (show (0 : ℝ) < 4096 by norm_num), show (4096 : ℝ) = 2 ^ 12 by norm_cast,
    ← rpow_nat_cast, log_rpow zero_lt_two, cast_ofNat]
  have : 12 * (0.6931471808 : ℝ) < 16 := by norm_num
  linarith [log_two_lt_d9]
#align behrend.four_zero_nine_six_lt_exp_sixteen Behrend.four_zero_nine_six_lt_exp_sixteen

theorem lower_bound_le_one' (hN : 2 ≤ N) (hN' : N ≤ 4096) :
<<<<<<< HEAD
    (N : ℝ) * exp (-4 * √(log N)) ≤ 1 := by
  rw [← log_le_log (mul_pos (cast_pos.2 (zero_lt_two.trans_le hN)) (exp_pos _)) zero_lt_one,
=======
    (N : ℝ) * exp (-4 * sqrt (log N)) ≤ 1 := by
  rw [← log_le_log_iff (mul_pos (cast_pos.2 (zero_lt_two.trans_le hN)) (exp_pos _)) zero_lt_one,
>>>>>>> a6a17daf
    log_one, log_mul (cast_pos.2 (zero_lt_two.trans_le hN)).ne' (exp_pos _).ne', log_exp, neg_mul, ←
    sub_eq_add_neg, sub_nonpos, ←
    div_le_iff (Real.sqrt_pos.2 <| log_pos <| one_lt_cast.2 <| one_lt_two.trans_le hN), div_sqrt,
    sqrt_le_left zero_le_four, log_le_iff_le_exp (cast_pos.2 (zero_lt_two.trans_le hN))]
  norm_num1
  apply le_trans _ four_zero_nine_six_lt_exp_sixteen.le
  exact mod_cast hN'
#align behrend.lower_bound_le_one' Behrend.lower_bound_le_one'

theorem lower_bound_le_one (hN : 1 ≤ N) (hN' : N ≤ 4096) :
    (N : ℝ) * exp (-4 * √(log N)) ≤ 1 := by
  obtain rfl | hN := hN.eq_or_lt
  · norm_num
  · exact lower_bound_le_one' hN hN'
#align behrend.lower_bound_le_one Behrend.lower_bound_le_one

theorem roth_lower_bound : (N : ℝ) * exp (-4 * √(log N)) ≤ rothNumberNat N := by
  obtain rfl | hN := Nat.eq_zero_or_pos N
  · norm_num
  obtain h₁ | h₁ := le_or_lt 4096 N
  · exact (roth_lower_bound_explicit h₁).le
  · apply (lower_bound_le_one hN h₁.le).trans
    simpa using rothNumberNat.monotone hN
#align behrend.roth_lower_bound Behrend.roth_lower_bound

end Behrend<|MERGE_RESOLUTION|>--- conflicted
+++ resolved
@@ -304,25 +304,12 @@
   rw [sub_pos, div_lt_one] <;> exact exp_one_gt_d9.trans' (by norm_num)
 #align behrend.two_div_one_sub_two_div_e_le_eight Behrend.two_div_one_sub_two_div_e_le_eight
 
-<<<<<<< HEAD
 theorem le_sqrt_log (hN : 4096 ≤ N) : log (2 / (1 - 2 / exp 1)) * (69 / 50) ≤ √(log ↑N) := by
-  have : ((12 : ℕ) : ℝ) * log 2 ≤ log N := by
-    rw [← log_rpow zero_lt_two, log_le_log, rpow_nat_cast]
-    · norm_num1
-      exact_mod_cast hN
-    · exact rpow_pos_of_pos zero_lt_two _
-    rw [cast_pos]
-    exact hN.trans_lt' (by norm_num1)
-  refine' (mul_le_mul_of_nonneg_right ((log_le_log _ <| by norm_num1).2
-      two_div_one_sub_two_div_e_le_eight) <| by norm_num1).trans _
-=======
-theorem le_sqrt_log (hN : 4096 ≤ N) : log (2 / (1 - 2 / exp 1)) * (69 / 50) ≤ sqrt (log ↑N) := by
   have : (12 : ℕ) * log 2 ≤ log N := by
     rw [← log_rpow zero_lt_two, rpow_nat_cast]
     exact log_le_log (by positivity) (mod_cast hN)
   refine (mul_le_mul_of_nonneg_right (log_le_log ?_ two_div_one_sub_two_div_e_le_eight) <| by
     norm_num1).trans ?_
->>>>>>> a6a17daf
   · refine' div_pos zero_lt_two _
     rw [sub_pos, div_lt_one (exp_pos _)]
     exact exp_one_gt_d9.trans_le' (by norm_num1)
@@ -403,15 +390,9 @@
 
 theorem dValue_pos (hN₃ : 8 ≤ N) : 0 < dValue N := by
   have hN₀ : 0 < (N : ℝ) := cast_pos.2 (succ_pos'.trans_le hN₃)
-<<<<<<< HEAD
-  rw [dValue, floor_pos, ← log_le_log zero_lt_one, log_one, log_div _ two_ne_zero, log_rpow hN₀,
-    div_mul_eq_mul_div, one_mul, sub_nonneg, le_div_iff]
-  · have : (nValue N : ℝ) ≤ 2 * √(log N) := by
-=======
   rw [dValue, floor_pos, ← log_le_log_iff zero_lt_one, log_one, log_div _ two_ne_zero, log_rpow hN₀,
     inv_mul_eq_div, sub_nonneg, le_div_iff]
-  · have : (nValue N : ℝ) ≤ 2 * sqrt (log N) := by
->>>>>>> a6a17daf
+  · have : (nValue N : ℝ) ≤ 2 * √(log N) := by
       apply (ceil_lt_add_one <| sqrt_nonneg _).le.trans
       rw [two_mul, add_le_add_iff_left]
       apply le_sqrt_of_sq_le
@@ -524,13 +505,8 @@
 #align behrend.four_zero_nine_six_lt_exp_sixteen Behrend.four_zero_nine_six_lt_exp_sixteen
 
 theorem lower_bound_le_one' (hN : 2 ≤ N) (hN' : N ≤ 4096) :
-<<<<<<< HEAD
     (N : ℝ) * exp (-4 * √(log N)) ≤ 1 := by
-  rw [← log_le_log (mul_pos (cast_pos.2 (zero_lt_two.trans_le hN)) (exp_pos _)) zero_lt_one,
-=======
-    (N : ℝ) * exp (-4 * sqrt (log N)) ≤ 1 := by
   rw [← log_le_log_iff (mul_pos (cast_pos.2 (zero_lt_two.trans_le hN)) (exp_pos _)) zero_lt_one,
->>>>>>> a6a17daf
     log_one, log_mul (cast_pos.2 (zero_lt_two.trans_le hN)).ne' (exp_pos _).ne', log_exp, neg_mul, ←
     sub_eq_add_neg, sub_nonpos, ←
     div_le_iff (Real.sqrt_pos.2 <| log_pos <| one_lt_cast.2 <| one_lt_two.trans_le hN), div_sqrt,
