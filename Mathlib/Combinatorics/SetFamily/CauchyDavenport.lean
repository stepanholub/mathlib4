/-
Copyright (c) 2023 Yaël Dillies, Bhavik Mehta. All rights reserved.
Released under Apache 2.0 license as described in the file LICENSE.
Authors: Yaël Dillies, Bhavik Mehta
-/
import Mathlib.Combinatorics.Additive.ETransform
import Mathlib.GroupTheory.Order.Min

/-!
# The Cauchy-Davenport theorem

This file proves a generalisation of the Cauchy-Davenport theorem to arbitrary groups.

Cauchy-Davenport provides a lower bound on the size of `s + t` in terms of the sizes of `s` and `t`,
where `s` and `t` are nonempty finite sets in a monoid. Precisely, it says that
`|s + t| ≥ |s| + |t| - 1` unless the RHS is bigger than the size of the smallest nontrivial subgroup
(in which case taking `s` and `t` to be that subgroup would yield a counterexample). The motivating
example is `s = {0, ..., m}`, `t = {0, ..., n}` in the integers, which gives
`s + t = {0, ..., m + n}` and `|s + t| = m + n + 1 = |s| + |t| - 1`.

There are two kinds of proof of Cauchy-Davenport:
* The first one works in linear orders by writing `a₁ < ... < aₖ` the elements of `s`,
  `b₁ < ... < bₗ` the elements of `t`, and arguing that `a₁ + b₁ < ... < aₖ + b₁ < ... < aₖ + bₗ`
  are distinct elements of `s + t`.
* The second one works in groups by performing an "e-transform". In an abelian group, the
  e-transform replaces `s` and `t` by `s ∩ g • s` and `t ∪ g⁻¹ • t`. For a suitably chosen `g`, this
  decreases `|s + t|` and keeps `|s| + |t|` the same. In a general group, we use a trickier
  e-transform (in fact, a pair of e-transforms), but the idea is the same.

## Main declarations

* `Finset.min_le_card_mul`: A generalisation of the Cauchy-Davenport theorem to arbitrary groups.
* `Monoid.IsTorsionFree.card_add_card_sub_one_le_card_mul`: The Cauchy-Davenport theorem in
  torsion-free groups.
* `ZMod.min_le_card_add`: The Cauchy-Davenport theorem.
* `Finset.card_add_card_sub_one_le_card_mul`: The Cauchy-Davenport theorem in linear ordered
  cancellative semigroups.

## TODO

Version for `circle`.

## References

* Matt DeVos, *On a generalization of the Cauchy-Davenport theorem*

## Tags

additive combinatorics, number theory, sumset, cauchy-davenport
-/

open Finset Function Monoid MulOpposite Subgroup
open scoped Pointwise

variable {α : Type*}

/-! ### General case -/

section General
variable [Group α] [DecidableEq α] {x y : Finset α × Finset α} {s t : Finset α}

/-- The relation we induct along in the proof by DeVos of the Cauchy-Davenport theorem.
`(s₁, t₁) < (s₂, t₂)` iff
* `|s₁ * t₁| < |s₂ * t₂|`
* or `|s₁ * t₁| = |s₂ * t₂|` and `|s₂| + |t₂| < |s₁| + |t₁|`
* or `|s₁ * t₁| = |s₂ * t₂|` and `|s₁| + |t₁| = |s₂| + |t₂|` and `|s₁| < |s₂|`. -/
@[to_additive
"The relation we induct along in the proof by DeVos of the Cauchy-Davenport theorem.
`(s₁, t₁) < (s₂, t₂)` iff
* `|s₁ + t₁| < |s₂ + t₂|`
* or `|s₁ + t₁| = |s₂ + t₂|` and `|s₂| + |t₂| < |s₁| + |t₁|`
* or `|s₁ + t₁| = |s₂ + t₂|` and `|s₁| + |t₁| = |s₂| + |t₂|` and `|s₁| < |s₂|`."]
private def DevosMulRel : Finset α × Finset α → Finset α × Finset α → Prop :=
  Prod.Lex (· < ·) (Prod.Lex (· > ·) (· < ·)) on fun x ↦ (#(x.1 * x.2), #x.1 + #x.2, #x.1)

@[to_additive]
private lemma devosMulRel_iff :
    DevosMulRel x y ↔
      #(x.1 * x.2) < #(y.1 * y.2) ∨
        #(x.1 * x.2) = #(y.1 * y.2) ∧ #y.1 + #y.2 < #x.1 + #x.2 ∨
          #(x.1 * x.2) = #(y.1 * y.2) ∧ #x.1 + #x.2 = #y.1 + #y.2 ∧ #x.1 < #y.1 := by
  simp [DevosMulRel, Prod.lex_iff, and_or_left]

@[to_additive]
private lemma devosMulRel_of_le (mul : #(x.1 * x.2) ≤ #(y.1 * y.2))
    (hadd : #y.1 + #y.2 < #x.1 + #x.2) : DevosMulRel x y :=
  devosMulRel_iff.2 <| mul.lt_or_eq.imp_right fun h ↦ Or.inl ⟨h, hadd⟩

@[to_additive]
private lemma devosMulRel_of_le_of_le (mul : #(x.1 * x.2) ≤ #(y.1 * y.2))
    (hadd : #y.1 + #y.2 ≤ #x.1 + #x.2) (hone : #x.1 < #y.1) : DevosMulRel x y :=
  devosMulRel_iff.2 <|
    mul.lt_or_eq.imp_right fun h ↦ hadd.gt_or_eq.imp (And.intro h) fun h' ↦ ⟨h, h', hone⟩

@[to_additive]
private lemma wellFoundedOn_devosMulRel :
    {x : Finset α × Finset α | x.1.Nonempty ∧ x.2.Nonempty}.WellFoundedOn
      (DevosMulRel : Finset α × Finset α → Finset α × Finset α → Prop) := by
  refine wellFounded_lt.onFun.wellFoundedOn.prod_lex_of_wellFoundedOn_fiber fun n ↦
    Set.WellFoundedOn.prod_lex_of_wellFoundedOn_fiber ?_ fun n ↦
      wellFounded_lt.onFun.wellFoundedOn
  exact wellFounded_lt.onFun.wellFoundedOn.mono' fun x hx y _ ↦ tsub_lt_tsub_left_of_le <|
    add_le_add ((card_le_card_mul_right _ hx.1.2).trans_eq hx.2) <|
      (card_le_card_mul_left _ hx.1.1).trans_eq hx.2

/-- A generalisation of the **Cauchy-Davenport theorem** to arbitrary groups. The size of `s * t` is
lower-bounded by `|s| + |t| - 1` unless this quantity is greater than the size of the smallest
subgroup. -/
@[to_additive "A generalisation of the **Cauchy-Davenport theorem** to arbitrary groups. The size of
`s + t` is lower-bounded by `|s| + |t| - 1` unless this quantity is greater than the size of the
smallest subgroup."]
lemma Finset.min_le_card_mul (hs : s.Nonempty) (ht : t.Nonempty) :
    min (minOrder α) ↑(#s + #t - 1) ≤ #(s * t) := by
  -- Set up the induction on `x := (s, t)` along the `DevosMulRel` relation.
  set x := (s, t) with hx
  clear_value x
  simp only [Prod.ext_iff] at hx
  obtain ⟨rfl, rfl⟩ := hx
  refine wellFoundedOn_devosMulRel.induction (P := fun x : Finset α × Finset α ↦
    min (minOrder α) ↑(#x.1 + #x.2 - 1) ≤ #(x.1 * x.2)) ⟨hs, ht⟩ ?_
  clear! x
  rintro ⟨s, t⟩ ⟨hs, ht⟩ ih
  simp only [min_le_iff, tsub_le_iff_right, Prod.forall, Set.mem_setOf_eq, and_imp,
    Nat.cast_le] at *
  -- If `#t < #s`, we're done by the induction hypothesis on `(t⁻¹, s⁻¹)`.
  obtain hts | hst := lt_or_le #t #s
  · simpa only [← mul_inv_rev, add_comm, card_inv] using
      ih _ _ ht.inv hs.inv
        (devosMulRel_iff.2 <| Or.inr <| Or.inr <| by
          simpa only [← mul_inv_rev, add_comm, card_inv, true_and])
  -- If `s` is a singleton, then the result is trivial.
  obtain ⟨a, rfl⟩ | ⟨a, ha, b, hb, hab⟩ := hs.exists_eq_singleton_or_nontrivial
  · simp [add_comm]
  -- Else, we have `a, b ∈ s` distinct. So `g := b⁻¹ * a` is a non-identity element such that `s`
  -- intersects its right translate by `g`.
  obtain ⟨g, hg, hgs⟩ : ∃ g : α, g ≠ 1 ∧ (s ∩ op g • s).Nonempty :=
    ⟨b⁻¹ * a, inv_mul_eq_one.not.2 hab.symm, _,
      mem_inter.2 ⟨ha, mem_smul_finset.2 ⟨_, hb, by simp⟩⟩⟩
  -- If `s` is equal to its right translate by `g`, then it contains a nontrivial subgroup, namely
  -- the subgroup generated by `g`. So `s * t` has size at least the size of a nontrivial subgroup,
  -- as wanted.
  obtain hsg | hsg := eq_or_ne (op g • s) s
  · have hS : (zpowers g : Set α) ⊆ a⁻¹ • (s : Set α) := by
      refine forall_mem_zpowers.2 <| @zpow_induction_right _ _ _ (· ∈ a⁻¹ • (s : Set α))
        ⟨_, ha, inv_mul_cancel _⟩ (fun c hc ↦ ?_) fun c hc ↦ ?_
      · rw [← hsg, coe_smul_finset, smul_comm]
        exact Set.smul_mem_smul_set hc
      · simp only
        rwa [← op_smul_eq_mul, op_inv, ← Set.mem_smul_set_iff_inv_smul_mem, smul_comm,
          ← coe_smul_finset, hsg]
    refine Or.inl ((minOrder_le_natCard (zpowers_ne_bot.2 hg) <|
      s.finite_toSet.smul_set.subset hS).trans <| WithTop.coe_le_coe.2 <|
        ((Nat.card_mono s.finite_toSet.smul_set hS).trans_eq <| ?_).trans <|
          card_le_card_mul_right _ ht)
    rw [← coe_smul_finset]
    simp [-coe_smul_finset]
  -- Else, we can transform `s`, `t` to `s'`, `t'` and `s''`, `t''`, such that one of `(s', t')` and
  -- `(s'', t'')` is strictly smaller than `(s, t)` according to `DevosMulRel`.
  replace hsg : #(s ∩ op g • s) < #s := card_lt_card ⟨inter_subset_left, fun h ↦
    hsg <| eq_of_superset_of_card_ge (h.trans inter_subset_right) (card_smul_finset _ _).le⟩
  replace aux1 := card_mono <| mulETransformLeft.fst_mul_snd_subset g (s, t)
  replace aux2 := card_mono <| mulETransformRight.fst_mul_snd_subset g (s, t)
  -- If the left translate of `t` by `g⁻¹` is disjoint from `t`, then we're easily done.
  obtain hgt | hgt := disjoint_or_nonempty_inter t (g⁻¹ • t)
  · rw [← card_smul_finset g⁻¹ t]
    refine Or.inr ((add_le_add_right hst _).trans ?_)
    rw [← card_union_of_disjoint hgt]
    exact (card_le_card_mul_left _ hgs).trans (le_add_of_le_left aux1)
  -- Else, we're done by induction on either `(s', t')` or `(s'', t'')` depending on whether
  -- `|s| + |t| ≤ |s'| + |t'|` or `|s| + |t| < |s''| + |t''|`. One of those two inequalities must
  -- hold since `2 * (|s| + |t|) = |s'| + |t'| + |s''| + |t''|`.
  obtain hstg | hstg := le_or_lt_of_add_le_add (MulETransform.card g (s, t)).ge
  · exact (ih _ _ hgs (hgt.mono inter_subset_union) <| devosMulRel_of_le_of_le aux1 hstg hsg).imp
      (WithTop.coe_le_coe.2 aux1).trans' fun h ↦ hstg.trans <| h.trans <| add_le_add_right aux1 _
  · exact (ih _ _ (hgs.mono inter_subset_union) hgt <| devosMulRel_of_le aux2 hstg).imp
      (WithTop.coe_le_coe.2 aux2).trans' fun h ↦
        hstg.le.trans <| h.trans <| add_le_add_right aux2 _

/-- The **Cauchy-Davenport Theorem** for torsion-free groups. The size of `s * t` is lower-bounded
by `|s| + |t| - 1`. -/
@[to_additive "The **Cauchy-Davenport theorem** for torsion-free groups. The size of `s + t` is
lower-bounded by `|s| + |t| - 1`."]
lemma Monoid.IsTorsionFree.card_add_card_sub_one_le_card_mul (h : IsTorsionFree α)
    (hs : s.Nonempty) (ht : t.Nonempty) : #s + #t - 1 ≤ #(s * t) := by
  simpa only [h.minOrder, min_eq_right, le_top, Nat.cast_le] using Finset.min_le_card_mul hs ht

end General

/-! ### $$ℤ/nℤ$$ -/

/-- The **Cauchy-Davenport Theorem**. If `s`, `t` are nonempty sets in $$ℤ/pℤ$$, then the size of
`s + t` is lower-bounded by `|s| + |t| - 1`, unless this quantity is greater than `p`. -/
lemma ZMod.min_le_card_add {p : ℕ} (hp : p.Prime) {s t : Finset (ZMod p)} (hs : s.Nonempty)
    (ht : t.Nonempty) : min p (#s + #t - 1) ≤ #(s + t) := by
  simpa only [ZMod.minOrder_of_prime hp, min_le_iff, Nat.cast_le] using Finset.min_le_card_add hs ht

/-! ### Linearly ordered cancellative semigroups -/

/-- The **Cauchy-Davenport Theorem** for linearly ordered cancellative semigroups. The size of
`s * t` is lower-bounded by `|s| + |t| - 1`. -/
@[to_additive
"The **Cauchy-Davenport theorem** for linearly ordered additive cancellative semigroups. The size of
`s + t` is lower-bounded by `|s| + |t| - 1`."]
lemma Finset.card_add_card_sub_one_le_card_mul [LinearOrder α] [Semigroup α] [IsCancelMul α]
    [MulLeftMono α] [MulRightMono α]
<<<<<<< HEAD
    {s t : Finset α} (hs : s.Nonempty) (ht : t.Nonempty) : s.card + t.card - 1 ≤ (s * t).card := by
=======
    {s t : Finset α} (hs : s.Nonempty) (ht : t.Nonempty) : #s + #t - 1 ≤ #(s * t) := by
>>>>>>> a3663456
  suffices s * {t.min' ht} ∩ ({s.max' hs} * t) = {s.max' hs * t.min' ht} by
    rw [← card_singleton_mul t (s.max' hs), ← card_mul_singleton s (t.min' ht),
      ← card_union_add_card_inter, ← card_singleton _, ← this, Nat.add_sub_cancel]
    exact card_mono (union_subset (mul_subset_mul_left <| singleton_subset_iff.2 <| min'_mem _ _) <|
      mul_subset_mul_right <| singleton_subset_iff.2 <| max'_mem _ _)
  refine eq_singleton_iff_unique_mem.2 ⟨mem_inter.2 ⟨mul_mem_mul (max'_mem _ _) <|
    mem_singleton_self _, mul_mem_mul (mem_singleton_self _) <| min'_mem _ _⟩, ?_⟩
  simp only [mem_inter, and_imp, mem_mul, mem_singleton, exists_and_left, exists_eq_left,
    forall_exists_index, and_imp, forall_apply_eq_imp_iff₂, mul_left_inj]
  exact fun a' ha' b' hb' h ↦ (le_max' _ _ ha').eq_of_not_lt fun ha ↦
    ((mul_lt_mul_right' ha _).trans_eq' h).not_le <| mul_le_mul_left' (min'_le _ _ hb') _<|MERGE_RESOLUTION|>--- conflicted
+++ resolved
@@ -203,11 +203,7 @@
 `s + t` is lower-bounded by `|s| + |t| - 1`."]
 lemma Finset.card_add_card_sub_one_le_card_mul [LinearOrder α] [Semigroup α] [IsCancelMul α]
     [MulLeftMono α] [MulRightMono α]
-<<<<<<< HEAD
-    {s t : Finset α} (hs : s.Nonempty) (ht : t.Nonempty) : s.card + t.card - 1 ≤ (s * t).card := by
-=======
     {s t : Finset α} (hs : s.Nonempty) (ht : t.Nonempty) : #s + #t - 1 ≤ #(s * t) := by
->>>>>>> a3663456
   suffices s * {t.min' ht} ∩ ({s.max' hs} * t) = {s.max' hs * t.min' ht} by
     rw [← card_singleton_mul t (s.max' hs), ← card_mul_singleton s (t.min' ht),
       ← card_union_add_card_inter, ← card_singleton _, ← this, Nat.add_sub_cancel]
