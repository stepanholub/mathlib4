/-
Copyright (c) 2021 Kyle Miller. All rights reserved.
Released under Apache 2.0 license as described in the file LICENSE.
Authors: Kyle Miller
-/
import Mathlib.Combinatorics.SimpleGraph.Subgraph
import Mathlib.Data.List.Rotate

#align_import combinatorics.simple_graph.connectivity from "leanprover-community/mathlib"@"b99e2d58a5e6861833fa8de11e51a81144258db4"

/-!

# Graph connectivity

In a simple graph,

* A *walk* is a finite sequence of adjacent vertices, and can be
  thought of equally well as a sequence of directed edges.

* A *trail* is a walk whose edges each appear no more than once.

* A *path* is a trail whose vertices appear no more than once.

* A *cycle* is a nonempty trail whose first and last vertices are the
  same and whose vertices except for the first appear no more than once.

**Warning:** graph theorists mean something different by "path" than
do homotopy theorists.  A "walk" in graph theory is a "path" in
homotopy theory.  Another warning: some graph theorists use "path" and
"simple path" for "walk" and "path."

Some definitions and theorems have inspiration from multigraph
counterparts in [Chou1994].

## Main definitions

* `SimpleGraph.Walk` (with accompanying pattern definitions
  `SimpleGraph.Walk.nil'` and `SimpleGraph.Walk.cons'`)

* `SimpleGraph.Walk.IsTrail`, `SimpleGraph.Walk.IsPath`, and `SimpleGraph.Walk.IsCycle`.

* `SimpleGraph.Path`

* `SimpleGraph.Walk.map` and `SimpleGraph.Path.map` for the induced map on walks,
  given an (injective) graph homomorphism.

* `SimpleGraph.Reachable` for the relation of whether there exists
  a walk between a given pair of vertices

* `SimpleGraph.Preconnected` and `SimpleGraph.Connected` are predicates
  on simple graphs for whether every vertex can be reached from every other,
  and in the latter case, whether the vertex type is nonempty.

* `SimpleGraph.ConnectedComponent` is the type of connected components of
  a given graph.

* `SimpleGraph.IsBridge` for whether an edge is a bridge edge

## Main statements

* `SimpleGraph.isBridge_iff_mem_and_forall_cycle_not_mem` characterizes bridge edges in terms of
  there being no cycle containing them.

## Tags
walks, trails, paths, circuits, cycles, bridge edges

-/

open Function

universe u v w

namespace SimpleGraph

variable {V : Type u} {V' : Type v} {V'' : Type w}
variable (G : SimpleGraph V) (G' : SimpleGraph V') (G'' : SimpleGraph V'')

/-- A walk is a sequence of adjacent vertices.  For vertices `u v : V`,
the type `walk u v` consists of all walks starting at `u` and ending at `v`.

We say that a walk *visits* the vertices it contains.  The set of vertices a
walk visits is `SimpleGraph.Walk.support`.

See `SimpleGraph.Walk.nil'` and `SimpleGraph.Walk.cons'` for patterns that
can be useful in definitions since they make the vertices explicit. -/
inductive Walk : V → V → Type u
  | nil {u : V} : Walk u u
  | cons {u v w : V} (h : G.Adj u v) (p : Walk v w) : Walk u w
  deriving DecidableEq
#align simple_graph.walk SimpleGraph.Walk

attribute [refl] Walk.nil

@[simps]
instance Walk.instInhabited (v : V) : Inhabited (G.Walk v v) := ⟨Walk.nil⟩
#align simple_graph.walk.inhabited SimpleGraph.Walk.instInhabited

/-- The one-edge walk associated to a pair of adjacent vertices. -/
@[match_pattern, reducible]
def Adj.toWalk {G : SimpleGraph V} {u v : V} (h : G.Adj u v) : G.Walk u v :=
  Walk.cons h Walk.nil
#align simple_graph.adj.to_walk SimpleGraph.Adj.toWalk

namespace Walk

variable {G}

/-- Pattern to get `Walk.nil` with the vertex as an explicit argument. -/
@[match_pattern]
abbrev nil' (u : V) : G.Walk u u := Walk.nil
#align simple_graph.walk.nil' SimpleGraph.Walk.nil'

/-- Pattern to get `Walk.cons` with the vertices as explicit arguments. -/
@[match_pattern]
abbrev cons' (u v w : V) (h : G.Adj u v) (p : G.Walk v w) : G.Walk u w := Walk.cons h p
#align simple_graph.walk.cons' SimpleGraph.Walk.cons'

/-- Change the endpoints of a walk using equalities. This is helpful for relaxing
definitional equality constraints and to be able to state otherwise difficult-to-state
lemmas. While this is a simple wrapper around `Eq.rec`, it gives a canonical way to write it.

The simp-normal form is for the `copy` to be pushed outward. That way calculations can
occur within the "copy context." -/
protected def copy {u v u' v'} (p : G.Walk u v) (hu : u = u') (hv : v = v') : G.Walk u' v' :=
  hu ▸ hv ▸ p
#align simple_graph.walk.copy SimpleGraph.Walk.copy

@[simp]
theorem copy_rfl_rfl {u v} (p : G.Walk u v) : p.copy rfl rfl = p := rfl
#align simple_graph.walk.copy_rfl_rfl SimpleGraph.Walk.copy_rfl_rfl

@[simp]
theorem copy_copy {u v u' v' u'' v''} (p : G.Walk u v)
    (hu : u = u') (hv : v = v') (hu' : u' = u'') (hv' : v' = v'') :
    (p.copy hu hv).copy hu' hv' = p.copy (hu.trans hu') (hv.trans hv') := by
  subst_vars
  rfl
#align simple_graph.walk.copy_copy SimpleGraph.Walk.copy_copy

@[simp]
theorem copy_nil {u u'} (hu : u = u') : (Walk.nil : G.Walk u u).copy hu hu = Walk.nil := by
  subst_vars
  rfl
#align simple_graph.walk.copy_nil SimpleGraph.Walk.copy_nil

theorem copy_cons {u v w u' w'} (h : G.Adj u v) (p : G.Walk v w) (hu : u = u') (hw : w = w') :
    (Walk.cons h p).copy hu hw = Walk.cons (hu ▸ h) (p.copy rfl hw) := by
  subst_vars
  rfl
#align simple_graph.walk.copy_cons SimpleGraph.Walk.copy_cons

@[simp]
theorem cons_copy {u v w v' w'} (h : G.Adj u v) (p : G.Walk v' w') (hv : v' = v) (hw : w' = w) :
    Walk.cons h (p.copy hv hw) = (Walk.cons (hv ▸ h) p).copy rfl hw := by
  subst_vars
  rfl
#align simple_graph.walk.cons_copy SimpleGraph.Walk.cons_copy

theorem exists_eq_cons_of_ne {u v : V} (hne : u ≠ v) :
    ∀ (p : G.Walk u v), ∃ (w : V) (h : G.Adj u w) (p' : G.Walk w v), p = cons h p'
  | nil => (hne rfl).elim
  | cons h p' => ⟨_, h, p', rfl⟩
#align simple_graph.walk.exists_eq_cons_of_ne SimpleGraph.Walk.exists_eq_cons_of_ne

/-- The length of a walk is the number of edges/darts along it. -/
def length {u v : V} : G.Walk u v → ℕ
  | nil => 0
  | cons _ q => q.length.succ
#align simple_graph.walk.length SimpleGraph.Walk.length

/-- The concatenation of two compatible walks. -/
@[trans]
def append {u v w : V} : G.Walk u v → G.Walk v w → G.Walk u w
  | nil, q => q
  | cons h p, q => cons h (p.append q)
#align simple_graph.walk.append SimpleGraph.Walk.append

/-- The reversed version of `SimpleGraph.Walk.cons`, concatenating an edge to
the end of a walk. -/
def concat {u v w : V} (p : G.Walk u v) (h : G.Adj v w) : G.Walk u w := p.append (cons h nil)
#align simple_graph.walk.concat SimpleGraph.Walk.concat

theorem concat_eq_append {u v w : V} (p : G.Walk u v) (h : G.Adj v w) :
    p.concat h = p.append (cons h nil) := rfl
#align simple_graph.walk.concat_eq_append SimpleGraph.Walk.concat_eq_append

/-- The concatenation of the reverse of the first walk with the second walk. -/
protected def reverseAux {u v w : V} : G.Walk u v → G.Walk u w → G.Walk v w
  | nil, q => q
  | cons h p, q => Walk.reverseAux p (cons (G.symm h) q)
#align simple_graph.walk.reverse_aux SimpleGraph.Walk.reverseAux

/-- The walk in reverse. -/
@[symm]
def reverse {u v : V} (w : G.Walk u v) : G.Walk v u := w.reverseAux nil
#align simple_graph.walk.reverse SimpleGraph.Walk.reverse

/-- Get the `n`th vertex from a walk, where `n` is generally expected to be
between `0` and `p.length`, inclusive.
If `n` is greater than or equal to `p.length`, the result is the path's endpoint. -/
def getVert {u v : V} : G.Walk u v → ℕ → V
  | nil, _ => u
  | cons _ _, 0 => u
  | cons _ q, n + 1 => q.getVert n
#align simple_graph.walk.get_vert SimpleGraph.Walk.getVert

@[simp]
theorem getVert_zero {u v} (w : G.Walk u v) : w.getVert 0 = u := by cases w <;> rfl
#align simple_graph.walk.get_vert_zero SimpleGraph.Walk.getVert_zero

theorem getVert_of_length_le {u v} (w : G.Walk u v) {i : ℕ} (hi : w.length ≤ i) :
    w.getVert i = v := by
  induction w generalizing i with
  | nil => rfl
  | cons _ _ ih =>
    cases i
    · cases hi
    · exact ih (Nat.succ_le_succ_iff.1 hi)
#align simple_graph.walk.get_vert_of_length_le SimpleGraph.Walk.getVert_of_length_le

@[simp]
theorem getVert_length {u v} (w : G.Walk u v) : w.getVert w.length = v :=
  w.getVert_of_length_le rfl.le
#align simple_graph.walk.get_vert_length SimpleGraph.Walk.getVert_length

theorem adj_getVert_succ {u v} (w : G.Walk u v) {i : ℕ} (hi : i < w.length) :
    G.Adj (w.getVert i) (w.getVert (i + 1)) := by
  induction w generalizing i with
  | nil => cases hi
  | cons hxy _ ih =>
    cases i
    · simp [getVert, hxy]
    · exact ih (Nat.succ_lt_succ_iff.1 hi)
#align simple_graph.walk.adj_get_vert_succ SimpleGraph.Walk.adj_getVert_succ

@[simp]
theorem cons_append {u v w x : V} (h : G.Adj u v) (p : G.Walk v w) (q : G.Walk w x) :
    (cons h p).append q = cons h (p.append q) := rfl
#align simple_graph.walk.cons_append SimpleGraph.Walk.cons_append

@[simp]
theorem cons_nil_append {u v w : V} (h : G.Adj u v) (p : G.Walk v w) :
    (cons h nil).append p = cons h p := rfl
#align simple_graph.walk.cons_nil_append SimpleGraph.Walk.cons_nil_append

@[simp]
theorem append_nil {u v : V} (p : G.Walk u v) : p.append nil = p := by
  induction p with
  | nil => rfl
  | cons _ _ ih => rw [cons_append, ih]
#align simple_graph.walk.append_nil SimpleGraph.Walk.append_nil

@[simp]
theorem nil_append {u v : V} (p : G.Walk u v) : nil.append p = p :=
  rfl
#align simple_graph.walk.nil_append SimpleGraph.Walk.nil_append

theorem append_assoc {u v w x : V} (p : G.Walk u v) (q : G.Walk v w) (r : G.Walk w x) :
    p.append (q.append r) = (p.append q).append r := by
  induction p with
  | nil => rfl
  | cons h p' ih =>
    dsimp only [append]
    rw [ih]
#align simple_graph.walk.append_assoc SimpleGraph.Walk.append_assoc

@[simp]
theorem append_copy_copy {u v w u' v' w'} (p : G.Walk u v) (q : G.Walk v w)
    (hu : u = u') (hv : v = v') (hw : w = w') :
    (p.copy hu hv).append (q.copy hv hw) = (p.append q).copy hu hw := by
  subst_vars
  rfl
#align simple_graph.walk.append_copy_copy SimpleGraph.Walk.append_copy_copy

theorem concat_nil {u v : V} (h : G.Adj u v) : nil.concat h = cons h nil := rfl
#align simple_graph.walk.concat_nil SimpleGraph.Walk.concat_nil

@[simp]
theorem concat_cons {u v w x : V} (h : G.Adj u v) (p : G.Walk v w) (h' : G.Adj w x) :
    (cons h p).concat h' = cons h (p.concat h') := rfl
#align simple_graph.walk.concat_cons SimpleGraph.Walk.concat_cons

theorem append_concat {u v w x : V} (p : G.Walk u v) (q : G.Walk v w) (h : G.Adj w x) :
    p.append (q.concat h) = (p.append q).concat h := append_assoc _ _ _
#align simple_graph.walk.append_concat SimpleGraph.Walk.append_concat

theorem concat_append {u v w x : V} (p : G.Walk u v) (h : G.Adj v w) (q : G.Walk w x) :
    (p.concat h).append q = p.append (cons h q) := by
  rw [concat_eq_append, ← append_assoc, cons_nil_append]
#align simple_graph.walk.concat_append SimpleGraph.Walk.concat_append

/-- A non-trivial `cons` walk is representable as a `concat` walk. -/
theorem exists_cons_eq_concat {u v w : V} (h : G.Adj u v) (p : G.Walk v w) :
    ∃ (x : V) (q : G.Walk u x) (h' : G.Adj x w), cons h p = q.concat h' := by
  induction p generalizing u with
  | nil => exact ⟨_, nil, h, rfl⟩
  | cons h' p ih =>
    obtain ⟨y, q, h'', hc⟩ := ih h'
    refine ⟨y, cons h q, h'', ?_⟩
    rw [concat_cons, hc]
#align simple_graph.walk.exists_cons_eq_concat SimpleGraph.Walk.exists_cons_eq_concat

/-- A non-trivial `concat` walk is representable as a `cons` walk. -/
theorem exists_concat_eq_cons {u v w : V} :
    ∀ (p : G.Walk u v) (h : G.Adj v w),
      ∃ (x : V) (h' : G.Adj u x) (q : G.Walk x w), p.concat h = cons h' q
  | nil, h => ⟨_, h, nil, rfl⟩
  | cons h' p, h => ⟨_, h', Walk.concat p h, concat_cons _ _ _⟩
#align simple_graph.walk.exists_concat_eq_cons SimpleGraph.Walk.exists_concat_eq_cons

@[simp]
theorem reverse_nil {u : V} : (nil : G.Walk u u).reverse = nil := rfl
#align simple_graph.walk.reverse_nil SimpleGraph.Walk.reverse_nil

theorem reverse_singleton {u v : V} (h : G.Adj u v) : (cons h nil).reverse = cons (G.symm h) nil :=
  rfl
#align simple_graph.walk.reverse_singleton SimpleGraph.Walk.reverse_singleton

@[simp]
theorem cons_reverseAux {u v w x : V} (p : G.Walk u v) (q : G.Walk w x) (h : G.Adj w u) :
    (cons h p).reverseAux q = p.reverseAux (cons (G.symm h) q) := rfl
#align simple_graph.walk.cons_reverse_aux SimpleGraph.Walk.cons_reverseAux

@[simp]
protected theorem append_reverseAux {u v w x : V}
    (p : G.Walk u v) (q : G.Walk v w) (r : G.Walk u x) :
    (p.append q).reverseAux r = q.reverseAux (p.reverseAux r) := by
  induction p with
  | nil => rfl
  | cons h _ ih => exact ih q (cons (G.symm h) r)
#align simple_graph.walk.append_reverse_aux SimpleGraph.Walk.append_reverseAux

@[simp]
protected theorem reverseAux_append {u v w x : V}
    (p : G.Walk u v) (q : G.Walk u w) (r : G.Walk w x) :
    (p.reverseAux q).append r = p.reverseAux (q.append r) := by
  induction p with
  | nil => rfl
  | cons h _ ih => simp [ih (cons (G.symm h) q)]
#align simple_graph.walk.reverse_aux_append SimpleGraph.Walk.reverseAux_append

protected theorem reverseAux_eq_reverse_append {u v w : V} (p : G.Walk u v) (q : G.Walk u w) :
    p.reverseAux q = p.reverse.append q := by simp [reverse]
#align simple_graph.walk.reverse_aux_eq_reverse_append SimpleGraph.Walk.reverseAux_eq_reverse_append

@[simp]
theorem reverse_cons {u v w : V} (h : G.Adj u v) (p : G.Walk v w) :
    (cons h p).reverse = p.reverse.append (cons (G.symm h) nil) := by simp [reverse]
#align simple_graph.walk.reverse_cons SimpleGraph.Walk.reverse_cons

@[simp]
theorem reverse_copy {u v u' v'} (p : G.Walk u v) (hu : u = u') (hv : v = v') :
    (p.copy hu hv).reverse = p.reverse.copy hv hu := by
  subst_vars
  rfl
#align simple_graph.walk.reverse_copy SimpleGraph.Walk.reverse_copy

@[simp]
theorem reverse_append {u v w : V} (p : G.Walk u v) (q : G.Walk v w) :
    (p.append q).reverse = q.reverse.append p.reverse := by simp [reverse]
#align simple_graph.walk.reverse_append SimpleGraph.Walk.reverse_append

@[simp]
theorem reverse_concat {u v w : V} (p : G.Walk u v) (h : G.Adj v w) :
    (p.concat h).reverse = cons (G.symm h) p.reverse := by simp [concat_eq_append]
#align simple_graph.walk.reverse_concat SimpleGraph.Walk.reverse_concat

@[simp]
theorem reverse_reverse {u v : V} (p : G.Walk u v) : p.reverse.reverse = p := by
  induction p with
  | nil => rfl
  | cons _ _ ih => simp [ih]
#align simple_graph.walk.reverse_reverse SimpleGraph.Walk.reverse_reverse

@[simp]
theorem length_nil {u : V} : (nil : G.Walk u u).length = 0 := rfl
#align simple_graph.walk.length_nil SimpleGraph.Walk.length_nil

@[simp]
theorem length_cons {u v w : V} (h : G.Adj u v) (p : G.Walk v w) :
    (cons h p).length = p.length + 1 := rfl
#align simple_graph.walk.length_cons SimpleGraph.Walk.length_cons

@[simp]
theorem length_copy {u v u' v'} (p : G.Walk u v) (hu : u = u') (hv : v = v') :
    (p.copy hu hv).length = p.length := by
  subst_vars
  rfl
#align simple_graph.walk.length_copy SimpleGraph.Walk.length_copy

@[simp]
theorem length_append {u v w : V} (p : G.Walk u v) (q : G.Walk v w) :
    (p.append q).length = p.length + q.length := by
  induction p with
  | nil => simp
  | cons _ _ ih => simp [ih, add_comm, add_left_comm, add_assoc]
#align simple_graph.walk.length_append SimpleGraph.Walk.length_append

@[simp]
theorem length_concat {u v w : V} (p : G.Walk u v) (h : G.Adj v w) :
    (p.concat h).length = p.length + 1 := length_append _ _
#align simple_graph.walk.length_concat SimpleGraph.Walk.length_concat

@[simp]
protected theorem length_reverseAux {u v w : V} (p : G.Walk u v) (q : G.Walk u w) :
    (p.reverseAux q).length = p.length + q.length := by
  induction p with
  | nil => simp!
  | cons _ _ ih => simp [ih, Nat.succ_add, Nat.add_assoc]
#align simple_graph.walk.length_reverse_aux SimpleGraph.Walk.length_reverseAux

@[simp]
theorem length_reverse {u v : V} (p : G.Walk u v) : p.reverse.length = p.length := by simp [reverse]
#align simple_graph.walk.length_reverse SimpleGraph.Walk.length_reverse

theorem eq_of_length_eq_zero {u v : V} : ∀ {p : G.Walk u v}, p.length = 0 → u = v
  | nil, _ => rfl
#align simple_graph.walk.eq_of_length_eq_zero SimpleGraph.Walk.eq_of_length_eq_zero

theorem adj_of_length_eq_one {u v : V} : ∀ {p : G.Walk u v}, p.length = 1 → G.Adj u v
  | cons h nil, _ => h

@[simp]
theorem exists_length_eq_zero_iff {u v : V} : (∃ p : G.Walk u v, p.length = 0) ↔ u = v := by
  constructor
  · rintro ⟨p, hp⟩
    exact eq_of_length_eq_zero hp
  · rintro rfl
    exact ⟨nil, rfl⟩
#align simple_graph.walk.exists_length_eq_zero_iff SimpleGraph.Walk.exists_length_eq_zero_iff

@[simp]
theorem length_eq_zero_iff {u : V} {p : G.Walk u u} : p.length = 0 ↔ p = nil := by cases p <;> simp
#align simple_graph.walk.length_eq_zero_iff SimpleGraph.Walk.length_eq_zero_iff

theorem getVert_append {u v w : V} (p : G.Walk u v) (q : G.Walk v w) (i : ℕ) :
    (p.append q).getVert i = if i < p.length then p.getVert i else q.getVert (i - p.length) := by
  induction p generalizing i with
  | nil => simp
  | cons h p ih => cases i <;> simp [getVert, ih, Nat.succ_lt_succ_iff]

theorem getVert_reverse {u v : V} (p : G.Walk u v) (i : ℕ) :
    p.reverse.getVert i = p.getVert (p.length - i) := by
  induction p with
  | nil => rfl
  | cons h p ih =>
    simp only [reverse_cons, getVert_append, length_reverse, ih, length_cons]
    split_ifs
    next hi =>
      rw [Nat.succ_sub hi.le]
      simp [getVert]
    next hi =>
      obtain rfl | hi' := Nat.eq_or_lt_of_not_lt hi
      · simp [getVert]
      · rw [Nat.eq_add_of_sub_eq (Nat.sub_pos_of_lt hi') rfl, Nat.sub_eq_zero_of_le hi']
        simp [getVert]

section ConcatRec

variable {motive : ∀ u v : V, G.Walk u v → Sort*} (Hnil : ∀ {u : V}, motive u u nil)
  (Hconcat : ∀ {u v w : V} (p : G.Walk u v) (h : G.Adj v w), motive u v p → motive u w (p.concat h))

/-- Auxiliary definition for `SimpleGraph.Walk.concatRec` -/
def concatRecAux {u v : V} : (p : G.Walk u v) → motive v u p.reverse
  | nil => Hnil
  | cons h p => reverse_cons h p ▸ Hconcat p.reverse h.symm (concatRecAux p)
#align simple_graph.walk.concat_rec_aux SimpleGraph.Walk.concatRecAux

/-- Recursor on walks by inducting on `SimpleGraph.Walk.concat`.

This is inducting from the opposite end of the walk compared
to `SimpleGraph.Walk.rec`, which inducts on `SimpleGraph.Walk.cons`. -/
@[elab_as_elim]
def concatRec {u v : V} (p : G.Walk u v) : motive u v p :=
  reverse_reverse p ▸ concatRecAux @Hnil @Hconcat p.reverse
#align simple_graph.walk.concat_rec SimpleGraph.Walk.concatRec

@[simp]
theorem concatRec_nil (u : V) :
    @concatRec _ _ motive @Hnil @Hconcat _ _ (nil : G.Walk u u) = Hnil := rfl
#align simple_graph.walk.concat_rec_nil SimpleGraph.Walk.concatRec_nil

@[simp]
theorem concatRec_concat {u v w : V} (p : G.Walk u v) (h : G.Adj v w) :
    @concatRec _ _ motive @Hnil @Hconcat _ _ (p.concat h) =
      Hconcat p h (concatRec @Hnil @Hconcat p) := by
  simp only [concatRec]
  apply eq_of_heq
  apply rec_heq_of_heq
  trans concatRecAux @Hnil @Hconcat (cons h.symm p.reverse)
  · congr
    simp
  · rw [concatRecAux, rec_heq_iff_heq]
    congr <;> simp [heq_rec_iff_heq]
#align simple_graph.walk.concat_rec_concat SimpleGraph.Walk.concatRec_concat

end ConcatRec

theorem concat_ne_nil {u v : V} (p : G.Walk u v) (h : G.Adj v u) : p.concat h ≠ nil := by
  cases p <;> simp [concat]
#align simple_graph.walk.concat_ne_nil SimpleGraph.Walk.concat_ne_nil

theorem concat_inj {u v v' w : V} {p : G.Walk u v} {h : G.Adj v w} {p' : G.Walk u v'}
    {h' : G.Adj v' w} (he : p.concat h = p'.concat h') : ∃ hv : v = v', p.copy rfl hv = p' := by
  induction p with
  | nil =>
    cases p'
    · exact ⟨rfl, rfl⟩
    · exfalso
      simp only [concat_nil, concat_cons, cons.injEq] at he
      obtain ⟨rfl, he⟩ := he
      simp only [heq_iff_eq] at he
      exact concat_ne_nil _ _ he.symm
  | cons _ _ ih =>
    rw [concat_cons] at he
    cases p'
    · exfalso
      simp only [concat_nil, cons.injEq] at he
      obtain ⟨rfl, he⟩ := he
      rw [heq_iff_eq] at he
      exact concat_ne_nil _ _ he
    · rw [concat_cons, cons.injEq] at he
      obtain ⟨rfl, he⟩ := he
      rw [heq_iff_eq] at he
      obtain ⟨rfl, rfl⟩ := ih he
      exact ⟨rfl, rfl⟩
#align simple_graph.walk.concat_inj SimpleGraph.Walk.concat_inj

/-- The `support` of a walk is the list of vertices it visits in order. -/
def support {u v : V} : G.Walk u v → List V
  | nil => [u]
  | cons _ p => u :: p.support
#align simple_graph.walk.support SimpleGraph.Walk.support

/-- The `darts` of a walk is the list of darts it visits in order. -/
def darts {u v : V} : G.Walk u v → List G.Dart
  | nil => []
  | cons h p => ⟨(u, _), h⟩ :: p.darts
#align simple_graph.walk.darts SimpleGraph.Walk.darts

/-- The `edges` of a walk is the list of edges it visits in order.
This is defined to be the list of edges underlying `SimpleGraph.Walk.darts`. -/
def edges {u v : V} (p : G.Walk u v) : List (Sym2 V) := p.darts.map Dart.edge
#align simple_graph.walk.edges SimpleGraph.Walk.edges

@[simp]
theorem support_nil {u : V} : (nil : G.Walk u u).support = [u] := rfl
#align simple_graph.walk.support_nil SimpleGraph.Walk.support_nil

@[simp]
theorem support_cons {u v w : V} (h : G.Adj u v) (p : G.Walk v w) :
    (cons h p).support = u :: p.support := rfl
#align simple_graph.walk.support_cons SimpleGraph.Walk.support_cons

@[simp]
theorem support_concat {u v w : V} (p : G.Walk u v) (h : G.Adj v w) :
    (p.concat h).support = p.support.concat w := by
  induction p <;> simp [*, concat_nil]
#align simple_graph.walk.support_concat SimpleGraph.Walk.support_concat

@[simp]
theorem support_copy {u v u' v'} (p : G.Walk u v) (hu : u = u') (hv : v = v') :
    (p.copy hu hv).support = p.support := by
  subst_vars
  rfl
#align simple_graph.walk.support_copy SimpleGraph.Walk.support_copy

theorem support_append {u v w : V} (p : G.Walk u v) (p' : G.Walk v w) :
    (p.append p').support = p.support ++ p'.support.tail := by
  induction p <;> cases p' <;> simp [*]
#align simple_graph.walk.support_append SimpleGraph.Walk.support_append

@[simp]
theorem support_reverse {u v : V} (p : G.Walk u v) : p.reverse.support = p.support.reverse := by
  induction p <;> simp [support_append, *]
#align simple_graph.walk.support_reverse SimpleGraph.Walk.support_reverse

@[simp]
theorem support_ne_nil {u v : V} (p : G.Walk u v) : p.support ≠ [] := by cases p <;> simp
#align simple_graph.walk.support_ne_nil SimpleGraph.Walk.support_ne_nil

theorem tail_support_append {u v w : V} (p : G.Walk u v) (p' : G.Walk v w) :
    (p.append p').support.tail = p.support.tail ++ p'.support.tail := by
  rw [support_append, List.tail_append_of_ne_nil _ _ (support_ne_nil _)]
#align simple_graph.walk.tail_support_append SimpleGraph.Walk.tail_support_append

theorem support_eq_cons {u v : V} (p : G.Walk u v) : p.support = u :: p.support.tail := by
  cases p <;> simp
#align simple_graph.walk.support_eq_cons SimpleGraph.Walk.support_eq_cons

@[simp]
theorem start_mem_support {u v : V} (p : G.Walk u v) : u ∈ p.support := by cases p <;> simp
#align simple_graph.walk.start_mem_support SimpleGraph.Walk.start_mem_support

@[simp]
theorem end_mem_support {u v : V} (p : G.Walk u v) : v ∈ p.support := by induction p <;> simp [*]
#align simple_graph.walk.end_mem_support SimpleGraph.Walk.end_mem_support

@[simp]
theorem support_nonempty {u v : V} (p : G.Walk u v) : { w | w ∈ p.support }.Nonempty :=
  ⟨u, by simp⟩
#align simple_graph.walk.support_nonempty SimpleGraph.Walk.support_nonempty

theorem mem_support_iff {u v w : V} (p : G.Walk u v) :
    w ∈ p.support ↔ w = u ∨ w ∈ p.support.tail := by cases p <;> simp
#align simple_graph.walk.mem_support_iff SimpleGraph.Walk.mem_support_iff

theorem mem_support_nil_iff {u v : V} : u ∈ (nil : G.Walk v v).support ↔ u = v := by simp
#align simple_graph.walk.mem_support_nil_iff SimpleGraph.Walk.mem_support_nil_iff

@[simp]
theorem mem_tail_support_append_iff {t u v w : V} (p : G.Walk u v) (p' : G.Walk v w) :
    t ∈ (p.append p').support.tail ↔ t ∈ p.support.tail ∨ t ∈ p'.support.tail := by
  rw [tail_support_append, List.mem_append]
#align simple_graph.walk.mem_tail_support_append_iff SimpleGraph.Walk.mem_tail_support_append_iff

@[simp]
theorem end_mem_tail_support_of_ne {u v : V} (h : u ≠ v) (p : G.Walk u v) : v ∈ p.support.tail := by
  obtain ⟨_, _, _, rfl⟩ := exists_eq_cons_of_ne h p
  simp
#align simple_graph.walk.end_mem_tail_support_of_ne SimpleGraph.Walk.end_mem_tail_support_of_ne

@[simp, nolint unusedHavesSuffices]
theorem mem_support_append_iff {t u v w : V} (p : G.Walk u v) (p' : G.Walk v w) :
    t ∈ (p.append p').support ↔ t ∈ p.support ∨ t ∈ p'.support := by
  simp only [mem_support_iff, mem_tail_support_append_iff]
  obtain rfl | h := eq_or_ne t v <;> obtain rfl | h' := eq_or_ne t u <;>
    -- this `have` triggers the unusedHavesSuffices linter:
    (try have := h'.symm) <;> simp [*]
#align simple_graph.walk.mem_support_append_iff SimpleGraph.Walk.mem_support_append_iff

@[simp]
theorem subset_support_append_left {V : Type u} {G : SimpleGraph V} {u v w : V}
    (p : G.Walk u v) (q : G.Walk v w) : p.support ⊆ (p.append q).support := by
  simp only [Walk.support_append, List.subset_append_left]
#align simple_graph.walk.subset_support_append_left SimpleGraph.Walk.subset_support_append_left

@[simp]
theorem subset_support_append_right {V : Type u} {G : SimpleGraph V} {u v w : V}
    (p : G.Walk u v) (q : G.Walk v w) : q.support ⊆ (p.append q).support := by
  intro h
  simp (config := { contextual := true }) only [mem_support_append_iff, or_true_iff, imp_true_iff]
#align simple_graph.walk.subset_support_append_right SimpleGraph.Walk.subset_support_append_right

theorem coe_support {u v : V} (p : G.Walk u v) :
    (p.support : Multiset V) = {u} + p.support.tail := by cases p <;> rfl
#align simple_graph.walk.coe_support SimpleGraph.Walk.coe_support

theorem coe_support_append {u v w : V} (p : G.Walk u v) (p' : G.Walk v w) :
    ((p.append p').support : Multiset V) = {u} + p.support.tail + p'.support.tail := by
  rw [support_append, ← Multiset.coe_add, coe_support]
#align simple_graph.walk.coe_support_append SimpleGraph.Walk.coe_support_append

theorem coe_support_append' [DecidableEq V] {u v w : V} (p : G.Walk u v) (p' : G.Walk v w) :
    ((p.append p').support : Multiset V) = p.support + p'.support - {v} := by
  rw [support_append, ← Multiset.coe_add]
  simp only [coe_support]
  rw [add_comm ({v} : Multiset V)]
  simp only [← add_assoc, add_tsub_cancel_right]
#align simple_graph.walk.coe_support_append' SimpleGraph.Walk.coe_support_append'

theorem chain_adj_support {u v w : V} (h : G.Adj u v) :
    ∀ (p : G.Walk v w), List.Chain G.Adj u p.support
  | nil => List.Chain.cons h List.Chain.nil
  | cons h' p => List.Chain.cons h (chain_adj_support h' p)
#align simple_graph.walk.chain_adj_support SimpleGraph.Walk.chain_adj_support

theorem chain'_adj_support {u v : V} : ∀ (p : G.Walk u v), List.Chain' G.Adj p.support
  | nil => List.Chain.nil
  | cons h p => chain_adj_support h p
#align simple_graph.walk.chain'_adj_support SimpleGraph.Walk.chain'_adj_support

theorem chain_dartAdj_darts {d : G.Dart} {v w : V} (h : d.snd = v) (p : G.Walk v w) :
    List.Chain G.DartAdj d p.darts := by
  induction p generalizing d with
  | nil => exact List.Chain.nil
  -- Porting note: needed to defer `h` and `rfl` to help elaboration
  | cons h' p ih => exact List.Chain.cons (by exact h) (ih (by rfl))
#align simple_graph.walk.chain_dart_adj_darts SimpleGraph.Walk.chain_dartAdj_darts

theorem chain'_dartAdj_darts {u v : V} : ∀ (p : G.Walk u v), List.Chain' G.DartAdj p.darts
  | nil => trivial
  -- Porting note: needed to defer `rfl` to help elaboration
  | cons h p => chain_dartAdj_darts (by rfl) p
#align simple_graph.walk.chain'_dart_adj_darts SimpleGraph.Walk.chain'_dartAdj_darts

/-- Every edge in a walk's edge list is an edge of the graph.
It is written in this form (rather than using `⊆`) to avoid unsightly coercions. -/
theorem edges_subset_edgeSet {u v : V} :
    ∀ (p : G.Walk u v) ⦃e : Sym2 V⦄, e ∈ p.edges → e ∈ G.edgeSet
  | cons h' p', e, h => by
    cases h
    · exact h'
    next h' => exact edges_subset_edgeSet p' h'
#align simple_graph.walk.edges_subset_edge_set SimpleGraph.Walk.edges_subset_edgeSet

theorem adj_of_mem_edges {u v x y : V} (p : G.Walk u v) (h : s(x, y) ∈ p.edges) : G.Adj x y :=
  edges_subset_edgeSet p h
#align simple_graph.walk.adj_of_mem_edges SimpleGraph.Walk.adj_of_mem_edges

@[simp]
theorem darts_nil {u : V} : (nil : G.Walk u u).darts = [] := rfl
#align simple_graph.walk.darts_nil SimpleGraph.Walk.darts_nil

@[simp]
theorem darts_cons {u v w : V} (h : G.Adj u v) (p : G.Walk v w) :
    (cons h p).darts = ⟨(u, v), h⟩ :: p.darts := rfl
#align simple_graph.walk.darts_cons SimpleGraph.Walk.darts_cons

@[simp]
theorem darts_concat {u v w : V} (p : G.Walk u v) (h : G.Adj v w) :
    (p.concat h).darts = p.darts.concat ⟨(v, w), h⟩ := by
  induction p <;> simp [*, concat_nil]
#align simple_graph.walk.darts_concat SimpleGraph.Walk.darts_concat

@[simp]
theorem darts_copy {u v u' v'} (p : G.Walk u v) (hu : u = u') (hv : v = v') :
    (p.copy hu hv).darts = p.darts := by
  subst_vars
  rfl
#align simple_graph.walk.darts_copy SimpleGraph.Walk.darts_copy

@[simp]
theorem darts_append {u v w : V} (p : G.Walk u v) (p' : G.Walk v w) :
    (p.append p').darts = p.darts ++ p'.darts := by
  induction p <;> simp [*]
#align simple_graph.walk.darts_append SimpleGraph.Walk.darts_append

@[simp]
theorem darts_reverse {u v : V} (p : G.Walk u v) :
    p.reverse.darts = (p.darts.map Dart.symm).reverse := by
  induction p <;> simp [*, Sym2.eq_swap]
#align simple_graph.walk.darts_reverse SimpleGraph.Walk.darts_reverse

theorem mem_darts_reverse {u v : V} {d : G.Dart} {p : G.Walk u v} :
    d ∈ p.reverse.darts ↔ d.symm ∈ p.darts := by simp
#align simple_graph.walk.mem_darts_reverse SimpleGraph.Walk.mem_darts_reverse

theorem cons_map_snd_darts {u v : V} (p : G.Walk u v) : (u :: p.darts.map (·.snd)) = p.support := by
  induction p <;> simp! [*]
#align simple_graph.walk.cons_map_snd_darts SimpleGraph.Walk.cons_map_snd_darts

theorem map_snd_darts {u v : V} (p : G.Walk u v) : p.darts.map (·.snd) = p.support.tail := by
  simpa using congr_arg List.tail (cons_map_snd_darts p)
#align simple_graph.walk.map_snd_darts SimpleGraph.Walk.map_snd_darts

theorem map_fst_darts_append {u v : V} (p : G.Walk u v) :
    p.darts.map (·.fst) ++ [v] = p.support := by
  induction p <;> simp! [*]
#align simple_graph.walk.map_fst_darts_append SimpleGraph.Walk.map_fst_darts_append

theorem map_fst_darts {u v : V} (p : G.Walk u v) : p.darts.map (·.fst) = p.support.dropLast := by
  simpa! using congr_arg List.dropLast (map_fst_darts_append p)
#align simple_graph.walk.map_fst_darts SimpleGraph.Walk.map_fst_darts

@[simp]
theorem edges_nil {u : V} : (nil : G.Walk u u).edges = [] := rfl
#align simple_graph.walk.edges_nil SimpleGraph.Walk.edges_nil

@[simp]
theorem edges_cons {u v w : V} (h : G.Adj u v) (p : G.Walk v w) :
    (cons h p).edges = s(u, v) :: p.edges := rfl
#align simple_graph.walk.edges_cons SimpleGraph.Walk.edges_cons

@[simp]
theorem edges_concat {u v w : V} (p : G.Walk u v) (h : G.Adj v w) :
    (p.concat h).edges = p.edges.concat s(v, w) := by simp [edges]
#align simple_graph.walk.edges_concat SimpleGraph.Walk.edges_concat

@[simp]
theorem edges_copy {u v u' v'} (p : G.Walk u v) (hu : u = u') (hv : v = v') :
    (p.copy hu hv).edges = p.edges := by
  subst_vars
  rfl
#align simple_graph.walk.edges_copy SimpleGraph.Walk.edges_copy

@[simp]
theorem edges_append {u v w : V} (p : G.Walk u v) (p' : G.Walk v w) :
    (p.append p').edges = p.edges ++ p'.edges := by simp [edges]
#align simple_graph.walk.edges_append SimpleGraph.Walk.edges_append

@[simp]
theorem edges_reverse {u v : V} (p : G.Walk u v) : p.reverse.edges = p.edges.reverse := by
  simp [edges, List.map_reverse]
#align simple_graph.walk.edges_reverse SimpleGraph.Walk.edges_reverse

@[simp]
theorem length_support {u v : V} (p : G.Walk u v) : p.support.length = p.length + 1 := by
  induction p <;> simp [*]
#align simple_graph.walk.length_support SimpleGraph.Walk.length_support

@[simp]
theorem length_darts {u v : V} (p : G.Walk u v) : p.darts.length = p.length := by
  induction p <;> simp [*]
#align simple_graph.walk.length_darts SimpleGraph.Walk.length_darts

@[simp]
theorem length_edges {u v : V} (p : G.Walk u v) : p.edges.length = p.length := by simp [edges]
#align simple_graph.walk.length_edges SimpleGraph.Walk.length_edges

theorem dart_fst_mem_support_of_mem_darts {u v : V} :
    ∀ (p : G.Walk u v) {d : G.Dart}, d ∈ p.darts → d.fst ∈ p.support
  | cons h p', d, hd => by
    simp only [support_cons, darts_cons, List.mem_cons] at hd ⊢
    rcases hd with (rfl | hd)
    · exact Or.inl rfl
    · exact Or.inr (dart_fst_mem_support_of_mem_darts _ hd)
#align simple_graph.walk.dart_fst_mem_support_of_mem_darts SimpleGraph.Walk.dart_fst_mem_support_of_mem_darts

theorem dart_snd_mem_support_of_mem_darts {u v : V} (p : G.Walk u v) {d : G.Dart}
    (h : d ∈ p.darts) : d.snd ∈ p.support := by
  simpa using p.reverse.dart_fst_mem_support_of_mem_darts (by simp [h] : d.symm ∈ p.reverse.darts)
#align simple_graph.walk.dart_snd_mem_support_of_mem_darts SimpleGraph.Walk.dart_snd_mem_support_of_mem_darts

theorem fst_mem_support_of_mem_edges {t u v w : V} (p : G.Walk v w) (he : s(t, u) ∈ p.edges) :
    t ∈ p.support := by
  obtain ⟨d, hd, he⟩ := List.mem_map.mp he
  rw [dart_edge_eq_mk'_iff'] at he
  rcases he with (⟨rfl, rfl⟩ | ⟨rfl, rfl⟩)
  · exact dart_fst_mem_support_of_mem_darts _ hd
  · exact dart_snd_mem_support_of_mem_darts _ hd
#align simple_graph.walk.fst_mem_support_of_mem_edges SimpleGraph.Walk.fst_mem_support_of_mem_edges

theorem snd_mem_support_of_mem_edges {t u v w : V} (p : G.Walk v w) (he : s(t, u) ∈ p.edges) :
    u ∈ p.support := by
  rw [Sym2.eq_swap] at he
  exact p.fst_mem_support_of_mem_edges he
#align simple_graph.walk.snd_mem_support_of_mem_edges SimpleGraph.Walk.snd_mem_support_of_mem_edges

theorem darts_nodup_of_support_nodup {u v : V} {p : G.Walk u v} (h : p.support.Nodup) :
    p.darts.Nodup := by
  induction p with
  | nil => simp
  | cons _ p' ih =>
    simp only [darts_cons, support_cons, List.nodup_cons] at h ⊢
    exact ⟨fun h' => h.1 (dart_fst_mem_support_of_mem_darts p' h'), ih h.2⟩
#align simple_graph.walk.darts_nodup_of_support_nodup SimpleGraph.Walk.darts_nodup_of_support_nodup

theorem edges_nodup_of_support_nodup {u v : V} {p : G.Walk u v} (h : p.support.Nodup) :
    p.edges.Nodup := by
  induction p with
  | nil => simp
  | cons _ p' ih =>
    simp only [edges_cons, support_cons, List.nodup_cons] at h ⊢
    exact ⟨fun h' => h.1 (fst_mem_support_of_mem_edges p' h'), ih h.2⟩
#align simple_graph.walk.edges_nodup_of_support_nodup SimpleGraph.Walk.edges_nodup_of_support_nodup

/-- Predicate for the empty walk.

Solves the dependent type problem where `p = G.Walk.nil` typechecks
only if `p` has defeq endpoints. -/
inductive Nil : {v w : V} → G.Walk v w → Prop
  | nil {u : V} : Nil (nil : G.Walk u u)

variable {u v w : V}

@[simp] lemma nil_nil : (nil : G.Walk u u).Nil := Nil.nil

@[simp] lemma not_nil_cons {h : G.Adj u v} {p : G.Walk v w} : ¬ (cons h p).Nil := nofun

instance (p : G.Walk v w) : Decidable p.Nil :=
  match p with
  | nil => isTrue .nil
  | cons _ _ => isFalse nofun

protected lemma Nil.eq {p : G.Walk v w} : p.Nil → v = w | .nil => rfl

lemma not_nil_of_ne {p : G.Walk v w} : v ≠ w → ¬ p.Nil := mt Nil.eq

lemma nil_iff_support_eq {p : G.Walk v w} : p.Nil ↔ p.support = [v] := by
  cases p <;> simp

lemma nil_iff_length_eq {p : G.Walk v w} : p.Nil ↔ p.length = 0 := by
  cases p <;> simp

lemma not_nil_iff {p : G.Walk v w} :
    ¬ p.Nil ↔ ∃ (u : V) (h : G.Adj v u) (q : G.Walk u w), p = cons h q := by
  cases p <;> simp [*]

/-- A walk with its endpoints defeq is `Nil` if and only if it is equal to `nil`. -/
lemma nil_iff_eq_nil : ∀ {p : G.Walk v v}, p.Nil ↔ p = nil
  | .nil | .cons _ _ => by simp

alias ⟨Nil.eq_nil, _⟩ := nil_iff_eq_nil

@[elab_as_elim]
def notNilRec {motive : {u w : V} → (p : G.Walk u w) → (h : ¬ p.Nil) → Sort*}
    (cons : {u v w : V} → (h : G.Adj u v) → (q : G.Walk v w) → motive (cons h q) not_nil_cons)
    (p : G.Walk u w) : (hp : ¬ p.Nil) → motive p hp :=
  match p with
  | nil => fun hp => absurd .nil hp
  | .cons h q => fun _ => cons h q

/-- The second vertex along a non-nil walk. -/
def sndOfNotNil (p : G.Walk v w) (hp : ¬ p.Nil) : V :=
  p.notNilRec (@fun _ u _ _ _ => u) hp

@[simp] lemma adj_sndOfNotNil {p : G.Walk v w} (hp : ¬ p.Nil) :
    G.Adj v (p.sndOfNotNil hp) :=
  p.notNilRec (fun h _ => h) hp

/-- The walk obtained by removing the first dart of a non-nil walk. -/
def tail (p : G.Walk u v) (hp : ¬ p.Nil) : G.Walk (p.sndOfNotNil hp) v :=
  p.notNilRec (fun _ q => q) hp

/-- The first dart of a walk. -/
@[simps]
def firstDart (p : G.Walk v w) (hp : ¬ p.Nil) : G.Dart where
  fst := v
  snd := p.sndOfNotNil hp
  adj := p.adj_sndOfNotNil hp

lemma edge_firstDart (p : G.Walk v w) (hp : ¬ p.Nil) :
    (p.firstDart hp).edge = s(v, p.sndOfNotNil hp) := rfl

variable {x y : V} -- TODO: rename to u, v, w instead?

@[simp] lemma cons_tail_eq (p : G.Walk x y) (hp : ¬ p.Nil) :
    cons (p.adj_sndOfNotNil hp) (p.tail hp) = p :=
  p.notNilRec (fun _ _ => rfl) hp

@[simp] lemma cons_support_tail (p : G.Walk x y) (hp : ¬p.Nil) :
    x :: (p.tail hp).support = p.support := by
  rw [← support_cons, cons_tail_eq]

@[simp] lemma length_tail_add_one {p : G.Walk x y} (hp : ¬ p.Nil) :
    (p.tail hp).length + 1 = p.length := by
  rw [← length_cons, cons_tail_eq]

@[simp] lemma nil_copy {x' y' : V} {p : G.Walk x y} (hx : x = x') (hy : y = y') :
    (p.copy hx hy).Nil = p.Nil := by
  subst_vars; rfl

@[simp] lemma support_tail (p : G.Walk v v) (hp) :
    (p.tail hp).support = p.support.tail := by
  rw [← cons_support_tail p hp, List.tail_cons]

/-! ### Trails, paths, circuits, cycles -/

/-- A *trail* is a walk with no repeating edges. -/
@[mk_iff isTrail_def]
structure IsTrail {u v : V} (p : G.Walk u v) : Prop where
  edges_nodup : p.edges.Nodup
#align simple_graph.walk.is_trail SimpleGraph.Walk.IsTrail
#align simple_graph.walk.is_trail_def SimpleGraph.Walk.isTrail_def

/-- A *path* is a walk with no repeating vertices.
Use `SimpleGraph.Walk.IsPath.mk'` for a simpler constructor. -/
structure IsPath {u v : V} (p : G.Walk u v) extends IsTrail p : Prop where
  support_nodup : p.support.Nodup
#align simple_graph.walk.is_path SimpleGraph.Walk.IsPath

-- Porting note: used to use `extends to_trail : is_trail p` in structure
protected lemma IsPath.isTrail {p : Walk G u v}(h : IsPath p) : IsTrail p := h.toIsTrail
#align simple_graph.walk.is_path.to_trail SimpleGraph.Walk.IsPath.isTrail

/-- A *circuit* at `u : V` is a nonempty trail beginning and ending at `u`. -/
@[mk_iff isCircuit_def]
structure IsCircuit {u : V} (p : G.Walk u u) extends IsTrail p : Prop where
  ne_nil : p ≠ nil
#align simple_graph.walk.is_circuit SimpleGraph.Walk.IsCircuit
#align simple_graph.walk.is_circuit_def SimpleGraph.Walk.isCircuit_def

-- Porting note: used to use `extends to_trail : is_trail p` in structure
protected lemma IsCircuit.isTrail {p : Walk G u u} (h : IsCircuit p) : IsTrail p := h.toIsTrail
#align simple_graph.walk.is_circuit.to_trail SimpleGraph.Walk.IsCircuit.isTrail

/-- A *cycle* at `u : V` is a circuit at `u` whose only repeating vertex
is `u` (which appears exactly twice). -/
structure IsCycle {u : V} (p : G.Walk u u) extends IsCircuit p : Prop where
  support_nodup : p.support.tail.Nodup
#align simple_graph.walk.is_cycle SimpleGraph.Walk.IsCycle

-- Porting note: used to use `extends to_circuit : is_circuit p` in structure
protected lemma IsCycle.isCircuit {p : Walk G u u} (h : IsCycle p) : IsCircuit p := h.toIsCircuit
#align simple_graph.walk.is_cycle.to_circuit SimpleGraph.Walk.IsCycle.isCircuit

@[simp]
theorem isTrail_copy {u v u' v'} (p : G.Walk u v) (hu : u = u') (hv : v = v') :
    (p.copy hu hv).IsTrail ↔ p.IsTrail := by
  subst_vars
  rfl
#align simple_graph.walk.is_trail_copy SimpleGraph.Walk.isTrail_copy

theorem IsPath.mk' {u v : V} {p : G.Walk u v} (h : p.support.Nodup) : p.IsPath :=
  ⟨⟨edges_nodup_of_support_nodup h⟩, h⟩
#align simple_graph.walk.is_path.mk' SimpleGraph.Walk.IsPath.mk'

theorem isPath_def {u v : V} (p : G.Walk u v) : p.IsPath ↔ p.support.Nodup :=
  ⟨IsPath.support_nodup, IsPath.mk'⟩
#align simple_graph.walk.is_path_def SimpleGraph.Walk.isPath_def

@[simp]
theorem isPath_copy {u v u' v'} (p : G.Walk u v) (hu : u = u') (hv : v = v') :
    (p.copy hu hv).IsPath ↔ p.IsPath := by
  subst_vars
  rfl
#align simple_graph.walk.is_path_copy SimpleGraph.Walk.isPath_copy

@[simp]
theorem isCircuit_copy {u u'} (p : G.Walk u u) (hu : u = u') :
    (p.copy hu hu).IsCircuit ↔ p.IsCircuit := by
  subst_vars
  rfl
#align simple_graph.walk.is_circuit_copy SimpleGraph.Walk.isCircuit_copy

lemma IsCircuit.not_nil {p : G.Walk v v} (hp : IsCircuit p) : ¬ p.Nil := (hp.ne_nil ·.eq_nil)

theorem isCycle_def {u : V} (p : G.Walk u u) :
    p.IsCycle ↔ p.IsTrail ∧ p ≠ nil ∧ p.support.tail.Nodup :=
  Iff.intro (fun h => ⟨h.1.1, h.1.2, h.2⟩) fun h => ⟨⟨h.1, h.2.1⟩, h.2.2⟩
#align simple_graph.walk.is_cycle_def SimpleGraph.Walk.isCycle_def

@[simp]
theorem isCycle_copy {u u'} (p : G.Walk u u) (hu : u = u') :
    (p.copy hu hu).IsCycle ↔ p.IsCycle := by
  subst_vars
  rfl
#align simple_graph.walk.is_cycle_copy SimpleGraph.Walk.isCycle_copy

lemma IsCycle.not_nil {p : G.Walk v v} (hp : IsCycle p) : ¬ p.Nil := (hp.ne_nil ·.eq_nil)

@[simp]
theorem IsTrail.nil {u : V} : (nil : G.Walk u u).IsTrail :=
  ⟨by simp [edges]⟩
#align simple_graph.walk.is_trail.nil SimpleGraph.Walk.IsTrail.nil

theorem IsTrail.of_cons {u v w : V} {h : G.Adj u v} {p : G.Walk v w} :
    (cons h p).IsTrail → p.IsTrail := by simp [isTrail_def]
#align simple_graph.walk.is_trail.of_cons SimpleGraph.Walk.IsTrail.of_cons

@[simp]
theorem cons_isTrail_iff {u v w : V} (h : G.Adj u v) (p : G.Walk v w) :
    (cons h p).IsTrail ↔ p.IsTrail ∧ s(u, v) ∉ p.edges := by simp [isTrail_def, and_comm]
#align simple_graph.walk.cons_is_trail_iff SimpleGraph.Walk.cons_isTrail_iff

theorem IsTrail.reverse {u v : V} (p : G.Walk u v) (h : p.IsTrail) : p.reverse.IsTrail := by
  simpa [isTrail_def] using h
#align simple_graph.walk.is_trail.reverse SimpleGraph.Walk.IsTrail.reverse

@[simp]
theorem reverse_isTrail_iff {u v : V} (p : G.Walk u v) : p.reverse.IsTrail ↔ p.IsTrail := by
  constructor <;>
    · intro h
      convert h.reverse _
      try rw [reverse_reverse]
#align simple_graph.walk.reverse_is_trail_iff SimpleGraph.Walk.reverse_isTrail_iff

theorem IsTrail.of_append_left {u v w : V} {p : G.Walk u v} {q : G.Walk v w}
    (h : (p.append q).IsTrail) : p.IsTrail := by
  rw [isTrail_def, edges_append, List.nodup_append] at h
  exact ⟨h.1⟩
#align simple_graph.walk.is_trail.of_append_left SimpleGraph.Walk.IsTrail.of_append_left

theorem IsTrail.of_append_right {u v w : V} {p : G.Walk u v} {q : G.Walk v w}
    (h : (p.append q).IsTrail) : q.IsTrail := by
  rw [isTrail_def, edges_append, List.nodup_append] at h
  exact ⟨h.2.1⟩
#align simple_graph.walk.is_trail.of_append_right SimpleGraph.Walk.IsTrail.of_append_right

theorem IsTrail.count_edges_le_one [DecidableEq V] {u v : V} {p : G.Walk u v} (h : p.IsTrail)
    (e : Sym2 V) : p.edges.count e ≤ 1 :=
  List.nodup_iff_count_le_one.mp h.edges_nodup e
#align simple_graph.walk.is_trail.count_edges_le_one SimpleGraph.Walk.IsTrail.count_edges_le_one

theorem IsTrail.count_edges_eq_one [DecidableEq V] {u v : V} {p : G.Walk u v} (h : p.IsTrail)
    {e : Sym2 V} (he : e ∈ p.edges) : p.edges.count e = 1 :=
  List.count_eq_one_of_mem h.edges_nodup he
#align simple_graph.walk.is_trail.count_edges_eq_one SimpleGraph.Walk.IsTrail.count_edges_eq_one

theorem IsPath.nil {u : V} : (nil : G.Walk u u).IsPath := by constructor <;> simp
#align simple_graph.walk.is_path.nil SimpleGraph.Walk.IsPath.nil

theorem IsPath.of_cons {u v w : V} {h : G.Adj u v} {p : G.Walk v w} :
    (cons h p).IsPath → p.IsPath := by simp [isPath_def]
#align simple_graph.walk.is_path.of_cons SimpleGraph.Walk.IsPath.of_cons

@[simp]
theorem cons_isPath_iff {u v w : V} (h : G.Adj u v) (p : G.Walk v w) :
    (cons h p).IsPath ↔ p.IsPath ∧ u ∉ p.support := by
  constructor <;> simp (config := { contextual := true }) [isPath_def]
#align simple_graph.walk.cons_is_path_iff SimpleGraph.Walk.cons_isPath_iff

protected lemma IsPath.cons {p : Walk G v w} (hp : p.IsPath) (hu : u ∉ p.support) {h : G.Adj u v} :
    (cons h p).IsPath :=
  (cons_isPath_iff _ _).2 ⟨hp, hu⟩

@[simp]
theorem isPath_iff_eq_nil {u : V} (p : G.Walk u u) : p.IsPath ↔ p = nil := by
  cases p <;> simp [IsPath.nil]
#align simple_graph.walk.is_path_iff_eq_nil SimpleGraph.Walk.isPath_iff_eq_nil

theorem IsPath.reverse {u v : V} {p : G.Walk u v} (h : p.IsPath) : p.reverse.IsPath := by
  simpa [isPath_def] using h
#align simple_graph.walk.is_path.reverse SimpleGraph.Walk.IsPath.reverse

@[simp]
theorem isPath_reverse_iff {u v : V} (p : G.Walk u v) : p.reverse.IsPath ↔ p.IsPath := by
  constructor <;> intro h <;> convert h.reverse; simp
#align simple_graph.walk.is_path_reverse_iff SimpleGraph.Walk.isPath_reverse_iff

theorem IsPath.of_append_left {u v w : V} {p : G.Walk u v} {q : G.Walk v w} :
    (p.append q).IsPath → p.IsPath := by
  simp only [isPath_def, support_append]
  exact List.Nodup.of_append_left
#align simple_graph.walk.is_path.of_append_left SimpleGraph.Walk.IsPath.of_append_left

theorem IsPath.of_append_right {u v w : V} {p : G.Walk u v} {q : G.Walk v w}
    (h : (p.append q).IsPath) : q.IsPath := by
  rw [← isPath_reverse_iff] at h ⊢
  rw [reverse_append] at h
  apply h.of_append_left
#align simple_graph.walk.is_path.of_append_right SimpleGraph.Walk.IsPath.of_append_right

@[simp]
theorem IsCycle.not_of_nil {u : V} : ¬(nil : G.Walk u u).IsCycle := fun h => h.ne_nil rfl
#align simple_graph.walk.is_cycle.not_of_nil SimpleGraph.Walk.IsCycle.not_of_nil

lemma IsCycle.ne_bot : ∀ {p : G.Walk u u}, p.IsCycle → G ≠ ⊥
  | nil, hp => by cases hp.ne_nil rfl
  | cons h _, hp => by rintro rfl; exact h

lemma IsCycle.three_le_length {v : V} {p : G.Walk v v} (hp : p.IsCycle) : 3 ≤ p.length := by
  have ⟨⟨hp, hp'⟩, _⟩ := hp
  match p with
  | .nil => simp at hp'
  | .cons h .nil => simp at h
  | .cons _ (.cons _ .nil) => simp at hp
  | .cons _ (.cons _ (.cons _ _)) => simp_rw [SimpleGraph.Walk.length_cons]; omega

theorem cons_isCycle_iff {u v : V} (p : G.Walk v u) (h : G.Adj u v) :
    (Walk.cons h p).IsCycle ↔ p.IsPath ∧ ¬s(u, v) ∈ p.edges := by
  simp only [Walk.isCycle_def, Walk.isPath_def, Walk.isTrail_def, edges_cons, List.nodup_cons,
    support_cons, List.tail_cons]
  have : p.support.Nodup → p.edges.Nodup := edges_nodup_of_support_nodup
  tauto
#align simple_graph.walk.cons_is_cycle_iff SimpleGraph.Walk.cons_isCycle_iff

lemma IsPath.tail {p : G.Walk u v} (hp : p.IsPath) (hp' : ¬ p.Nil) : (p.tail hp').IsPath := by
  rw [Walk.isPath_def] at hp ⊢
  rw [← cons_support_tail _ hp', List.nodup_cons] at hp
  exact hp.2

/-! ### About paths -/

instance [DecidableEq V] {u v : V} (p : G.Walk u v) : Decidable p.IsPath := by
  rw [isPath_def]
  infer_instance

theorem IsPath.length_lt [Fintype V] {u v : V} {p : G.Walk u v} (hp : p.IsPath) :
    p.length < Fintype.card V := by
  rw [Nat.lt_iff_add_one_le, ← length_support]
  exact hp.support_nodup.length_le_card
#align simple_graph.walk.is_path.length_lt SimpleGraph.Walk.IsPath.length_lt


/-! ### Walk decompositions -/

section WalkDecomp

variable [DecidableEq V]

/-- Given a vertex in the support of a path, give the path up until (and including) that vertex. -/
def takeUntil {v w : V} : ∀ (p : G.Walk v w) (u : V), u ∈ p.support → G.Walk v u
  | nil, u, h => by rw [mem_support_nil_iff.mp h]
  | cons r p, u, h =>
    if hx : v = u then
      by subst u; exact Walk.nil
    else
      cons r (takeUntil p u <| by
        cases h
        · exact (hx rfl).elim
        · assumption)
#align simple_graph.walk.take_until SimpleGraph.Walk.takeUntil

/-- Given a vertex in the support of a path, give the path from (and including) that vertex to
the end. In other words, drop vertices from the front of a path until (and not including)
that vertex. -/
def dropUntil {v w : V} : ∀ (p : G.Walk v w) (u : V), u ∈ p.support → G.Walk u w
  | nil, u, h => by rw [mem_support_nil_iff.mp h]
  | cons r p, u, h =>
    if hx : v = u then by
      subst u
      exact cons r p
    else dropUntil p u <| by
      cases h
      · exact (hx rfl).elim
      · assumption
#align simple_graph.walk.drop_until SimpleGraph.Walk.dropUntil

/-- The `takeUntil` and `dropUntil` functions split a walk into two pieces.
The lemma `SimpleGraph.Walk.count_support_takeUntil_eq_one` specifies where this split occurs. -/
@[simp]
theorem take_spec {u v w : V} (p : G.Walk v w) (h : u ∈ p.support) :
    (p.takeUntil u h).append (p.dropUntil u h) = p := by
  induction p
  · rw [mem_support_nil_iff] at h
    subst u
    rfl
  · cases h
    · simp!
    · simp! only
      split_ifs with h' <;> subst_vars <;> simp [*]
#align simple_graph.walk.take_spec SimpleGraph.Walk.take_spec

theorem mem_support_iff_exists_append {V : Type u} {G : SimpleGraph V} {u v w : V}
    {p : G.Walk u v} : w ∈ p.support ↔ ∃ (q : G.Walk u w) (r : G.Walk w v), p = q.append r := by
  classical
  constructor
  · exact fun h => ⟨_, _, (p.take_spec h).symm⟩
  · rintro ⟨q, r, rfl⟩
    simp only [mem_support_append_iff, end_mem_support, start_mem_support, or_self_iff]
#align simple_graph.walk.mem_support_iff_exists_append SimpleGraph.Walk.mem_support_iff_exists_append

@[simp]
theorem count_support_takeUntil_eq_one {u v w : V} (p : G.Walk v w) (h : u ∈ p.support) :
    (p.takeUntil u h).support.count u = 1 := by
  induction p
  · rw [mem_support_nil_iff] at h
    subst u
    simp!
  · cases h
    · simp!
    · simp! only
      split_ifs with h' <;> rw [eq_comm] at h' <;> subst_vars <;> simp! [*, List.count_cons]
#align simple_graph.walk.count_support_take_until_eq_one SimpleGraph.Walk.count_support_takeUntil_eq_one

theorem count_edges_takeUntil_le_one {u v w : V} (p : G.Walk v w) (h : u ∈ p.support) (x : V) :
    (p.takeUntil u h).edges.count s(u, x) ≤ 1 := by
  induction' p with u' u' v' w' ha p' ih
  · rw [mem_support_nil_iff] at h
    subst u
    simp!
  · cases h
    · simp!
    · simp! only
      split_ifs with h'
      · subst h'
        simp
      · rw [edges_cons, List.count_cons]
        split_ifs with h''
        · rw [Sym2.eq_iff] at h''
          obtain ⟨rfl, rfl⟩ | ⟨rfl, rfl⟩ := h''
          · exact (h' rfl).elim
          · cases p' <;> simp!
        · apply ih
#align simple_graph.walk.count_edges_take_until_le_one SimpleGraph.Walk.count_edges_takeUntil_le_one

@[simp]
theorem takeUntil_copy {u v w v' w'} (p : G.Walk v w) (hv : v = v') (hw : w = w')
    (h : u ∈ (p.copy hv hw).support) :
    (p.copy hv hw).takeUntil u h = (p.takeUntil u (by subst_vars; exact h)).copy hv rfl := by
  subst_vars
  rfl
#align simple_graph.walk.take_until_copy SimpleGraph.Walk.takeUntil_copy

@[simp]
theorem dropUntil_copy {u v w v' w'} (p : G.Walk v w) (hv : v = v') (hw : w = w')
    (h : u ∈ (p.copy hv hw).support) :
    (p.copy hv hw).dropUntil u h = (p.dropUntil u (by subst_vars; exact h)).copy rfl hw := by
  subst_vars
  rfl
#align simple_graph.walk.drop_until_copy SimpleGraph.Walk.dropUntil_copy

theorem support_takeUntil_subset {u v w : V} (p : G.Walk v w) (h : u ∈ p.support) :
    (p.takeUntil u h).support ⊆ p.support := fun x hx => by
  rw [← take_spec p h, mem_support_append_iff]
  exact Or.inl hx
#align simple_graph.walk.support_take_until_subset SimpleGraph.Walk.support_takeUntil_subset

theorem support_dropUntil_subset {u v w : V} (p : G.Walk v w) (h : u ∈ p.support) :
    (p.dropUntil u h).support ⊆ p.support := fun x hx => by
  rw [← take_spec p h, mem_support_append_iff]
  exact Or.inr hx
#align simple_graph.walk.support_drop_until_subset SimpleGraph.Walk.support_dropUntil_subset

theorem darts_takeUntil_subset {u v w : V} (p : G.Walk v w) (h : u ∈ p.support) :
    (p.takeUntil u h).darts ⊆ p.darts := fun x hx => by
  rw [← take_spec p h, darts_append, List.mem_append]
  exact Or.inl hx
#align simple_graph.walk.darts_take_until_subset SimpleGraph.Walk.darts_takeUntil_subset

theorem darts_dropUntil_subset {u v w : V} (p : G.Walk v w) (h : u ∈ p.support) :
    (p.dropUntil u h).darts ⊆ p.darts := fun x hx => by
  rw [← take_spec p h, darts_append, List.mem_append]
  exact Or.inr hx
#align simple_graph.walk.darts_drop_until_subset SimpleGraph.Walk.darts_dropUntil_subset

theorem edges_takeUntil_subset {u v w : V} (p : G.Walk v w) (h : u ∈ p.support) :
    (p.takeUntil u h).edges ⊆ p.edges :=
  List.map_subset _ (p.darts_takeUntil_subset h)
#align simple_graph.walk.edges_take_until_subset SimpleGraph.Walk.edges_takeUntil_subset

theorem edges_dropUntil_subset {u v w : V} (p : G.Walk v w) (h : u ∈ p.support) :
    (p.dropUntil u h).edges ⊆ p.edges :=
  List.map_subset _ (p.darts_dropUntil_subset h)
#align simple_graph.walk.edges_drop_until_subset SimpleGraph.Walk.edges_dropUntil_subset

theorem length_takeUntil_le {u v w : V} (p : G.Walk v w) (h : u ∈ p.support) :
    (p.takeUntil u h).length ≤ p.length := by
  have := congr_arg Walk.length (p.take_spec h)
  rw [length_append] at this
  exact Nat.le.intro this
#align simple_graph.walk.length_take_until_le SimpleGraph.Walk.length_takeUntil_le

theorem length_dropUntil_le {u v w : V} (p : G.Walk v w) (h : u ∈ p.support) :
    (p.dropUntil u h).length ≤ p.length := by
  have := congr_arg Walk.length (p.take_spec h)
  rw [length_append, add_comm] at this
  exact Nat.le.intro this
#align simple_graph.walk.length_drop_until_le SimpleGraph.Walk.length_dropUntil_le

protected theorem IsTrail.takeUntil {u v w : V} {p : G.Walk v w} (hc : p.IsTrail)
    (h : u ∈ p.support) : (p.takeUntil u h).IsTrail :=
  IsTrail.of_append_left (by rwa [← take_spec _ h] at hc)
#align simple_graph.walk.is_trail.take_until SimpleGraph.Walk.IsTrail.takeUntil

protected theorem IsTrail.dropUntil {u v w : V} {p : G.Walk v w} (hc : p.IsTrail)
    (h : u ∈ p.support) : (p.dropUntil u h).IsTrail :=
  IsTrail.of_append_right (by rwa [← take_spec _ h] at hc)
#align simple_graph.walk.is_trail.drop_until SimpleGraph.Walk.IsTrail.dropUntil

protected theorem IsPath.takeUntil {u v w : V} {p : G.Walk v w} (hc : p.IsPath)
    (h : u ∈ p.support) : (p.takeUntil u h).IsPath :=
  IsPath.of_append_left (by rwa [← take_spec _ h] at hc)
#align simple_graph.walk.is_path.take_until SimpleGraph.Walk.IsPath.takeUntil

-- Porting note: p was previously accidentally an explicit argument
protected theorem IsPath.dropUntil {u v w : V} {p : G.Walk v w} (hc : p.IsPath)
    (h : u ∈ p.support) : (p.dropUntil u h).IsPath :=
  IsPath.of_append_right (by rwa [← take_spec _ h] at hc)
#align simple_graph.walk.is_path.drop_until SimpleGraph.Walk.IsPath.dropUntil

/-- Rotate a loop walk such that it is centered at the given vertex. -/
def rotate {u v : V} (c : G.Walk v v) (h : u ∈ c.support) : G.Walk u u :=
  (c.dropUntil u h).append (c.takeUntil u h)
#align simple_graph.walk.rotate SimpleGraph.Walk.rotate

@[simp]
theorem support_rotate {u v : V} (c : G.Walk v v) (h : u ∈ c.support) :
    (c.rotate h).support.tail ~r c.support.tail := by
  simp only [rotate, tail_support_append]
  apply List.IsRotated.trans List.isRotated_append
  rw [← tail_support_append, take_spec]
#align simple_graph.walk.support_rotate SimpleGraph.Walk.support_rotate

theorem rotate_darts {u v : V} (c : G.Walk v v) (h : u ∈ c.support) :
    (c.rotate h).darts ~r c.darts := by
  simp only [rotate, darts_append]
  apply List.IsRotated.trans List.isRotated_append
  rw [← darts_append, take_spec]
#align simple_graph.walk.rotate_darts SimpleGraph.Walk.rotate_darts

theorem rotate_edges {u v : V} (c : G.Walk v v) (h : u ∈ c.support) :
    (c.rotate h).edges ~r c.edges :=
  (rotate_darts c h).map _
#align simple_graph.walk.rotate_edges SimpleGraph.Walk.rotate_edges

protected theorem IsTrail.rotate {u v : V} {c : G.Walk v v} (hc : c.IsTrail) (h : u ∈ c.support) :
    (c.rotate h).IsTrail := by
  rw [isTrail_def, (c.rotate_edges h).perm.nodup_iff]
  exact hc.edges_nodup
#align simple_graph.walk.is_trail.rotate SimpleGraph.Walk.IsTrail.rotate

protected theorem IsCircuit.rotate {u v : V} {c : G.Walk v v} (hc : c.IsCircuit)
    (h : u ∈ c.support) : (c.rotate h).IsCircuit := by
  refine ⟨hc.isTrail.rotate _, ?_⟩
  cases c
  · exact (hc.ne_nil rfl).elim
  · intro hn
    have hn' := congr_arg length hn
    rw [rotate, length_append, add_comm, ← length_append, take_spec] at hn'
    simp at hn'
#align simple_graph.walk.is_circuit.rotate SimpleGraph.Walk.IsCircuit.rotate

protected theorem IsCycle.rotate {u v : V} {c : G.Walk v v} (hc : c.IsCycle) (h : u ∈ c.support) :
    (c.rotate h).IsCycle := by
  refine ⟨hc.isCircuit.rotate _, ?_⟩
  rw [List.IsRotated.nodup_iff (support_rotate _ _)]
  exact hc.support_nodup
#align simple_graph.walk.is_cycle.rotate SimpleGraph.Walk.IsCycle.rotate

end WalkDecomp

/-- Given a set `S` and a walk `w` from `u` to `v` such that `u ∈ S` but `v ∉ S`,
there exists a dart in the walk whose start is in `S` but whose end is not. -/
theorem exists_boundary_dart {u v : V} (p : G.Walk u v) (S : Set V) (uS : u ∈ S) (vS : v ∉ S) :
    ∃ d : G.Dart, d ∈ p.darts ∧ d.fst ∈ S ∧ d.snd ∉ S := by
  induction' p with _ x y w a p' ih
  · cases vS uS
  · by_cases h : y ∈ S
    · obtain ⟨d, hd, hcd⟩ := ih h vS
      exact ⟨d, List.Mem.tail _ hd, hcd⟩
    · exact ⟨⟨(x, y), a⟩, List.Mem.head _, uS, h⟩
#align simple_graph.walk.exists_boundary_dart SimpleGraph.Walk.exists_boundary_dart

end Walk


/-! ### Type of paths -/

/-- The type for paths between two vertices. -/
abbrev Path (u v : V) := { p : G.Walk u v // p.IsPath }
#align simple_graph.path SimpleGraph.Path

namespace Path

variable {G G'}

@[simp]
protected theorem isPath {u v : V} (p : G.Path u v) : (p : G.Walk u v).IsPath := p.property
#align simple_graph.path.is_path SimpleGraph.Path.isPath

@[simp]
protected theorem isTrail {u v : V} (p : G.Path u v) : (p : G.Walk u v).IsTrail :=
  p.property.isTrail
#align simple_graph.path.is_trail SimpleGraph.Path.isTrail

/-- The length-0 path at a vertex. -/
@[refl, simps]
protected def nil {u : V} : G.Path u u :=
  ⟨Walk.nil, Walk.IsPath.nil⟩
#align simple_graph.path.nil SimpleGraph.Path.nil

/-- The length-1 path between a pair of adjacent vertices. -/
@[simps]
def singleton {u v : V} (h : G.Adj u v) : G.Path u v :=
  ⟨Walk.cons h Walk.nil, by simp [h.ne]⟩
#align simple_graph.path.singleton SimpleGraph.Path.singleton

theorem mk'_mem_edges_singleton {u v : V} (h : G.Adj u v) :
    s(u, v) ∈ (singleton h : G.Walk u v).edges := by simp [singleton]
#align simple_graph.path.mk_mem_edges_singleton SimpleGraph.Path.mk'_mem_edges_singleton

/-- The reverse of a path is another path.  See also `SimpleGraph.Walk.reverse`. -/
@[symm, simps]
def reverse {u v : V} (p : G.Path u v) : G.Path v u :=
  ⟨Walk.reverse p, p.property.reverse⟩
#align simple_graph.path.reverse SimpleGraph.Path.reverse

theorem count_support_eq_one [DecidableEq V] {u v w : V} {p : G.Path u v}
    (hw : w ∈ (p : G.Walk u v).support) : (p : G.Walk u v).support.count w = 1 :=
  List.count_eq_one_of_mem p.property.support_nodup hw
#align simple_graph.path.count_support_eq_one SimpleGraph.Path.count_support_eq_one

theorem count_edges_eq_one [DecidableEq V] {u v : V} {p : G.Path u v} (e : Sym2 V)
    (hw : e ∈ (p : G.Walk u v).edges) : (p : G.Walk u v).edges.count e = 1 :=
  List.count_eq_one_of_mem p.property.isTrail.edges_nodup hw
#align simple_graph.path.count_edges_eq_one SimpleGraph.Path.count_edges_eq_one

@[simp]
theorem nodup_support {u v : V} (p : G.Path u v) : (p : G.Walk u v).support.Nodup :=
  (Walk.isPath_def _).mp p.property
#align simple_graph.path.nodup_support SimpleGraph.Path.nodup_support

theorem loop_eq {v : V} (p : G.Path v v) : p = Path.nil := by
  obtain ⟨_ | _, h⟩ := p
  · rfl
  · simp at h
#align simple_graph.path.loop_eq SimpleGraph.Path.loop_eq

theorem not_mem_edges_of_loop {v : V} {e : Sym2 V} {p : G.Path v v} :
    ¬e ∈ (p : G.Walk v v).edges := by simp [p.loop_eq]
#align simple_graph.path.not_mem_edges_of_loop SimpleGraph.Path.not_mem_edges_of_loop

theorem cons_isCycle {u v : V} (p : G.Path v u) (h : G.Adj u v)
    (he : ¬s(u, v) ∈ (p : G.Walk v u).edges) : (Walk.cons h ↑p).IsCycle := by
  simp [Walk.isCycle_def, Walk.cons_isTrail_iff, he]
#align simple_graph.path.cons_is_cycle SimpleGraph.Path.cons_isCycle

end Path


/-! ### Walks to paths -/

namespace Walk

variable {G} [DecidableEq V]

/-- Given a walk, produces a walk from it by bypassing subwalks between repeated vertices.
The result is a path, as shown in `SimpleGraph.Walk.bypass_isPath`.
This is packaged up in `SimpleGraph.Walk.toPath`. -/
def bypass {u v : V} : G.Walk u v → G.Walk u v
  | nil => nil
  | cons ha p =>
    let p' := p.bypass
    if hs : u ∈ p'.support then
      p'.dropUntil u hs
    else
      cons ha p'
#align simple_graph.walk.bypass SimpleGraph.Walk.bypass

@[simp]
theorem bypass_copy {u v u' v'} (p : G.Walk u v) (hu : u = u') (hv : v = v') :
    (p.copy hu hv).bypass = p.bypass.copy hu hv := by
  subst_vars
  rfl
#align simple_graph.walk.bypass_copy SimpleGraph.Walk.bypass_copy

theorem bypass_isPath {u v : V} (p : G.Walk u v) : p.bypass.IsPath := by
  induction p with
  | nil => simp!
  | cons _ p' ih =>
    simp only [bypass]
    split_ifs with hs
    · exact ih.dropUntil hs
    · simp [*, cons_isPath_iff]
#align simple_graph.walk.bypass_is_path SimpleGraph.Walk.bypass_isPath

theorem length_bypass_le {u v : V} (p : G.Walk u v) : p.bypass.length ≤ p.length := by
  induction p with
  | nil => rfl
  | cons _ _ ih =>
    simp only [bypass]
    split_ifs
    · trans
      · apply length_dropUntil_le
      rw [length_cons]
      omega
    · rw [length_cons, length_cons]
      exact Nat.add_le_add_right ih 1
#align simple_graph.walk.length_bypass_le SimpleGraph.Walk.length_bypass_le

lemma bypass_eq_self_of_length_le {u v : V} (p : G.Walk u v) (h : p.length ≤ p.bypass.length) :
    p.bypass = p := by
  induction p with
  | nil => rfl
  | cons h p ih =>
    simp only [Walk.bypass]
    split_ifs with hb
    · exfalso
      simp only [hb, Walk.bypass, Walk.length_cons, dif_pos] at h
      apply Nat.not_succ_le_self p.length
      calc p.length + 1
        _ ≤ (p.bypass.dropUntil _ _).length := h
        _ ≤ p.bypass.length := Walk.length_dropUntil_le p.bypass hb
        _ ≤ p.length := Walk.length_bypass_le _
    · simp only [hb, Walk.bypass, Walk.length_cons, not_false_iff, dif_neg,
        Nat.add_le_add_iff_right] at h
      rw [ih h]

/-- Given a walk, produces a path with the same endpoints using `SimpleGraph.Walk.bypass`. -/
def toPath {u v : V} (p : G.Walk u v) : G.Path u v :=
  ⟨p.bypass, p.bypass_isPath⟩
#align simple_graph.walk.to_path SimpleGraph.Walk.toPath

theorem support_bypass_subset {u v : V} (p : G.Walk u v) : p.bypass.support ⊆ p.support := by
  induction p with
  | nil => simp!
  | cons _ _ ih =>
    simp! only
    split_ifs
    · apply List.Subset.trans (support_dropUntil_subset _ _)
      apply List.subset_cons_of_subset
      assumption
    · rw [support_cons]
      apply List.cons_subset_cons
      assumption
#align simple_graph.walk.support_bypass_subset SimpleGraph.Walk.support_bypass_subset

theorem support_toPath_subset {u v : V} (p : G.Walk u v) :
    (p.toPath : G.Walk u v).support ⊆ p.support :=
  support_bypass_subset _
#align simple_graph.walk.support_to_path_subset SimpleGraph.Walk.support_toPath_subset

theorem darts_bypass_subset {u v : V} (p : G.Walk u v) : p.bypass.darts ⊆ p.darts := by
  induction p with
  | nil => simp!
  | cons _ _ ih =>
    simp! only
    split_ifs
    · apply List.Subset.trans (darts_dropUntil_subset _ _)
      apply List.subset_cons_of_subset _ ih
    · rw [darts_cons]
      exact List.cons_subset_cons _ ih
#align simple_graph.walk.darts_bypass_subset SimpleGraph.Walk.darts_bypass_subset

theorem edges_bypass_subset {u v : V} (p : G.Walk u v) : p.bypass.edges ⊆ p.edges :=
  List.map_subset _ p.darts_bypass_subset
#align simple_graph.walk.edges_bypass_subset SimpleGraph.Walk.edges_bypass_subset

theorem darts_toPath_subset {u v : V} (p : G.Walk u v) : (p.toPath : G.Walk u v).darts ⊆ p.darts :=
  darts_bypass_subset _
#align simple_graph.walk.darts_to_path_subset SimpleGraph.Walk.darts_toPath_subset

theorem edges_toPath_subset {u v : V} (p : G.Walk u v) : (p.toPath : G.Walk u v).edges ⊆ p.edges :=
  edges_bypass_subset _
#align simple_graph.walk.edges_to_path_subset SimpleGraph.Walk.edges_toPath_subset

end Walk


/-! ### Mapping paths -/

namespace Walk

variable {G G' G''}

/-- Given a graph homomorphism, map walks to walks. -/
protected def map (f : G →g G') {u v : V} : G.Walk u v → G'.Walk (f u) (f v)
  | nil => nil
  | cons h p => cons (f.map_adj h) (p.map f)
#align simple_graph.walk.map SimpleGraph.Walk.map

variable (f : G →g G') (f' : G' →g G'') {u v u' v' : V} (p : G.Walk u v)

@[simp]
theorem map_nil : (nil : G.Walk u u).map f = nil := rfl
#align simple_graph.walk.map_nil SimpleGraph.Walk.map_nil

@[simp]
theorem map_cons {w : V} (h : G.Adj w u) : (cons h p).map f = cons (f.map_adj h) (p.map f) := rfl
#align simple_graph.walk.map_cons SimpleGraph.Walk.map_cons

@[simp]
theorem map_copy (hu : u = u') (hv : v = v') :
    (p.copy hu hv).map f = (p.map f).copy (hu ▸ rfl) (hv ▸ rfl) := by
  subst_vars
  rfl
#align simple_graph.walk.map_copy SimpleGraph.Walk.map_copy

@[simp]
theorem map_id (p : G.Walk u v) : p.map Hom.id = p := by
  induction p with
  | nil => rfl
  | cons _ p' ih => simp [ih p']
#align simple_graph.walk.map_id SimpleGraph.Walk.map_id

@[simp]
theorem map_map : (p.map f).map f' = p.map (f'.comp f) := by
  induction p with
  | nil => rfl
  | cons _ _ ih => simp [ih]
#align simple_graph.walk.map_map SimpleGraph.Walk.map_map

/-- Unlike categories, for graphs vertex equality is an important notion, so needing to be able to
work with equality of graph homomorphisms is a necessary evil. -/
theorem map_eq_of_eq {f : G →g G'} (f' : G →g G') (h : f = f') :
    p.map f = (p.map f').copy (h ▸ rfl) (h ▸ rfl) := by
  subst_vars
  rfl
#align simple_graph.walk.map_eq_of_eq SimpleGraph.Walk.map_eq_of_eq

@[simp]
theorem map_eq_nil_iff {p : G.Walk u u} : p.map f = nil ↔ p = nil := by cases p <;> simp
#align simple_graph.walk.map_eq_nil_iff SimpleGraph.Walk.map_eq_nil_iff

@[simp]
theorem length_map : (p.map f).length = p.length := by induction p <;> simp [*]
#align simple_graph.walk.length_map SimpleGraph.Walk.length_map

theorem map_append {u v w : V} (p : G.Walk u v) (q : G.Walk v w) :
    (p.append q).map f = (p.map f).append (q.map f) := by induction p <;> simp [*]
#align simple_graph.walk.map_append SimpleGraph.Walk.map_append

@[simp]
theorem reverse_map : (p.map f).reverse = p.reverse.map f := by induction p <;> simp [map_append, *]
#align simple_graph.walk.reverse_map SimpleGraph.Walk.reverse_map

@[simp]
theorem support_map : (p.map f).support = p.support.map f := by induction p <;> simp [*]
#align simple_graph.walk.support_map SimpleGraph.Walk.support_map

@[simp]
theorem darts_map : (p.map f).darts = p.darts.map f.mapDart := by induction p <;> simp [*]
#align simple_graph.walk.darts_map SimpleGraph.Walk.darts_map

@[simp]
theorem edges_map : (p.map f).edges = p.edges.map (Sym2.map f) := by
  induction p with
  | nil => rfl
  | cons _ _ ih =>
    simp only [Walk.map_cons, edges_cons, List.map_cons, Sym2.map_pair_eq, List.cons.injEq,
      true_and, ih]
#align simple_graph.walk.edges_map SimpleGraph.Walk.edges_map

variable {p f}

theorem map_isPath_of_injective (hinj : Function.Injective f) (hp : p.IsPath) :
    (p.map f).IsPath := by
  induction p with
  | nil => simp
  | cons _ _ ih =>
    rw [Walk.cons_isPath_iff] at hp
    simp only [map_cons, cons_isPath_iff, ih hp.1, support_map, List.mem_map, not_exists, not_and,
      true_and]
    intro x hx hf
    cases hinj hf
    exact hp.2 hx
#align simple_graph.walk.map_is_path_of_injective SimpleGraph.Walk.map_isPath_of_injective

protected theorem IsPath.of_map {f : G →g G'} (hp : (p.map f).IsPath) : p.IsPath := by
  induction p with
  | nil => simp
  | cons _ _ ih =>
    rw [map_cons, Walk.cons_isPath_iff, support_map] at hp
    rw [Walk.cons_isPath_iff]
    cases' hp with hp1 hp2
    refine ⟨ih hp1, ?_⟩
    contrapose! hp2
    exact List.mem_map_of_mem f hp2
#align simple_graph.walk.is_path.of_map SimpleGraph.Walk.IsPath.of_map

theorem map_isPath_iff_of_injective (hinj : Function.Injective f) : (p.map f).IsPath ↔ p.IsPath :=
  ⟨IsPath.of_map, map_isPath_of_injective hinj⟩
#align simple_graph.walk.map_is_path_iff_of_injective SimpleGraph.Walk.map_isPath_iff_of_injective

theorem map_isTrail_iff_of_injective (hinj : Function.Injective f) :
    (p.map f).IsTrail ↔ p.IsTrail := by
  induction p with
  | nil => simp
  | cons _ _ ih =>
    rw [map_cons, cons_isTrail_iff, ih, cons_isTrail_iff]
    apply and_congr_right'
    rw [← Sym2.map_pair_eq, edges_map, ← List.mem_map_of_injective (Sym2.map.injective hinj)]
#align simple_graph.walk.map_is_trail_iff_of_injective SimpleGraph.Walk.map_isTrail_iff_of_injective

alias ⟨_, map_isTrail_of_injective⟩ := map_isTrail_iff_of_injective
#align simple_graph.walk.map_is_trail_of_injective SimpleGraph.Walk.map_isTrail_of_injective

theorem map_isCycle_iff_of_injective {p : G.Walk u u} (hinj : Function.Injective f) :
    (p.map f).IsCycle ↔ p.IsCycle := by
  rw [isCycle_def, isCycle_def, map_isTrail_iff_of_injective hinj, Ne, map_eq_nil_iff,
    support_map, ← List.map_tail, List.nodup_map_iff hinj]
#align simple_graph.walk.map_is_cycle_iff_of_injective SimpleGraph.Walk.map_isCycle_iff_of_injective

alias ⟨_, IsCycle.map⟩ := map_isCycle_iff_of_injective
#align simple_graph.walk.map_is_cycle_of_injective SimpleGraph.Walk.IsCycle.map

variable (p f)

theorem map_injective_of_injective {f : G →g G'} (hinj : Function.Injective f) (u v : V) :
    Function.Injective (Walk.map f : G.Walk u v → G'.Walk (f u) (f v)) := by
  intro p p' h
  induction p with
  | nil =>
    cases p'
    · rfl
    · simp at h
  | cons _ _ ih =>
    cases p' with
    | nil => simp at h
    | cons _ _ =>
      simp only [map_cons, cons.injEq] at h
      cases hinj h.1
      simp only [cons.injEq, heq_iff_eq, true_and_iff]
      apply ih
      simpa using h.2
#align simple_graph.walk.map_injective_of_injective SimpleGraph.Walk.map_injective_of_injective

/-- The specialization of `SimpleGraph.Walk.map` for mapping walks to supergraphs. -/
abbrev mapLe {G G' : SimpleGraph V} (h : G ≤ G') {u v : V} (p : G.Walk u v) : G'.Walk u v :=
  p.map (Hom.mapSpanningSubgraphs h)
#align simple_graph.walk.map_le SimpleGraph.Walk.mapLe

@[simp]
theorem mapLe_isTrail {G G' : SimpleGraph V} (h : G ≤ G') {u v : V} {p : G.Walk u v} :
    (p.mapLe h).IsTrail ↔ p.IsTrail :=
  map_isTrail_iff_of_injective Function.injective_id
#align simple_graph.walk.map_le_is_trail SimpleGraph.Walk.mapLe_isTrail

alias ⟨IsTrail.of_mapLe, IsTrail.mapLe⟩ := mapLe_isTrail
#align simple_graph.walk.is_trail.of_map_le SimpleGraph.Walk.IsTrail.of_mapLe
#align simple_graph.walk.is_trail.map_le SimpleGraph.Walk.IsTrail.mapLe

@[simp]
theorem mapLe_isPath {G G' : SimpleGraph V} (h : G ≤ G') {u v : V} {p : G.Walk u v} :
    (p.mapLe h).IsPath ↔ p.IsPath :=
  map_isPath_iff_of_injective Function.injective_id
#align simple_graph.walk.map_le_is_path SimpleGraph.Walk.mapLe_isPath

alias ⟨IsPath.of_mapLe, IsPath.mapLe⟩ := mapLe_isPath
#align simple_graph.walk.is_path.of_map_le SimpleGraph.Walk.IsPath.of_mapLe
#align simple_graph.walk.is_path.map_le SimpleGraph.Walk.IsPath.mapLe

@[simp]
theorem mapLe_isCycle {G G' : SimpleGraph V} (h : G ≤ G') {u : V} {p : G.Walk u u} :
    (p.mapLe h).IsCycle ↔ p.IsCycle :=
  map_isCycle_iff_of_injective Function.injective_id
#align simple_graph.walk.map_le_is_cycle SimpleGraph.Walk.mapLe_isCycle

alias ⟨IsCycle.of_mapLe, IsCycle.mapLe⟩ := mapLe_isCycle
#align simple_graph.walk.is_cycle.of_map_le SimpleGraph.Walk.IsCycle.of_mapLe
#align simple_graph.walk.is_cycle.map_le SimpleGraph.Walk.IsCycle.mapLe

end Walk

namespace Path

variable {G G'}

/-- Given an injective graph homomorphism, map paths to paths. -/
@[simps]
protected def map (f : G →g G') (hinj : Function.Injective f) {u v : V} (p : G.Path u v) :
    G'.Path (f u) (f v) :=
  ⟨Walk.map f p, Walk.map_isPath_of_injective hinj p.2⟩
#align simple_graph.path.map SimpleGraph.Path.map

theorem map_injective {f : G →g G'} (hinj : Function.Injective f) (u v : V) :
    Function.Injective (Path.map f hinj : G.Path u v → G'.Path (f u) (f v)) := by
  rintro ⟨p, hp⟩ ⟨p', hp'⟩ h
  simp only [Path.map, Subtype.coe_mk, Subtype.mk.injEq] at h
  simp [Walk.map_injective_of_injective hinj u v h]
#align simple_graph.path.map_injective SimpleGraph.Path.map_injective

/-- Given a graph embedding, map paths to paths. -/
@[simps!]
protected def mapEmbedding (f : G ↪g G') {u v : V} (p : G.Path u v) : G'.Path (f u) (f v) :=
  Path.map f.toHom f.injective p
#align simple_graph.path.map_embedding SimpleGraph.Path.mapEmbedding

theorem mapEmbedding_injective (f : G ↪g G') (u v : V) :
    Function.Injective (Path.mapEmbedding f : G.Path u v → G'.Path (f u) (f v)) :=
  map_injective f.injective u v
#align simple_graph.path.map_embedding_injective SimpleGraph.Path.mapEmbedding_injective

end Path

/-! ### Transferring between graphs -/

namespace Walk

variable {G}

/-- The walk `p` transferred to lie in `H`, given that `H` contains its edges. -/
@[simp]
protected def transfer {u v : V} (p : G.Walk u v)
    (H : SimpleGraph V) (h : ∀ e, e ∈ p.edges → e ∈ H.edgeSet) : H.Walk u v :=
  match p with
  | nil => nil
  | cons' u v w _ p =>
    cons (h s(u, v) (by simp)) (p.transfer H fun e he => h e (by simp [he]))
#align simple_graph.walk.transfer SimpleGraph.Walk.transfer

variable {u v : V} (p : G.Walk u v)

theorem transfer_self : p.transfer G p.edges_subset_edgeSet = p := by
  induction p <;> simp [*]
#align simple_graph.walk.transfer_self SimpleGraph.Walk.transfer_self

variable {H : SimpleGraph V}

theorem transfer_eq_map_of_le (hp) (GH : G ≤ H) :
    p.transfer H hp = p.map (SimpleGraph.Hom.mapSpanningSubgraphs GH) := by
  induction p <;> simp [*]
#align simple_graph.walk.transfer_eq_map_of_le SimpleGraph.Walk.transfer_eq_map_of_le

@[simp]
theorem edges_transfer (hp) : (p.transfer H hp).edges = p.edges := by
  induction p <;> simp [*]
#align simple_graph.walk.edges_transfer SimpleGraph.Walk.edges_transfer

@[simp]
theorem support_transfer (hp) : (p.transfer H hp).support = p.support := by
  induction p <;> simp [*]
#align simple_graph.walk.support_transfer SimpleGraph.Walk.support_transfer

@[simp]
theorem length_transfer (hp) : (p.transfer H hp).length = p.length := by
  induction p <;> simp [*]
#align simple_graph.walk.length_transfer SimpleGraph.Walk.length_transfer

variable {p}

protected theorem IsPath.transfer (hp) (pp : p.IsPath) :
    (p.transfer H hp).IsPath := by
  induction p with
  | nil => simp
  | cons _ _ ih =>
    simp only [Walk.transfer, cons_isPath_iff, support_transfer _ ] at pp ⊢
    exact ⟨ih _ pp.1, pp.2⟩
#align simple_graph.walk.is_path.transfer SimpleGraph.Walk.IsPath.transfer

protected theorem IsCycle.transfer {q : G.Walk u u} (qc : q.IsCycle) (hq) :
    (q.transfer H hq).IsCycle := by
  cases q with
  | nil => simp at qc
  | cons _ q =>
    simp only [edges_cons, List.find?, List.mem_cons, forall_eq_or_imp, mem_edgeSet] at hq
    simp only [Walk.transfer, cons_isCycle_iff, edges_transfer q hq.2] at qc ⊢
    exact ⟨qc.1.transfer hq.2, qc.2⟩
#align simple_graph.walk.is_cycle.transfer SimpleGraph.Walk.IsCycle.transfer

variable (p)

-- Porting note: this failed the simpNF linter since it was originally of the form
-- `(p.transfer H hp).transfer K hp' = p.transfer K hp''` with `hp'` a function of `hp` and `hp'`.
-- This was a mistake and it's corrected here.
@[simp]
theorem transfer_transfer (hp) {K : SimpleGraph V} (hp') :
    (p.transfer H hp).transfer K hp' = p.transfer K (p.edges_transfer hp ▸ hp') := by
  induction p with
  | nil => simp
  | cons _ _ ih =>
    simp only [Walk.transfer, cons.injEq, heq_eq_eq, true_and]
    apply ih
#align simple_graph.walk.transfer_transfer SimpleGraph.Walk.transfer_transfer

@[simp]
theorem transfer_append {w : V} (q : G.Walk v w) (hpq) :
    (p.append q).transfer H hpq =
      (p.transfer H fun e he => hpq _ (by simp [he])).append
        (q.transfer H fun e he => hpq _ (by simp [he])) := by
  induction p with
  | nil => simp
  | cons _ _ ih => simp only [Walk.transfer, cons_append, cons.injEq, heq_eq_eq, true_and, ih]
#align simple_graph.walk.transfer_append SimpleGraph.Walk.transfer_append

@[simp]
theorem reverse_transfer (hp) :
    (p.transfer H hp).reverse =
      p.reverse.transfer H (by simp only [edges_reverse, List.mem_reverse]; exact hp) := by
  induction p with
  | nil => simp
  | cons _ _ ih => simp only [transfer_append, Walk.transfer, reverse_nil, reverse_cons, ih]
#align simple_graph.walk.reverse_transfer SimpleGraph.Walk.reverse_transfer

end Walk


/-! ## Deleting edges -/

namespace Walk

variable {G}

/-- Given a walk that avoids a set of edges, produce a walk in the graph
with those edges deleted. -/
abbrev toDeleteEdges (s : Set (Sym2 V)) {v w : V} (p : G.Walk v w)
    (hp : ∀ e, e ∈ p.edges → ¬e ∈ s) : (G.deleteEdges s).Walk v w :=
  p.transfer _ <| by
    simp only [edgeSet_deleteEdges, Set.mem_diff]
    exact fun e ep => ⟨edges_subset_edgeSet p ep, hp e ep⟩
#align simple_graph.walk.to_delete_edges SimpleGraph.Walk.toDeleteEdges

@[simp]
theorem toDeleteEdges_nil (s : Set (Sym2 V)) {v : V} (hp) :
    (Walk.nil : G.Walk v v).toDeleteEdges s hp = Walk.nil := rfl
#align simple_graph.walk.to_delete_edges_nil SimpleGraph.Walk.toDeleteEdges_nil

@[simp]
theorem toDeleteEdges_cons (s : Set (Sym2 V)) {u v w : V} (h : G.Adj u v) (p : G.Walk v w) (hp) :
    (Walk.cons h p).toDeleteEdges s hp =
      Walk.cons (deleteEdges_adj.mpr ⟨h, hp _ (List.Mem.head _)⟩)
        (p.toDeleteEdges s fun _ he => hp _ <| List.Mem.tail _ he) :=
  rfl
#align simple_graph.walk.to_delete_edges_cons SimpleGraph.Walk.toDeleteEdges_cons

variable {v w : V}

/-- Given a walk that avoids an edge, create a walk in the subgraph with that edge deleted.
This is an abbreviation for `SimpleGraph.Walk.toDeleteEdges`. -/
abbrev toDeleteEdge (e : Sym2 V) (p : G.Walk v w) (hp : e ∉ p.edges) :
    (G.deleteEdges {e}).Walk v w :=
  p.toDeleteEdges {e} (fun e' => by contrapose!; simp (config := { contextual := true }) [hp])
#align simple_graph.walk.to_delete_edge SimpleGraph.Walk.toDeleteEdge

@[simp]
theorem map_toDeleteEdges_eq (s : Set (Sym2 V)) {p : G.Walk v w} (hp) :
    Walk.map (Hom.mapSpanningSubgraphs (G.deleteEdges_le s)) (p.toDeleteEdges s hp) = p := by
  rw [← transfer_eq_map_of_le, transfer_transfer, transfer_self]
  intros e
  rw [edges_transfer]
  apply edges_subset_edgeSet p
#align simple_graph.walk.map_to_delete_edges_eq SimpleGraph.Walk.map_toDeleteEdges_eq

protected theorem IsPath.toDeleteEdges (s : Set (Sym2 V))
    {p : G.Walk v w} (h : p.IsPath) (hp) : (p.toDeleteEdges s hp).IsPath :=
  h.transfer _
#align simple_graph.walk.is_path.to_delete_edges SimpleGraph.Walk.IsPath.toDeleteEdges

protected theorem IsCycle.toDeleteEdges (s : Set (Sym2 V))
    {p : G.Walk v v} (h : p.IsCycle) (hp) : (p.toDeleteEdges s hp).IsCycle :=
  h.transfer _
#align simple_graph.walk.is_cycle.to_delete_edges SimpleGraph.Walk.IsCycle.toDeleteEdges

@[simp]
theorem toDeleteEdges_copy {v u u' v' : V} (s : Set (Sym2 V))
    (p : G.Walk u v) (hu : u = u') (hv : v = v') (h) :
    (p.copy hu hv).toDeleteEdges s h =
      (p.toDeleteEdges s (by subst_vars; exact h)).copy hu hv := by
  subst_vars
  rfl
#align simple_graph.walk.to_delete_edges_copy SimpleGraph.Walk.toDeleteEdges_copy

end Walk


/-! ## `Reachable` and `Connected` -/

/-- Two vertices are *reachable* if there is a walk between them.
This is equivalent to `Relation.ReflTransGen` of `G.Adj`.
See `SimpleGraph.reachable_iff_reflTransGen`. -/
def Reachable (u v : V) : Prop := Nonempty (G.Walk u v)
#align simple_graph.reachable SimpleGraph.Reachable

variable {G}

theorem reachable_iff_nonempty_univ {u v : V} :
    G.Reachable u v ↔ (Set.univ : Set (G.Walk u v)).Nonempty :=
  Set.nonempty_iff_univ_nonempty
#align simple_graph.reachable_iff_nonempty_univ SimpleGraph.reachable_iff_nonempty_univ

protected theorem Reachable.elim {p : Prop} {u v : V} (h : G.Reachable u v)
    (hp : G.Walk u v → p) : p :=
  Nonempty.elim h hp
#align simple_graph.reachable.elim SimpleGraph.Reachable.elim

protected theorem Reachable.elim_path {p : Prop} {u v : V} (h : G.Reachable u v)
    (hp : G.Path u v → p) : p := by classical exact h.elim fun q => hp q.toPath
#align simple_graph.reachable.elim_path SimpleGraph.Reachable.elim_path

protected theorem Walk.reachable {G : SimpleGraph V} {u v : V} (p : G.Walk u v) : G.Reachable u v :=
  ⟨p⟩
#align simple_graph.walk.reachable SimpleGraph.Walk.reachable

protected theorem Adj.reachable {u v : V} (h : G.Adj u v) : G.Reachable u v :=
  h.toWalk.reachable
#align simple_graph.adj.reachable SimpleGraph.Adj.reachable

@[refl]
protected theorem Reachable.refl (u : V) : G.Reachable u u := ⟨Walk.nil⟩
#align simple_graph.reachable.refl SimpleGraph.Reachable.refl

protected theorem Reachable.rfl {u : V} : G.Reachable u u := Reachable.refl _
#align simple_graph.reachable.rfl SimpleGraph.Reachable.rfl

@[symm]
protected theorem Reachable.symm {u v : V} (huv : G.Reachable u v) : G.Reachable v u :=
  huv.elim fun p => ⟨p.reverse⟩
#align simple_graph.reachable.symm SimpleGraph.Reachable.symm

theorem reachable_comm {u v : V} : G.Reachable u v ↔ G.Reachable v u :=
  ⟨Reachable.symm, Reachable.symm⟩
#align simple_graph.reachable_comm SimpleGraph.reachable_comm

@[trans]
protected theorem Reachable.trans {u v w : V} (huv : G.Reachable u v) (hvw : G.Reachable v w) :
    G.Reachable u w :=
  huv.elim fun puv => hvw.elim fun pvw => ⟨puv.append pvw⟩
#align simple_graph.reachable.trans SimpleGraph.Reachable.trans

theorem reachable_iff_reflTransGen (u v : V) :
    G.Reachable u v ↔ Relation.ReflTransGen G.Adj u v := by
  constructor
  · rintro ⟨h⟩
    induction h with
    | nil => rfl
    | cons h' _ ih => exact (Relation.ReflTransGen.single h').trans ih
  · intro h
    induction h with
    | refl => rfl
    | tail _ ha hr => exact Reachable.trans hr ⟨Walk.cons ha Walk.nil⟩
#align simple_graph.reachable_iff_refl_trans_gen SimpleGraph.reachable_iff_reflTransGen

protected theorem Reachable.map {u v : V} {G : SimpleGraph V} {G' : SimpleGraph V'} (f : G →g G')
    (h : G.Reachable u v) : G'.Reachable (f u) (f v) :=
  h.elim fun p => ⟨p.map f⟩
#align simple_graph.reachable.map SimpleGraph.Reachable.map

@[mono]
protected lemma Reachable.mono {u v : V} {G G' : SimpleGraph V}
    (h : G ≤ G') (Guv : G.Reachable u v) : G'.Reachable u v :=
  Guv.map (SimpleGraph.Hom.mapSpanningSubgraphs h)

theorem Iso.reachable_iff {G : SimpleGraph V} {G' : SimpleGraph V'} {φ : G ≃g G'} {u v : V} :
    G'.Reachable (φ u) (φ v) ↔ G.Reachable u v :=
  ⟨fun r => φ.left_inv u ▸ φ.left_inv v ▸ r.map φ.symm.toHom, Reachable.map φ.toHom⟩
#align simple_graph.iso.reachable_iff SimpleGraph.Iso.reachable_iff

theorem Iso.symm_apply_reachable {G : SimpleGraph V} {G' : SimpleGraph V'} {φ : G ≃g G'} {u : V}
    {v : V'} : G.Reachable (φ.symm v) u ↔ G'.Reachable v (φ u) := by
  rw [← Iso.reachable_iff, RelIso.apply_symm_apply]
#align simple_graph.iso.symm_apply_reachable SimpleGraph.Iso.symm_apply_reachable

variable (G)

theorem reachable_is_equivalence : Equivalence G.Reachable :=
  Equivalence.mk (@Reachable.refl _ G) (@Reachable.symm _ G) (@Reachable.trans _ G)
#align simple_graph.reachable_is_equivalence SimpleGraph.reachable_is_equivalence

/-- The equivalence relation on vertices given by `SimpleGraph.Reachable`. -/
def reachableSetoid : Setoid V := Setoid.mk _ G.reachable_is_equivalence
#align simple_graph.reachable_setoid SimpleGraph.reachableSetoid

/-- A graph is preconnected if every pair of vertices is reachable from one another. -/
def Preconnected : Prop := ∀ u v : V, G.Reachable u v
#align simple_graph.preconnected SimpleGraph.Preconnected

theorem Preconnected.map {G : SimpleGraph V} {H : SimpleGraph V'} (f : G →g H) (hf : Surjective f)
    (hG : G.Preconnected) : H.Preconnected :=
  hf.forall₂.2 fun _ _ => Nonempty.map (Walk.map _) <| hG _ _
#align simple_graph.preconnected.map SimpleGraph.Preconnected.map

@[mono]
protected lemma Preconnected.mono  {G G' : SimpleGraph V} (h : G ≤ G') (hG : G.Preconnected) :
    G'.Preconnected := fun u v => (hG u v).mono h

lemma top_preconnected : (⊤ : SimpleGraph V).Preconnected := fun x y => by
  if h : x = y then rw [h] else exact Adj.reachable h

theorem Iso.preconnected_iff {G : SimpleGraph V} {H : SimpleGraph V'} (e : G ≃g H) :
    G.Preconnected ↔ H.Preconnected :=
  ⟨Preconnected.map e.toHom e.toEquiv.surjective,
    Preconnected.map e.symm.toHom e.symm.toEquiv.surjective⟩
#align simple_graph.iso.preconnected_iff SimpleGraph.Iso.preconnected_iff

/-- A graph is connected if it's preconnected and contains at least one vertex.
This follows the convention observed by mathlib that something is connected iff it has
exactly one connected component.

There is a `CoeFun` instance so that `h u v` can be used instead of `h.Preconnected u v`. -/
@[mk_iff]
structure Connected : Prop where
  protected preconnected : G.Preconnected
  protected [nonempty : Nonempty V]
#align simple_graph.connected SimpleGraph.Connected

lemma connected_iff_exists_forall_reachable : G.Connected ↔ ∃ v, ∀ w, G.Reachable v w := by
  rw [connected_iff]
  constructor
  · rintro ⟨hp, ⟨v⟩⟩
    exact ⟨v, fun w => hp v w⟩
  · rintro ⟨v, h⟩
    exact ⟨fun u w => (h u).symm.trans (h w), ⟨v⟩⟩

instance : CoeFun G.Connected fun _ => ∀ u v : V, G.Reachable u v := ⟨fun h => h.preconnected⟩

theorem Connected.map {G : SimpleGraph V} {H : SimpleGraph V'} (f : G →g H) (hf : Surjective f)
    (hG : G.Connected) : H.Connected :=
  haveI := hG.nonempty.map f
  ⟨hG.preconnected.map f hf⟩
#align simple_graph.connected.map SimpleGraph.Connected.map

@[mono]
protected lemma Connected.mono {G G' : SimpleGraph V} (h : G ≤ G')
    (hG : G.Connected) : G'.Connected where
  preconnected := hG.preconnected.mono h
  nonempty := hG.nonempty

lemma top_connected [Nonempty V] : (⊤ : SimpleGraph V).Connected where
  preconnected := top_preconnected

theorem Iso.connected_iff {G : SimpleGraph V} {H : SimpleGraph V'} (e : G ≃g H) :
    G.Connected ↔ H.Connected :=
  ⟨Connected.map e.toHom e.toEquiv.surjective, Connected.map e.symm.toHom e.symm.toEquiv.surjective⟩
#align simple_graph.iso.connected_iff SimpleGraph.Iso.connected_iff

/-- The quotient of `V` by the `SimpleGraph.Reachable` relation gives the connected
components of a graph. -/
def ConnectedComponent := Quot G.Reachable
#align simple_graph.connected_component SimpleGraph.ConnectedComponent

/-- Gives the connected component containing a particular vertex. -/
def connectedComponentMk (v : V) : G.ConnectedComponent := Quot.mk G.Reachable v
#align simple_graph.connected_component_mk SimpleGraph.connectedComponentMk

variable {G G' G''}

namespace ConnectedComponent

@[simps]
instance inhabited [Inhabited V] : Inhabited G.ConnectedComponent :=
  ⟨G.connectedComponentMk default⟩
#align simple_graph.connected_component.inhabited SimpleGraph.ConnectedComponent.inhabited

@[elab_as_elim]
protected theorem ind {β : G.ConnectedComponent → Prop}
    (h : ∀ v : V, β (G.connectedComponentMk v)) (c : G.ConnectedComponent) : β c :=
  Quot.ind h c
#align simple_graph.connected_component.ind SimpleGraph.ConnectedComponent.ind

@[elab_as_elim]
protected theorem ind₂ {β : G.ConnectedComponent → G.ConnectedComponent → Prop}
    (h : ∀ v w : V, β (G.connectedComponentMk v) (G.connectedComponentMk w))
    (c d : G.ConnectedComponent) : β c d :=
  Quot.induction_on₂ c d h
#align simple_graph.connected_component.ind₂ SimpleGraph.ConnectedComponent.ind₂

protected theorem sound {v w : V} :
    G.Reachable v w → G.connectedComponentMk v = G.connectedComponentMk w :=
  Quot.sound
#align simple_graph.connected_component.sound SimpleGraph.ConnectedComponent.sound

protected theorem exact {v w : V} :
    G.connectedComponentMk v = G.connectedComponentMk w → G.Reachable v w :=
  @Quotient.exact _ G.reachableSetoid _ _
#align simple_graph.connected_component.exact SimpleGraph.ConnectedComponent.exact

@[simp]
protected theorem eq {v w : V} :
    G.connectedComponentMk v = G.connectedComponentMk w ↔ G.Reachable v w :=
  @Quotient.eq' _ G.reachableSetoid _ _
#align simple_graph.connected_component.eq SimpleGraph.ConnectedComponent.eq

theorem connectedComponentMk_eq_of_adj {v w : V} (a : G.Adj v w) :
    G.connectedComponentMk v = G.connectedComponentMk w :=
  ConnectedComponent.sound a.reachable
#align simple_graph.connected_component.connected_component_mk_eq_of_adj SimpleGraph.ConnectedComponent.connectedComponentMk_eq_of_adj

/-- The `ConnectedComponent` specialization of `Quot.lift`. Provides the stronger
assumption that the vertices are connected by a path. -/
protected def lift {β : Sort*} (f : V → β)
    (h : ∀ (v w : V) (p : G.Walk v w), p.IsPath → f v = f w) : G.ConnectedComponent → β :=
  Quot.lift f fun v w (h' : G.Reachable v w) => h'.elim_path fun hp => h v w hp hp.2
#align simple_graph.connected_component.lift SimpleGraph.ConnectedComponent.lift

@[simp]
protected theorem lift_mk {β : Sort*} {f : V → β}
    {h : ∀ (v w : V) (p : G.Walk v w), p.IsPath → f v = f w} {v : V} :
    ConnectedComponent.lift f h (G.connectedComponentMk v) = f v :=
  rfl
#align simple_graph.connected_component.lift_mk SimpleGraph.ConnectedComponent.lift_mk

protected theorem «exists» {p : G.ConnectedComponent → Prop} :
    (∃ c : G.ConnectedComponent, p c) ↔ ∃ v, p (G.connectedComponentMk v) :=
  (surjective_quot_mk G.Reachable).exists
#align simple_graph.connected_component.exists SimpleGraph.ConnectedComponent.exists

protected theorem «forall» {p : G.ConnectedComponent → Prop} :
    (∀ c : G.ConnectedComponent, p c) ↔ ∀ v, p (G.connectedComponentMk v) :=
  (surjective_quot_mk G.Reachable).forall
#align simple_graph.connected_component.forall SimpleGraph.ConnectedComponent.forall

theorem _root_.SimpleGraph.Preconnected.subsingleton_connectedComponent (h : G.Preconnected) :
    Subsingleton G.ConnectedComponent :=
  ⟨ConnectedComponent.ind₂ fun v w => ConnectedComponent.sound (h v w)⟩
#align simple_graph.preconnected.subsingleton_connected_component SimpleGraph.Preconnected.subsingleton_connectedComponent

/-- This is `Quot.recOn` specialized to connected components.
For convenience, it strengthens the assumptions in the hypothesis
to provide a path between the vertices. -/
@[elab_as_elim]
def recOn
    {motive : G.ConnectedComponent → Sort*}
    (c : G.ConnectedComponent)
    (f : (v : V) → motive (G.connectedComponentMk v))
    (h : ∀ (u v : V) (p : G.Walk u v) (_ : p.IsPath),
      ConnectedComponent.sound p.reachable ▸ f u = f v) :
    motive c :=
  Quot.recOn c f fun u v r => r.elim_path fun p => h u v p p.2

/-- The map on connected components induced by a graph homomorphism. -/
def map (φ : G →g G') (C : G.ConnectedComponent) : G'.ConnectedComponent :=
  C.lift (fun v => G'.connectedComponentMk (φ v)) fun _ _ p _ =>
    ConnectedComponent.eq.mpr (p.map φ).reachable
#align simple_graph.connected_component.map SimpleGraph.ConnectedComponent.map

@[simp]
theorem map_mk (φ : G →g G') (v : V) :
    (G.connectedComponentMk v).map φ = G'.connectedComponentMk (φ v) :=
  rfl
#align simple_graph.connected_component.map_mk SimpleGraph.ConnectedComponent.map_mk

@[simp]
theorem map_id (C : ConnectedComponent G) : C.map Hom.id = C := by
  refine C.ind ?_
  exact fun _ => rfl
#align simple_graph.connected_component.map_id SimpleGraph.ConnectedComponent.map_id

@[simp]
theorem map_comp (C : G.ConnectedComponent) (φ : G →g G') (ψ : G' →g G'') :
    (C.map φ).map ψ = C.map (ψ.comp φ) := by
  refine C.ind ?_
  exact fun _ => rfl
#align simple_graph.connected_component.map_comp SimpleGraph.ConnectedComponent.map_comp

variable {φ : G ≃g G'} {v : V} {v' : V'}

@[simp]
theorem iso_image_comp_eq_map_iff_eq_comp {C : G.ConnectedComponent} :
    G'.connectedComponentMk (φ v) = C.map ↑(↑φ : G ↪g G') ↔ G.connectedComponentMk v = C := by
  refine C.ind fun u => ?_
  simp only [Iso.reachable_iff, ConnectedComponent.map_mk, RelEmbedding.coe_toRelHom,
    RelIso.coe_toRelEmbedding, ConnectedComponent.eq]
#align simple_graph.connected_component.iso_image_comp_eq_map_iff_eq_comp SimpleGraph.ConnectedComponent.iso_image_comp_eq_map_iff_eq_comp

@[simp]
theorem iso_inv_image_comp_eq_iff_eq_map {C : G.ConnectedComponent} :
    G.connectedComponentMk (φ.symm v') = C ↔ G'.connectedComponentMk v' = C.map φ := by
  refine C.ind fun u => ?_
  simp only [Iso.symm_apply_reachable, ConnectedComponent.eq, ConnectedComponent.map_mk,
    RelEmbedding.coe_toRelHom, RelIso.coe_toRelEmbedding]
#align simple_graph.connected_component.iso_inv_image_comp_eq_iff_eq_map SimpleGraph.ConnectedComponent.iso_inv_image_comp_eq_iff_eq_map

end ConnectedComponent

namespace Iso

/-- An isomorphism of graphs induces a bijection of connected components. -/
@[simps]
def connectedComponentEquiv (φ : G ≃g G') : G.ConnectedComponent ≃ G'.ConnectedComponent where
  toFun := ConnectedComponent.map φ
  invFun := ConnectedComponent.map φ.symm
  left_inv C := ConnectedComponent.ind
    (fun v => congr_arg G.connectedComponentMk (Equiv.left_inv φ.toEquiv v)) C
  right_inv C := ConnectedComponent.ind
    (fun v => congr_arg G'.connectedComponentMk (Equiv.right_inv φ.toEquiv v)) C
#align simple_graph.iso.connected_component_equiv SimpleGraph.Iso.connectedComponentEquiv

@[simp]
theorem connectedComponentEquiv_refl :
    (Iso.refl : G ≃g G).connectedComponentEquiv = Equiv.refl _ := by
  ext ⟨v⟩
  rfl
#align simple_graph.iso.connected_component_equiv_refl SimpleGraph.Iso.connectedComponentEquiv_refl

@[simp]
theorem connectedComponentEquiv_symm (φ : G ≃g G') :
    φ.symm.connectedComponentEquiv = φ.connectedComponentEquiv.symm := by
  ext ⟨_⟩
  rfl
#align simple_graph.iso.connected_component_equiv_symm SimpleGraph.Iso.connectedComponentEquiv_symm

@[simp]
theorem connectedComponentEquiv_trans (φ : G ≃g G') (φ' : G' ≃g G'') :
    connectedComponentEquiv (φ.trans φ') =
    φ.connectedComponentEquiv.trans φ'.connectedComponentEquiv := by
  ext ⟨_⟩
  rfl
#align simple_graph.iso.connected_component_equiv_trans SimpleGraph.Iso.connectedComponentEquiv_trans

end Iso

namespace ConnectedComponent

/-- The set of vertices in a connected component of a graph. -/
def supp (C : G.ConnectedComponent) :=
  { v | G.connectedComponentMk v = C }
#align simple_graph.connected_component.supp SimpleGraph.ConnectedComponent.supp

@[ext]
theorem supp_injective :
    Function.Injective (ConnectedComponent.supp : G.ConnectedComponent → Set V) := by
  refine ConnectedComponent.ind₂ ?_
  intro v w
  simp only [ConnectedComponent.supp, Set.ext_iff, ConnectedComponent.eq, Set.mem_setOf_eq]
  intro h
  rw [reachable_comm, h]
#align simple_graph.connected_component.supp_injective SimpleGraph.ConnectedComponent.supp_injective

@[simp]
theorem supp_inj {C D : G.ConnectedComponent} : C.supp = D.supp ↔ C = D :=
  ConnectedComponent.supp_injective.eq_iff
#align simple_graph.connected_component.supp_inj SimpleGraph.ConnectedComponent.supp_inj

instance : SetLike G.ConnectedComponent V where
  coe := ConnectedComponent.supp
  coe_injective' := ConnectedComponent.supp_injective

@[simp]
theorem mem_supp_iff (C : G.ConnectedComponent) (v : V) :
    v ∈ C.supp ↔ G.connectedComponentMk v = C :=
  Iff.rfl
#align simple_graph.connected_component.mem_supp_iff SimpleGraph.ConnectedComponent.mem_supp_iff

theorem connectedComponentMk_mem {v : V} : v ∈ G.connectedComponentMk v :=
  rfl
#align simple_graph.connected_component.connected_component_mk_mem SimpleGraph.ConnectedComponent.connectedComponentMk_mem

/-- The equivalence between connected components, induced by an isomorphism of graphs,
itself defines an equivalence on the supports of each connected component.
-/
def isoEquivSupp (φ : G ≃g G') (C : G.ConnectedComponent) :
    C.supp ≃ (φ.connectedComponentEquiv C).supp where
  toFun v := ⟨φ v, ConnectedComponent.iso_image_comp_eq_map_iff_eq_comp.mpr v.prop⟩
  invFun v' := ⟨φ.symm v', ConnectedComponent.iso_inv_image_comp_eq_iff_eq_map.mpr v'.prop⟩
  left_inv v := Subtype.ext_val (φ.toEquiv.left_inv ↑v)
  right_inv v := Subtype.ext_val (φ.toEquiv.right_inv ↑v)
#align simple_graph.connected_component.iso_equiv_supp SimpleGraph.ConnectedComponent.isoEquivSupp

lemma mem_coe_supp_of_adj {v w : V} {H : Subgraph G} {c : ConnectedComponent H.coe}
    (hv : v ∈ (↑) '' (c : Set H.verts)) (hw : w ∈ H.verts)
    (hadj : H.Adj v w) : w ∈ (↑) '' (c : Set H.verts) := by
  rw [Set.mem_image]
<<<<<<< HEAD
  obtain ⟨v' , hv'⟩ := hv
  use ⟨w, hw⟩
  refine ⟨?_, rfl⟩
  rw [← (ConnectedComponent.mem_supp_iff _ _).mp hv'.1]
=======
  obtain ⟨v', hv'⟩ := hv
  use ⟨w, hw⟩
  refine ⟨?_, rfl⟩
  rw [← (ConnectedComponent.mem_supp_iff ..).mp hv'.1]
>>>>>>> cbdd3bb4
  exact ConnectedComponent.connectedComponentMk_eq_of_adj ((hv'.2 ▸ hadj.symm).coe)

end ConnectedComponent

theorem Preconnected.set_univ_walk_nonempty (hconn : G.Preconnected) (u v : V) :
    (Set.univ : Set (G.Walk u v)).Nonempty := by
  rw [← Set.nonempty_iff_univ_nonempty]
  exact hconn u v
#align simple_graph.preconnected.set_univ_walk_nonempty SimpleGraph.Preconnected.set_univ_walk_nonempty

theorem Connected.set_univ_walk_nonempty (hconn : G.Connected) (u v : V) :
    (Set.univ : Set (G.Walk u v)).Nonempty :=
  hconn.preconnected.set_univ_walk_nonempty u v
#align simple_graph.connected.set_univ_walk_nonempty SimpleGraph.Connected.set_univ_walk_nonempty


/-! ### Walks as subgraphs -/

namespace Walk

variable {u v w : V}

/-- The subgraph consisting of the vertices and edges of the walk. -/
@[simp]
protected def toSubgraph {u v : V} : G.Walk u v → G.Subgraph
  | nil => G.singletonSubgraph u
  | cons h p => G.subgraphOfAdj h ⊔ p.toSubgraph
#align simple_graph.walk.to_subgraph SimpleGraph.Walk.toSubgraph

theorem toSubgraph_cons_nil_eq_subgraphOfAdj (h : G.Adj u v) :
    (cons h nil).toSubgraph = G.subgraphOfAdj h := by simp
#align simple_graph.walk.to_subgraph_cons_nil_eq_subgraph_of_adj SimpleGraph.Walk.toSubgraph_cons_nil_eq_subgraphOfAdj

theorem mem_verts_toSubgraph (p : G.Walk u v) : w ∈ p.toSubgraph.verts ↔ w ∈ p.support := by
  induction' p with _ x y z h p' ih
  · simp
  · have : w = y ∨ w ∈ p'.support ↔ w ∈ p'.support :=
      ⟨by rintro (rfl | h) <;> simp [*], by simp (config := { contextual := true })⟩
    simp [ih, or_assoc, this]
#align simple_graph.walk.mem_verts_to_subgraph SimpleGraph.Walk.mem_verts_toSubgraph

lemma start_mem_verts_toSubgraph (p : G.Walk u v) : u ∈ p.toSubgraph.verts := by
  simp [mem_verts_toSubgraph]

lemma end_mem_verts_toSubgraph (p : G.Walk u v) : v ∈ p.toSubgraph.verts := by
  simp [mem_verts_toSubgraph]

@[simp]
theorem verts_toSubgraph (p : G.Walk u v) : p.toSubgraph.verts = { w | w ∈ p.support } :=
  Set.ext fun _ => p.mem_verts_toSubgraph
#align simple_graph.walk.verts_to_subgraph SimpleGraph.Walk.verts_toSubgraph

theorem mem_edges_toSubgraph (p : G.Walk u v) {e : Sym2 V} :
    e ∈ p.toSubgraph.edgeSet ↔ e ∈ p.edges := by induction p <;> simp [*]
#align simple_graph.walk.mem_edges_to_subgraph SimpleGraph.Walk.mem_edges_toSubgraph

@[simp]
theorem edgeSet_toSubgraph (p : G.Walk u v) : p.toSubgraph.edgeSet = { e | e ∈ p.edges } :=
  Set.ext fun _ => p.mem_edges_toSubgraph
#align simple_graph.walk.edge_set_to_subgraph SimpleGraph.Walk.edgeSet_toSubgraph

@[simp]
theorem toSubgraph_append (p : G.Walk u v) (q : G.Walk v w) :
    (p.append q).toSubgraph = p.toSubgraph ⊔ q.toSubgraph := by induction p <;> simp [*, sup_assoc]
#align simple_graph.walk.to_subgraph_append SimpleGraph.Walk.toSubgraph_append

@[simp]
theorem toSubgraph_reverse (p : G.Walk u v) : p.reverse.toSubgraph = p.toSubgraph := by
  induction p with
  | nil => simp
  | cons _ _ _ =>
    simp only [*, Walk.toSubgraph, reverse_cons, toSubgraph_append, subgraphOfAdj_symm]
    rw [sup_comm]
    congr
    ext <;> simp [-Set.bot_eq_empty]
#align simple_graph.walk.to_subgraph_reverse SimpleGraph.Walk.toSubgraph_reverse

@[simp]
theorem toSubgraph_rotate [DecidableEq V] (c : G.Walk v v) (h : u ∈ c.support) :
    (c.rotate h).toSubgraph = c.toSubgraph := by
  rw [rotate, toSubgraph_append, sup_comm, ← toSubgraph_append, take_spec]
#align simple_graph.walk.to_subgraph_rotate SimpleGraph.Walk.toSubgraph_rotate

@[simp]
theorem toSubgraph_map (f : G →g G') (p : G.Walk u v) :
    (p.map f).toSubgraph = p.toSubgraph.map f := by induction p <;> simp [*, Subgraph.map_sup]
#align simple_graph.walk.to_subgraph_map SimpleGraph.Walk.toSubgraph_map

@[simp]
theorem finite_neighborSet_toSubgraph (p : G.Walk u v) : (p.toSubgraph.neighborSet w).Finite := by
  induction p with
  | nil =>
    rw [Walk.toSubgraph, neighborSet_singletonSubgraph]
    apply Set.toFinite
  | cons ha _ ih =>
    rw [Walk.toSubgraph, Subgraph.neighborSet_sup]
    refine Set.Finite.union ?_ ih
    refine Set.Finite.subset ?_ (neighborSet_subgraphOfAdj_subset ha)
    apply Set.toFinite
#align simple_graph.walk.finite_neighbor_set_to_subgraph SimpleGraph.Walk.finite_neighborSet_toSubgraph

lemma toSubgraph_le_induce_support (p : G.Walk u v) :
    p.toSubgraph ≤ (⊤ : G.Subgraph).induce {v | v ∈ p.support} := by
  convert Subgraph.le_induce_top_verts
  exact p.verts_toSubgraph.symm

end Walk


/-! ### Walks of a given length -/

section WalkCounting

theorem set_walk_self_length_zero_eq (u : V) : {p : G.Walk u u | p.length = 0} = {Walk.nil} := by
  ext p
  simp
#align simple_graph.set_walk_self_length_zero_eq SimpleGraph.set_walk_self_length_zero_eq

theorem set_walk_length_zero_eq_of_ne {u v : V} (h : u ≠ v) :
    {p : G.Walk u v | p.length = 0} = ∅ := by
  ext p
  simp only [Set.mem_setOf_eq, Set.mem_empty_iff_false, iff_false_iff]
  exact fun h' => absurd (Walk.eq_of_length_eq_zero h') h
#align simple_graph.set_walk_length_zero_eq_of_ne SimpleGraph.set_walk_length_zero_eq_of_ne

theorem set_walk_length_succ_eq (u v : V) (n : ℕ) :
    {p : G.Walk u v | p.length = n.succ} =
      ⋃ (w : V) (h : G.Adj u w), Walk.cons h '' {p' : G.Walk w v | p'.length = n} := by
  ext p
  cases' p with _ _ w _ huw pwv
  · simp [eq_comm]
  · simp only [Nat.succ_eq_add_one, Set.mem_setOf_eq, Walk.length_cons, add_left_inj,
      Set.mem_iUnion, Set.mem_image, exists_prop]
    constructor
    · rintro rfl
      exact ⟨w, huw, pwv, rfl, rfl⟩
    · rintro ⟨w, huw, pwv, rfl, rfl, rfl⟩
      rfl
#align simple_graph.set_walk_length_succ_eq SimpleGraph.set_walk_length_succ_eq

variable (G) [DecidableEq V]

/-- Walks of length two from `u` to `v` correspond bijectively to common neighbours of `u` and `v`.
Note that `u` and `v` may be the same. -/
@[simps]
def walkLengthTwoEquivCommonNeighbors (u v : V) :
    {p : G.Walk u v // p.length = 2} ≃ G.commonNeighbors u v where
  toFun p := ⟨p.val.getVert 1, match p with
    | ⟨.cons _ (.cons _ .nil), hp⟩ => ⟨‹G.Adj u _›, ‹G.Adj _ v›.symm⟩⟩
  invFun w := ⟨w.prop.1.toWalk.concat w.prop.2.symm, rfl⟩
  left_inv | ⟨.cons _ (.cons _ .nil), hp⟩ => by rfl
  right_inv _ := rfl

section LocallyFinite

variable [LocallyFinite G]

/-- The `Finset` of length-`n` walks from `u` to `v`.
This is used to give `{p : G.walk u v | p.length = n}` a `Fintype` instance, and it
can also be useful as a recursive description of this set when `V` is finite.

See `SimpleGraph.coe_finsetWalkLength_eq` for the relationship between this `Finset` and
the set of length-`n` walks. -/
def finsetWalkLength (n : ℕ) (u v : V) : Finset (G.Walk u v) :=
  match n with
  | 0 =>
    if h : u = v then by
      subst u
      exact {Walk.nil}
    else ∅
  | n + 1 =>
    Finset.univ.biUnion fun (w : G.neighborSet u) =>
      (finsetWalkLength n w v).map ⟨fun p => Walk.cons w.property p, fun _ _ => by simp⟩
#align simple_graph.finset_walk_length SimpleGraph.finsetWalkLength

theorem coe_finsetWalkLength_eq (n : ℕ) (u v : V) :
    (G.finsetWalkLength n u v : Set (G.Walk u v)) = {p : G.Walk u v | p.length = n} := by
  induction' n with n ih generalizing u v
  · obtain rfl | huv := eq_or_ne u v <;> simp [finsetWalkLength, set_walk_length_zero_eq_of_ne, *]
  · simp only [finsetWalkLength, set_walk_length_succ_eq, Finset.coe_biUnion, Finset.mem_coe,
      Finset.mem_univ, Set.iUnion_true]
    ext p
    simp only [mem_neighborSet, Finset.coe_map, Embedding.coeFn_mk, Set.iUnion_coe_set,
      Set.mem_iUnion, Set.mem_image, Finset.mem_coe, Set.mem_setOf_eq]
    congr!
    rename_i w _ q
    have := Set.ext_iff.mp (ih w v) q
    simp only [Finset.mem_coe, Set.mem_setOf_eq] at this
    rw [← this]
#align simple_graph.coe_finset_walk_length_eq SimpleGraph.coe_finsetWalkLength_eq

variable {G}

theorem Walk.mem_finsetWalkLength_iff_length_eq {n : ℕ} {u v : V} (p : G.Walk u v) :
    p ∈ G.finsetWalkLength n u v ↔ p.length = n :=
  Set.ext_iff.mp (G.coe_finsetWalkLength_eq n u v) p
#align simple_graph.walk.mem_finset_walk_length_iff_length_eq SimpleGraph.Walk.mem_finsetWalkLength_iff_length_eq

variable (G)

instance fintypeSetWalkLength (u v : V) (n : ℕ) : Fintype {p : G.Walk u v | p.length = n} :=
  Fintype.ofFinset (G.finsetWalkLength n u v) fun p => by
    rw [← Finset.mem_coe, coe_finsetWalkLength_eq]
#align simple_graph.fintype_set_walk_length SimpleGraph.fintypeSetWalkLength

instance fintypeSubtypeWalkLength (u v : V) (n : ℕ) : Fintype {p : G.Walk u v // p.length = n} :=
  fintypeSetWalkLength G u v n

theorem set_walk_length_toFinset_eq (n : ℕ) (u v : V) :
    {p : G.Walk u v | p.length = n}.toFinset = G.finsetWalkLength n u v := by
  ext p
  simp [← coe_finsetWalkLength_eq]
#align simple_graph.set_walk_length_to_finset_eq SimpleGraph.set_walk_length_toFinset_eq

/- See `SimpleGraph.adjMatrix_pow_apply_eq_card_walk` for the cardinality in terms of the `n`th
power of the adjacency matrix. -/
theorem card_set_walk_length_eq (u v : V) (n : ℕ) :
    Fintype.card {p : G.Walk u v | p.length = n} = (G.finsetWalkLength n u v).card :=
  Fintype.card_ofFinset (G.finsetWalkLength n u v) fun p => by
    rw [← Finset.mem_coe, coe_finsetWalkLength_eq]
#align simple_graph.card_set_walk_length_eq SimpleGraph.card_set_walk_length_eq

instance fintypeSetPathLength (u v : V) (n : ℕ) :
    Fintype {p : G.Walk u v | p.IsPath ∧ p.length = n} :=
  Fintype.ofFinset ((G.finsetWalkLength n u v).filter Walk.IsPath) <| by
    simp [Walk.mem_finsetWalkLength_iff_length_eq, and_comm]
#align simple_graph.fintype_set_path_length SimpleGraph.fintypeSetPathLength

end LocallyFinite

section Finite

variable [Fintype V] [DecidableRel G.Adj]

theorem reachable_iff_exists_finsetWalkLength_nonempty (u v : V) :
    G.Reachable u v ↔ ∃ n : Fin (Fintype.card V), (G.finsetWalkLength n u v).Nonempty := by
  constructor
  · intro r
    refine r.elim_path fun p => ?_
    refine ⟨⟨_, p.isPath.length_lt⟩, p, ?_⟩
    simp [Walk.mem_finsetWalkLength_iff_length_eq]
  · rintro ⟨_, p, _⟩
    exact ⟨p⟩
#align simple_graph.reachable_iff_exists_finset_walk_length_nonempty SimpleGraph.reachable_iff_exists_finsetWalkLength_nonempty

instance : DecidableRel G.Reachable := fun u v =>
  decidable_of_iff' _ (reachable_iff_exists_finsetWalkLength_nonempty G u v)

instance : Fintype G.ConnectedComponent :=
  @Quotient.fintype _ _ G.reachableSetoid (inferInstance : DecidableRel G.Reachable)

instance : Decidable G.Preconnected :=
  inferInstanceAs <| Decidable (∀ u v, G.Reachable u v)

instance : Decidable G.Connected := by
  rw [connected_iff, ← Finset.univ_nonempty_iff]
  infer_instance

instance instDecidableMemSupp (c : G.ConnectedComponent) (v : V) : Decidable (v ∈ c.supp) :=
  c.recOn (fun w ↦ decidable_of_iff (G.Reachable v w) $ by simp)
    (fun _ _ _ _ ↦ Subsingleton.elim _ _)
end Finite

end WalkCounting

section BridgeEdges


/-! ### Bridge edges -/

/-- An edge of a graph is a *bridge* if, after removing it, its incident vertices
are no longer reachable from one another. -/
def IsBridge (G : SimpleGraph V) (e : Sym2 V) : Prop :=
  e ∈ G.edgeSet ∧
    Sym2.lift ⟨fun v w => ¬(G \ fromEdgeSet {e}).Reachable v w, by simp [reachable_comm]⟩ e
#align simple_graph.is_bridge SimpleGraph.IsBridge

theorem isBridge_iff {u v : V} :
    G.IsBridge s(u, v) ↔ G.Adj u v ∧ ¬(G \ fromEdgeSet {s(u, v)}).Reachable u v := Iff.rfl
#align simple_graph.is_bridge_iff SimpleGraph.isBridge_iff

theorem reachable_delete_edges_iff_exists_walk {v w : V} :
    (G \ fromEdgeSet {s(v, w)}).Reachable v w ↔ ∃ p : G.Walk v w, ¬s(v, w) ∈ p.edges := by
  constructor
  · rintro ⟨p⟩
    use p.map (Hom.mapSpanningSubgraphs (by simp))
    simp_rw [Walk.edges_map, List.mem_map, Hom.mapSpanningSubgraphs_apply, Sym2.map_id', id]
    rintro ⟨e, h, rfl⟩
    simpa using p.edges_subset_edgeSet h
  · rintro ⟨p, h⟩
    refine ⟨p.transfer _ fun e ep => ?_⟩
    simp only [edgeSet_sdiff, edgeSet_fromEdgeSet, edgeSet_sdiff_sdiff_isDiag, Set.mem_diff,
      Set.mem_singleton_iff]
    exact ⟨p.edges_subset_edgeSet ep, fun h' => h (h' ▸ ep)⟩
#align simple_graph.reachable_delete_edges_iff_exists_walk SimpleGraph.reachable_delete_edges_iff_exists_walk

theorem isBridge_iff_adj_and_forall_walk_mem_edges {v w : V} :
    G.IsBridge s(v, w) ↔ G.Adj v w ∧ ∀ p : G.Walk v w, s(v, w) ∈ p.edges := by
  rw [isBridge_iff, and_congr_right']
  rw [reachable_delete_edges_iff_exists_walk, not_exists_not]
#align simple_graph.is_bridge_iff_adj_and_forall_walk_mem_edges SimpleGraph.isBridge_iff_adj_and_forall_walk_mem_edges

theorem reachable_deleteEdges_iff_exists_cycle.aux [DecidableEq V] {u v w : V}
    (hb : ∀ p : G.Walk v w, s(v, w) ∈ p.edges) (c : G.Walk u u) (hc : c.IsTrail)
    (he : s(v, w) ∈ c.edges)
    (hw : w ∈ (c.takeUntil v (c.fst_mem_support_of_mem_edges he)).support) : False := by
  have hv := c.fst_mem_support_of_mem_edges he
  -- decompose c into
  --      puw     pwv     pvu
  --   u ----> w ----> v ----> u
  let puw := (c.takeUntil v hv).takeUntil w hw
  let pwv := (c.takeUntil v hv).dropUntil w hw
  let pvu := c.dropUntil v hv
  have : c = (puw.append pwv).append pvu := by simp [puw, pwv, pvu]
  -- We have two walks from v to w
  --      pvu     puw
  --   v ----> u ----> w
  --   |               ^
  --    `-------------'
  --      pwv.reverse
  -- so they both contain the edge s(v, w), but that's a contradiction since c is a trail.
  have hbq := hb (pvu.append puw)
  have hpq' := hb pwv.reverse
  rw [Walk.edges_reverse, List.mem_reverse] at hpq'
  rw [Walk.isTrail_def, this, Walk.edges_append, Walk.edges_append, List.nodup_append_comm,
    ← List.append_assoc, ← Walk.edges_append] at hc
  exact List.disjoint_of_nodup_append hc hbq hpq'
#align simple_graph.reachable_delete_edges_iff_exists_cycle.aux SimpleGraph.reachable_deleteEdges_iff_exists_cycle.aux

-- Porting note: the unused variable checker helped eliminate a good amount of this proof (!)
theorem adj_and_reachable_delete_edges_iff_exists_cycle {v w : V} :
    G.Adj v w ∧ (G \ fromEdgeSet {s(v, w)}).Reachable v w ↔
      ∃ (u : V) (p : G.Walk u u), p.IsCycle ∧ s(v, w) ∈ p.edges := by
  classical
  rw [reachable_delete_edges_iff_exists_walk]
  constructor
  · rintro ⟨h, p, hp⟩
    refine ⟨w, Walk.cons h.symm p.toPath, ?_, ?_⟩
    · apply Path.cons_isCycle
      rw [Sym2.eq_swap]
      intro h
      cases hp (Walk.edges_toPath_subset p h)
    · simp only [Sym2.eq_swap, Walk.edges_cons, List.mem_cons, eq_self_iff_true, true_or_iff]
  · rintro ⟨u, c, hc, he⟩
    refine ⟨c.adj_of_mem_edges he, ?_⟩
    by_contra! hb
    have hb' : ∀ p : G.Walk w v, s(w, v) ∈ p.edges := by
      intro p
      simpa [Sym2.eq_swap] using hb p.reverse
    have hvc : v ∈ c.support := Walk.fst_mem_support_of_mem_edges c he
    refine reachable_deleteEdges_iff_exists_cycle.aux hb' (c.rotate hvc) (hc.isTrail.rotate hvc)
      ?_ (Walk.start_mem_support _)
    rwa [(Walk.rotate_edges c hvc).mem_iff, Sym2.eq_swap]
#align simple_graph.adj_and_reachable_delete_edges_iff_exists_cycle SimpleGraph.adj_and_reachable_delete_edges_iff_exists_cycle

theorem isBridge_iff_adj_and_forall_cycle_not_mem {v w : V} : G.IsBridge s(v, w) ↔
    G.Adj v w ∧ ∀ ⦃u : V⦄ (p : G.Walk u u), p.IsCycle → s(v, w) ∉ p.edges := by
  rw [isBridge_iff, and_congr_right_iff]
  intro h
  rw [← not_iff_not]
  push_neg
  rw [← adj_and_reachable_delete_edges_iff_exists_cycle]
  simp only [h, true_and_iff]
#align simple_graph.is_bridge_iff_adj_and_forall_cycle_not_mem SimpleGraph.isBridge_iff_adj_and_forall_cycle_not_mem

theorem isBridge_iff_mem_and_forall_cycle_not_mem {e : Sym2 V} :
    G.IsBridge e ↔ e ∈ G.edgeSet ∧ ∀ ⦃u : V⦄ (p : G.Walk u u), p.IsCycle → e ∉ p.edges :=
  Sym2.ind (fun _ _ => isBridge_iff_adj_and_forall_cycle_not_mem) e
#align simple_graph.is_bridge_iff_mem_and_forall_cycle_not_mem SimpleGraph.isBridge_iff_mem_and_forall_cycle_not_mem

end BridgeEdges

end SimpleGraph<|MERGE_RESOLUTION|>--- conflicted
+++ resolved
@@ -2373,17 +2373,10 @@
     (hv : v ∈ (↑) '' (c : Set H.verts)) (hw : w ∈ H.verts)
     (hadj : H.Adj v w) : w ∈ (↑) '' (c : Set H.verts) := by
   rw [Set.mem_image]
-<<<<<<< HEAD
-  obtain ⟨v' , hv'⟩ := hv
-  use ⟨w, hw⟩
-  refine ⟨?_, rfl⟩
-  rw [← (ConnectedComponent.mem_supp_iff _ _).mp hv'.1]
-=======
   obtain ⟨v', hv'⟩ := hv
   use ⟨w, hw⟩
   refine ⟨?_, rfl⟩
   rw [← (ConnectedComponent.mem_supp_iff ..).mp hv'.1]
->>>>>>> cbdd3bb4
   exact ConnectedComponent.connectedComponentMk_eq_of_adj ((hv'.2 ▸ hadj.symm).coe)
 
 end ConnectedComponent
