--- conflicted
+++ resolved
@@ -447,37 +447,8 @@
     (by simp only [Set.mem_setOf_eq]; omega) h'
   omega
 
-<<<<<<< HEAD
-
-variable {p : G.Walk u v} {n : ℕ} {x : V}
-
-lemma IsPath.eq_snd_of_start_mem_edge (hp : p.IsPath) (hs : s(x, u) ∈ p.edges) : x = p.snd := by
-  cases p with
-  | nil => simp at hs
-  | cons h p =>
-    rw [snd_cons, edges_cons, List.mem_cons, cons_isPath_iff] at *
-    cases hs with
-    | inl h => rwa [Sym2.eq_swap, Sym2.congr_right] at h
-    | inr h => exact (hp.2 <| snd_mem_support_of_mem_edges p h).elim
-
-lemma IsPath.eq_penultimate_of_end_mem_edge (hp : p.IsPath) (hs : s(x, v) ∈ p.edges) :
-     x = p.penultimate :=
-  p.snd_reverse.symm ▸
-    hp.reverse.eq_snd_of_start_mem_edge (p.edges_reverse ▸ (List.mem_reverse.mpr hs))
-
-lemma IsPath.cons_drop_isCycle (hp : p.IsPath) (ha : G.Adj v (p.getVert n))
-    (hs : p.getVert n ≠ p.penultimate) : ((p.drop n).cons ha).IsCycle :=
-  cons_isCycle_iff _ ha|>.2 ⟨hp.drop _, fun hf ↦ (fun hf ↦ hs
-    <| hp.eq_penultimate_of_end_mem_edge hf) <| (edges_drop_subset ..) (Sym2.eq_swap ▸ hf)⟩
-
-lemma IsPath.cons_take_isCycle (hp : p.IsPath) (ha : G.Adj (p.getVert n) u)
-    (hs : p.getVert n ≠ p.snd) : ((p.take n).cons ha).IsCycle :=
-  cons_isCycle_iff _ ha|>.2 ⟨hp.take _, fun hf ↦
-    (fun hf ↦ hs <| hp.eq_snd_of_start_mem_edge hf) <| (edges_take_subset ..) hf⟩
-=======
 @[deprecated (since := "2025-04-27")]
 alias IsCycle.getVert_sub_one_neq_getVert_add_one := IsCycle.getVert_sub_one_ne_getVert_add_one
->>>>>>> 88928cef
 
 /-! ### Walk decompositions -/
 
