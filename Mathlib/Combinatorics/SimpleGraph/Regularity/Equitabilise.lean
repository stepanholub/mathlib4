--- conflicted
+++ resolved
@@ -46,11 +46,7 @@
           (Q.parts.filter fun i => card i = m + 1).card = b := by
   -- Get rid of the easy case `m = 0`
   obtain rfl | m_pos := m.eq_zero_or_pos
-<<<<<<< HEAD
-  · refine' ⟨⊥, by simp, _, by simpa [Finset.filter_true_of_mem] using hs.symm⟩
-=======
   · refine ⟨⊥, by simp, ?_, by simpa [Finset.filter_true_of_mem] using hs.symm⟩
->>>>>>> 20c42930
     simp only [le_zero_iff, card_eq_zero, mem_biUnion, exists_prop, mem_filter, id, and_assoc,
       sdiff_eq_empty_iff_subset, subset_iff]
     exact fun x hx a ha =>
