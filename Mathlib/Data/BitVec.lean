--- conflicted
+++ resolved
@@ -69,11 +69,7 @@
   rw [Fin.intCast_def]
   split <;> rename_i h
   · simp [Int.emod_natAbs_of_nonneg h]
-<<<<<<< HEAD
-  · simp only [Fin.ofNat'_eq_cast, Fin.val_neg, Fin.natCast_eq_zero, Fin.val_natCast]
-=======
   · simp only [Fin.ofNat_eq_cast, Fin.val_neg, Fin.natCast_eq_zero, Fin.val_natCast]
->>>>>>> 59c60793
     split <;> rename_i h
     · rw [← Int.natCast_dvd] at h
       rw [Int.emod_eq_zero_of_dvd h, Int.toNat_zero]
