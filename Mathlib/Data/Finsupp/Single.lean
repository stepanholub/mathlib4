/-
Copyright (c) 2017 Johannes Hölzl. All rights reserved.
Released under Apache 2.0 license as described in the file LICENSE.
Authors: Johannes Hölzl, Kim Morrison
-/
import Mathlib.Data.Finset.Max
import Mathlib.Data.Finsupp.Defs

/-!
# Finitely supported functions on exactly one point

This file contains definitions and basic results on defining/updating/removing `Finsupp`s
using one point of the domain.

## Main declarations

* `Finsupp.single`: The `Finsupp` which is nonzero in exactly one point.
* `Finsupp.update`: Changes one value of a `Finsupp`.
* `Finsupp.erase`: Replaces one value of a `Finsupp` by `0`.

## Implementation notes

This file is a `noncomputable theory` and uses classical logic throughout.
-/


noncomputable section

open Finset Function

variable {α β γ ι M M' N P G H R S : Type*}

namespace Finsupp

/-! ### Declarations about `single` -/

section Single

variable [Zero M] {a a' : α} {b : M}

/-- `single a b` is the finitely supported function with value `b` at `a` and zero otherwise. -/
def single (a : α) (b : M) : α →₀ M where
  support :=
    haveI := Classical.decEq M
    if b = 0 then ∅ else {a}
  toFun :=
    haveI := Classical.decEq α
    Pi.single a b
  mem_support_toFun a' := by
    classical
      obtain rfl | hb := eq_or_ne b 0
      · simp [Pi.single, update]
      rw [if_neg hb, mem_singleton]
      obtain rfl | ha := eq_or_ne a' a
      · simp [hb, Pi.single, update]
      simp [Pi.single_eq_of_ne' ha.symm, ha]

theorem single_apply [Decidable (a = a')] : single a b a' = if a = a' then b else 0 := by
  classical
  simp_rw [@eq_comm _ a a', single, coe_mk, Pi.single_apply]

theorem single_apply_left {f : α → β} (hf : Function.Injective f) (x z : α) (y : M) :
    single (f x) y (f z) = single x y z := by classical simp only [single_apply, hf.eq_iff]

theorem single_eq_set_indicator : ⇑(single a b) = Set.indicator {a} fun _ => b := by
  classical
  ext
  simp [single_apply, Set.indicator, @eq_comm _ a]

@[simp]
theorem single_eq_same : (single a b : α →₀ M) a = b := by
  classical exact Pi.single_eq_same (f := fun _ ↦ M) a b

@[simp]
theorem single_eq_of_ne (h : a ≠ a') : (single a b : α →₀ M) a' = 0 := by
  classical exact Pi.single_eq_of_ne' h _

theorem single_eq_update [DecidableEq α] (a : α) (b : M) :
    ⇑(single a b) = Function.update (0 : _) a b := by
  classical rw [single_eq_set_indicator, ← Set.piecewise_eq_indicator, Set.piecewise_singleton]

theorem single_eq_pi_single [DecidableEq α] (a : α) (b : M) : ⇑(single a b) = Pi.single a b :=
  single_eq_update a b

@[simp]
theorem single_zero (a : α) : (single a 0 : α →₀ M) = 0 :=
  DFunLike.coe_injective <| by
    classical simpa only [single_eq_update, coe_zero] using Function.update_eq_self a (0 : α → M)

theorem single_of_single_apply (a a' : α) (b : M) :
    single a ((single a' b) a) = single a' (single a' b) a := by
  classical
  rw [single_apply, single_apply]
  ext
  split_ifs with h
  · rw [h]
  · rw [zero_apply, single_apply, ite_self]

theorem support_single_ne_zero (a : α) (hb : b ≠ 0) : (single a b).support = {a} :=
  if_neg hb

theorem support_single_subset : (single a b).support ⊆ {a} := by
  classical
  simp only [single]
  split_ifs <;> [exact empty_subset _; exact Subset.refl _]

theorem single_apply_mem (x) : single a b x ∈ ({0, b} : Set M) := by
  rcases em (a = x) with (rfl | hx) <;> [simp; simp [single_eq_of_ne hx]]

theorem range_single_subset : Set.range (single a b) ⊆ {0, b} :=
  Set.range_subset_iff.2 single_apply_mem

/-- `Finsupp.single a b` is injective in `b`. For the statement that it is injective in `a`, see
`Finsupp.single_left_injective` -/
theorem single_injective (a : α) : Function.Injective (single a : M → α →₀ M) := fun b₁ b₂ eq => by
  have : (single a b₁ : α →₀ M) a = (single a b₂ : α →₀ M) a := by rw [eq]
  rwa [single_eq_same, single_eq_same] at this

theorem single_apply_eq_zero {a x : α} {b : M} : single a b x = 0 ↔ x = a → b = 0 := by
  simp [single_eq_set_indicator]

theorem single_apply_ne_zero {a x : α} {b : M} : single a b x ≠ 0 ↔ x = a ∧ b ≠ 0 := by
  simp [single_apply_eq_zero]

theorem mem_support_single (a a' : α) (b : M) : a ∈ (single a' b).support ↔ a = a' ∧ b ≠ 0 := by
  simp [single_apply_eq_zero, not_or]

theorem eq_single_iff {f : α →₀ M} {a b} : f = single a b ↔ f.support ⊆ {a} ∧ f a = b := by
  refine ⟨fun h => h.symm ▸ ⟨support_single_subset, single_eq_same⟩, ?_⟩
  rintro ⟨h, rfl⟩
  ext x
  by_cases hx : a = x <;> simp only [hx, single_eq_same, single_eq_of_ne, Ne, not_false_iff]
  exact not_mem_support_iff.1 (mt (fun hx => (mem_singleton.1 (h hx)).symm) hx)

theorem single_eq_single_iff (a₁ a₂ : α) (b₁ b₂ : M) :
    single a₁ b₁ = single a₂ b₂ ↔ a₁ = a₂ ∧ b₁ = b₂ ∨ b₁ = 0 ∧ b₂ = 0 := by
  constructor
  · intro eq
    by_cases h : a₁ = a₂
    · refine Or.inl ⟨h, ?_⟩
      rwa [h, (single_injective a₂).eq_iff] at eq
    · rw [DFunLike.ext_iff] at eq
      have h₁ := eq a₁
      have h₂ := eq a₂
      simp only [single_eq_same, single_eq_of_ne h, single_eq_of_ne (Ne.symm h)] at h₁ h₂
      exact Or.inr ⟨h₁, h₂.symm⟩
  · rintro (⟨rfl, rfl⟩ | ⟨rfl, rfl⟩)
    · rfl
    · rw [single_zero, single_zero]

/-- `Finsupp.single a b` is injective in `a`. For the statement that it is injective in `b`, see
`Finsupp.single_injective` -/
theorem single_left_injective (h : b ≠ 0) : Function.Injective fun a : α => single a b :=
  fun _a _a' H => (((single_eq_single_iff _ _ _ _).mp H).resolve_right fun hb => h hb.1).left

theorem single_left_inj (h : b ≠ 0) : single a b = single a' b ↔ a = a' :=
  (single_left_injective h).eq_iff

lemma apply_surjective (a : α) : Surjective fun f : α →₀ M ↦ f a :=
  RightInverse.surjective fun _ ↦ single_eq_same

theorem support_single_ne_bot (i : α) (h : b ≠ 0) : (single i b).support ≠ ⊥ := by
  simpa only [support_single_ne_zero _ h] using singleton_ne_empty _

theorem support_single_disjoint {b' : M} (hb : b ≠ 0) (hb' : b' ≠ 0) {i j : α} :
    Disjoint (single i b).support (single j b').support ↔ i ≠ j := by
  rw [support_single_ne_zero _ hb, support_single_ne_zero _ hb', disjoint_singleton]

@[simp]
theorem single_eq_zero : single a b = 0 ↔ b = 0 := by
  simp [DFunLike.ext_iff, single_eq_set_indicator]

theorem single_ne_zero : single a b ≠ 0 ↔ b ≠ 0 :=
  single_eq_zero.not

theorem single_swap (a₁ a₂ : α) (b : M) : single a₁ b a₂ = single a₂ b a₁ := by
  classical simp only [single_apply, eq_comm]

instance instNontrivial [Nonempty α] [Nontrivial M] : Nontrivial (α →₀ M) := by
  inhabit α
  rcases exists_ne (0 : M) with ⟨x, hx⟩
  exact nontrivial_of_ne (single default x) 0 (mt single_eq_zero.1 hx)

theorem unique_single [Unique α] (x : α →₀ M) : x = single default (x default) :=
  ext <| Unique.forall_iff.2 single_eq_same.symm

@[simp]
theorem unique_single_eq_iff [Unique α] {b' : M} : single a b = single a' b' ↔ b = b' := by
  rw [Finsupp.unique_ext_iff, Unique.eq_default a, Unique.eq_default a', single_eq_same,
    single_eq_same]

lemma apply_single' [Zero N] [Zero P] (e : N → P) (he : e 0 = 0) (a : α) (n : N) (b : α) :
    e ((single a n) b) = single a (e n) b := by
  classical
  simp only [single_apply]
  split_ifs
  · rfl
  · exact he

lemma apply_single [Zero N] [Zero P] {F : Type*} [FunLike F N P] [ZeroHomClass F N P]
    (e : F) (a : α) (n : N) (b : α) :
    e ((single a n) b) = single a (e n) b :=
  apply_single' e (map_zero e) a n b

theorem support_eq_singleton {f : α →₀ M} {a : α} :
    f.support = {a} ↔ f a ≠ 0 ∧ f = single a (f a) :=
  ⟨fun h =>
    ⟨mem_support_iff.1 <| h.symm ▸ Finset.mem_singleton_self a,
      eq_single_iff.2 ⟨subset_of_eq h, rfl⟩⟩,
    fun h => h.2.symm ▸ support_single_ne_zero _ h.1⟩

theorem support_eq_singleton' {f : α →₀ M} {a : α} :
    f.support = {a} ↔ ∃ b ≠ 0, f = single a b :=
  ⟨fun h =>
    let h := support_eq_singleton.1 h
    ⟨_, h.1, h.2⟩,
    fun ⟨_b, hb, hf⟩ => hf.symm ▸ support_single_ne_zero _ hb⟩

theorem card_support_eq_one {f : α →₀ M} :
    #f.support = 1 ↔ ∃ a, f a ≠ 0 ∧ f = single a (f a) := by
  simp only [card_eq_one, support_eq_singleton]

theorem card_support_eq_one' {f : α →₀ M} :
    #f.support = 1 ↔ ∃ a, ∃ b ≠ 0, f = single a b := by
  simp only [card_eq_one, support_eq_singleton']

theorem support_subset_singleton {f : α →₀ M} {a : α} : f.support ⊆ {a} ↔ f = single a (f a) :=
  ⟨fun h => eq_single_iff.mpr ⟨h, rfl⟩, fun h => (eq_single_iff.mp h).left⟩

theorem support_subset_singleton' {f : α →₀ M} {a : α} : f.support ⊆ {a} ↔ ∃ b, f = single a b :=
  ⟨fun h => ⟨f a, support_subset_singleton.mp h⟩, fun ⟨b, hb⟩ => by
    rw [hb, support_subset_singleton, single_eq_same]⟩

theorem card_support_le_one [Nonempty α] {f : α →₀ M} :
    #f.support ≤ 1 ↔ ∃ a, f = single a (f a) := by
  simp only [card_le_one_iff_subset_singleton, support_subset_singleton]

theorem card_support_le_one' [Nonempty α] {f : α →₀ M} :
    #f.support ≤ 1 ↔ ∃ a b, f = single a b := by
  simp only [card_le_one_iff_subset_singleton, support_subset_singleton']

@[simp]
theorem equivFunOnFinite_single [DecidableEq α] [Finite α] (x : α) (m : M) :
    Finsupp.equivFunOnFinite (Finsupp.single x m) = Pi.single x m := by
  ext
  simp [Finsupp.single_eq_pi_single, equivFunOnFinite]

@[simp]
theorem equivFunOnFinite_symm_single [DecidableEq α] [Finite α] (x : α) (m : M) :
    Finsupp.equivFunOnFinite.symm (Pi.single x m) = Finsupp.single x m := by
  rw [← equivFunOnFinite_single, Equiv.symm_apply_apply]

end Single

/-! ### Declarations about `update` -/


section Update

variable [Zero M] (f : α →₀ M) (a : α) (b : M) (i : α)

/-- Replace the value of a `α →₀ M` at a given point `a : α` by a given value `b : M`.
If `b = 0`, this amounts to removing `a` from the `Finsupp.support`.
Otherwise, if `a` was not in the `Finsupp.support`, it is added to it.

This is the finitely-supported version of `Function.update`. -/
def update (f : α →₀ M) (a : α) (b : M) : α →₀ M where
  support := by
    haveI := Classical.decEq α; haveI := Classical.decEq M
    exact if b = 0 then f.support.erase a else insert a f.support
  toFun :=
    haveI := Classical.decEq α
    Function.update f a b
  mem_support_toFun i := by
    classical
    rw [Function.update]
    simp only [eq_rec_constant, dite_eq_ite, ne_eq]
    split_ifs with hb ha ha <;>
      try simp only [*, not_false_iff, iff_true, not_true, iff_false]
    · rw [Finset.mem_erase]
      simp
    · rw [Finset.mem_erase]
      simp [ha]
    · rw [Finset.mem_insert]
      simp [ha]
    · rw [Finset.mem_insert]
      simp [ha]

@[simp, norm_cast]
theorem coe_update [DecidableEq α] : (f.update a b : α → M) = Function.update f a b := by
  delta update Function.update
  ext
  dsimp
  split_ifs <;> simp

@[simp]
theorem update_self : f.update a (f a) = f := by
  classical
    ext
    simp

@[simp]
theorem zero_update : update 0 a b = single a b := by
  classical
    ext
    rw [single_eq_update, coe_update, coe_zero]

theorem support_update [DecidableEq α] [DecidableEq M] :
    support (f.update a b) = if b = 0 then f.support.erase a else insert a f.support := by
  classical
  dsimp only [update]
  congr!

@[simp]
theorem support_update_zero [DecidableEq α] : support (f.update a 0) = f.support.erase a := by
  classical
  simp only [update, ite_true, mem_support_iff, ne_eq, not_not]
  congr!

variable {b}

theorem support_update_ne_zero [DecidableEq α] (h : b ≠ 0) :
    support (f.update a b) = insert a f.support := by
  classical
  simp only [update, h, ite_false, mem_support_iff, ne_eq]
  congr!

theorem support_update_subset [DecidableEq α] :
    support (f.update a b) ⊆ insert a f.support := by
  classical
  rw [support_update]
  split_ifs
  · exact (erase_subset _ _).trans (subset_insert _ _)
  · rfl

theorem update_comm (f : α →₀ M) {a₁ a₂ : α} (h : a₁ ≠ a₂) (m₁ m₂ : M) :
    update (update f a₁ m₁) a₂ m₂ = update (update f a₂ m₂) a₁ m₁ :=
  letI := Classical.decEq α
  DFunLike.coe_injective <| Function.update_comm h _ _ _

@[simp] theorem update_idem (f : α →₀ M) (a : α) (b c : M) :
    update (update f a b) a c = update f a c :=
  letI := Classical.decEq α
  DFunLike.coe_injective <| Function.update_idem _ _ _

end Update

/-! ### Declarations about `erase` -/


section Erase

variable [Zero M]

/--
`erase a f` is the finitely supported function equal to `f` except at `a` where it is equal to `0`.
If `a` is not in the support of `f` then `erase a f = f`.
-/
def erase (a : α) (f : α →₀ M) : α →₀ M where
  support :=
    haveI := Classical.decEq α
    f.support.erase a
  toFun a' :=
    haveI := Classical.decEq α
    if a' = a then 0 else f a'
  mem_support_toFun a' := by
    classical
    rw [mem_erase, mem_support_iff]; dsimp
    split_ifs with h
    · exact ⟨fun H _ => H.1 h, fun H => (H rfl).elim⟩
    · exact and_iff_right h

@[simp]
theorem support_erase [DecidableEq α] {a : α} {f : α →₀ M} :
    (f.erase a).support = f.support.erase a := by
  classical
  dsimp only [erase]
  congr!

@[simp]
theorem erase_same {a : α} {f : α →₀ M} : (f.erase a) a = 0 := by
  classical simp only [erase, coe_mk, ite_true]

@[simp]
theorem erase_ne {a a' : α} {f : α →₀ M} (h : a' ≠ a) : (f.erase a) a' = f a' := by
  classical simp only [erase, coe_mk, h, ite_false]

theorem erase_apply [DecidableEq α] {a a' : α} {f : α →₀ M} :
    f.erase a a' = if a' = a then 0 else f a' := by
  rw [erase, coe_mk]
  simp only [ite_eq_ite]

@[simp]
theorem erase_single {a : α} {b : M} : erase a (single a b) = 0 := by
  ext s; by_cases hs : s = a
  · rw [hs, erase_same, coe_zero, Pi.zero_apply]
  · rw [erase_ne hs]
    exact single_eq_of_ne (Ne.symm hs)

theorem erase_single_ne {a a' : α} {b : M} (h : a ≠ a') : erase a (single a' b) = single a' b := by
  ext s; by_cases hs : s = a
  · rw [hs, erase_same, single_eq_of_ne h.symm]
  · rw [erase_ne hs]

@[simp]
theorem erase_of_not_mem_support {f : α →₀ M} {a} (haf : a ∉ f.support) : erase a f = f := by
  ext b; by_cases hab : b = a
  · rwa [hab, erase_same, eq_comm, ← not_mem_support_iff]
  · rw [erase_ne hab]

theorem erase_zero (a : α) : erase a (0 : α →₀ M) = 0 := by
  simp

theorem erase_eq_update_zero (f : α →₀ M) (a : α) : f.erase a = update f a 0 :=
  letI := Classical.decEq α
  ext fun _ => (Function.update_apply _ _ _ _).symm

-- The name matches `Finset.erase_insert_of_ne`
theorem erase_update_of_ne (f : α →₀ M) {a a' : α} (ha : a ≠ a') (b : M) :
    erase a (update f a' b) = update (erase a f) a' b := by
  rw [erase_eq_update_zero, erase_eq_update_zero, update_comm _ ha]

-- not `simp` as `erase_of_not_mem_support` can prove this
theorem erase_idem (f : α →₀ M) (a : α) :
    erase a (erase a f) = erase a f := by
  rw [erase_eq_update_zero, erase_eq_update_zero, update_idem]

@[simp] theorem update_erase_eq_update (f : α →₀ M) (a : α) (b : M) :
    update (erase a f) a b = update f a b := by
  rw [erase_eq_update_zero, update_idem]

@[simp] theorem erase_update_eq_erase (f : α →₀ M) (a : α) (b : M) :
    erase a (update f a b) = erase a f := by
  rw [erase_eq_update_zero, erase_eq_update_zero, update_idem]

end Erase

/-! ### Declarations about `mapRange` -/

section MapRange

variable [Zero M] [Zero N] [Zero P]

@[simp]
theorem mapRange_single {f : M → N} {hf : f 0 = 0} {a : α} {b : M} :
    mapRange f hf (single a b) = single a (f b) :=
  ext fun a' => by
    classical simpa only [single_eq_pi_single] using Pi.apply_single _ (fun _ => hf) a _ a'

end MapRange

/-! ### Declarations about `embDomain` -/


section EmbDomain

variable [Zero M] [Zero N]

theorem single_of_embDomain_single (l : α →₀ M) (f : α ↪ β) (a : β) (b : M) (hb : b ≠ 0)
    (h : l.embDomain f = single a b) : ∃ x, l = single x b ∧ f x = a := by
  classical
    have h_map_support : Finset.map f l.support = {a} := by
      rw [← support_embDomain, h, support_single_ne_zero _ hb]
    have ha : a ∈ Finset.map f l.support := by simp only [h_map_support, Finset.mem_singleton]
    rcases Finset.mem_map.1 ha with ⟨c, _hc₁, hc₂⟩
    use c
    constructor
    · ext d
      rw [← embDomain_apply f l, h]
      by_cases h_cases : c = d
      · simp only [Eq.symm h_cases, hc₂, single_eq_same]
      · rw [single_apply, single_apply, if_neg, if_neg h_cases]
        by_contra hfd
        exact h_cases (f.injective (hc₂.trans hfd))
    · exact hc₂

@[simp]
theorem embDomain_single (f : α ↪ β) (a : α) (m : M) :
    embDomain f (single a m) = single (f a) m := by
  classical
    ext b
    by_cases h : b ∈ Set.range f
    · rcases h with ⟨a', rfl⟩
      simp [single_apply]
    · simp only [embDomain_notin_range, h, single_apply, not_false_iff]
      rw [if_neg]
      rintro rfl
      simp at h

end EmbDomain

/-! ### Declarations about `zipWith` -/


section ZipWith

variable [Zero M] [Zero N] [Zero P]

@[simp]
theorem zipWith_single_single (f : M → N → P) (hf : f 0 0 = 0) (a : α) (m : M) (n : N) :
    zipWith f hf (single a m) (single a n) = single a (f m n) := by
  ext a'
  rw [zipWith_apply]
  obtain rfl | ha' := eq_or_ne a a'
  · rw [single_eq_same, single_eq_same, single_eq_same]
  · rw [single_eq_of_ne ha', single_eq_of_ne ha', single_eq_of_ne ha', hf]

end ZipWith

/-! ### Additive monoid structure on `α →₀ M` -/


section AddZeroClass

variable [AddZeroClass M]

@[simp]
theorem single_add (a : α) (b₁ b₂ : M) : single a (b₁ + b₂) = single a b₁ + single a b₂ :=
  (zipWith_single_single _ _ _ _ _).symm

theorem support_single_add {a : α} {b : M} {f : α →₀ M} (ha : a ∉ f.support) (hb : b ≠ 0) :
    support (single a b + f) = cons a f.support ha := by
  classical
  have H := support_single_ne_zero a hb
  rw [support_add_eq, H, cons_eq_insert, insert_eq]
  rwa [H, disjoint_singleton_left]

theorem support_add_single {a : α} {b : M} {f : α →₀ M} (ha : a ∉ f.support) (hb : b ≠ 0) :
    support (f + single a b) = cons a f.support ha := by
  classical
  have H := support_single_ne_zero a hb
  rw [support_add_eq, H, union_comm, cons_eq_insert, insert_eq]
  rwa [H, disjoint_singleton_right]

lemma _root_.AddEquiv.finsuppUnique_symm {M : Type*} [AddZeroClass M] (d : M) :
    AddEquiv.finsuppUnique.symm d = single () d := by
  rw [Finsupp.unique_single (AddEquiv.finsuppUnique.symm d), Finsupp.unique_single_eq_iff]
  simp [AddEquiv.finsuppUnique]

/-- `Finsupp.single` as an `AddMonoidHom`.

See `Finsupp.lsingle` in `Mathlib/LinearAlgebra/Finsupp/Defs.lean` for the stronger version as a
linear map. -/
@[simps]
def singleAddHom (a : α) : M →+ α →₀ M where
  toFun := single a
  map_zero' := single_zero a
  map_add' := single_add a

theorem update_eq_single_add_erase (f : α →₀ M) (a : α) (b : M) :
    f.update a b = single a b + f.erase a := by
  classical
    ext j
    rcases eq_or_ne a j with (rfl | h)
    · simp
    · simp [Function.update_of_ne h.symm, single_apply, h, erase_ne, h.symm]

theorem update_eq_erase_add_single (f : α →₀ M) (a : α) (b : M) :
    f.update a b = f.erase a + single a b := by
  classical
    ext j
    rcases eq_or_ne a j with (rfl | h)
    · simp
    · simp [Function.update_of_ne h.symm, single_apply, h, erase_ne, h.symm]

theorem single_add_erase (a : α) (f : α →₀ M) : single a (f a) + f.erase a = f := by
  rw [← update_eq_single_add_erase, update_self]

theorem erase_add_single (a : α) (f : α →₀ M) : f.erase a + single a (f a) = f := by
  rw [← update_eq_erase_add_single, update_self]

@[simp]
theorem erase_add (a : α) (f f' : α →₀ M) : erase a (f + f') = erase a f + erase a f' := by
  ext s; by_cases hs : s = a
  · rw [hs, add_apply, erase_same, erase_same, erase_same, add_zero]
  rw [add_apply, erase_ne hs, erase_ne hs, erase_ne hs, add_apply]

/-- `Finsupp.erase` as an `AddMonoidHom`. -/
@[simps]
def eraseAddHom (a : α) : (α →₀ M) →+ α →₀ M where
  toFun := erase a
  map_zero' := erase_zero a
  map_add' := erase_add a

@[elab_as_elim]
protected theorem induction {motive : (α →₀ M) → Prop} (f : α →₀ M) (zero : motive 0)
    (single_add : ∀ (a b) (f : α →₀ M),
      a ∉ f.support → b ≠ 0 → motive f → motive (single a b + f)) : motive f :=
  suffices ∀ (s) (f : α →₀ M), f.support = s → motive f from this _ _ rfl
  fun s =>
  Finset.cons_induction_on s (fun f hf => by rwa [support_eq_empty.1 hf]) fun a s has ih f hf => by
    suffices motive (single a (f a) + f.erase a) by rwa [single_add_erase] at this
    classical
      apply single_add
      · rw [support_erase, mem_erase]
        exact fun H => H.1 rfl
      · rw [← mem_support_iff, hf]
        exact mem_cons_self _ _
      · apply ih _ _
        rw [support_erase, hf, Finset.erase_cons]

<<<<<<< HEAD
theorem induction₂ {motive : (α →₀ M) → Prop} (f : α →₀ M) (zero : motive 0)
    (add_single : ∀ a b f, a ∉ f.support → b ≠ 0 → motive f → motive (f + single a b)) : motive f :=
=======
@[elab_as_elim]
theorem induction₂ {motive : (α →₀ M) → Prop} (f : α →₀ M) (zero : motive 0)
    (add_single : ∀ (a b) (f : α →₀ M),
      a ∉ f.support → b ≠ 0 → motive f → motive (f + single a b)) : motive f :=
>>>>>>> ab000e4c
  suffices ∀ (s) (f : α →₀ M), f.support = s → motive f from this _ _ rfl
  fun s =>
  Finset.cons_induction_on s (fun f hf => by rwa [support_eq_empty.1 hf]) fun a s has ih f hf => by
    suffices motive (f.erase a + single a (f a)) by rwa [erase_add_single] at this
    classical
      apply add_single
      · rw [support_erase, mem_erase]
        exact fun H => H.1 rfl
      · rw [← mem_support_iff, hf]
        exact mem_cons_self _ _
      · apply ih _ _
        rw [support_erase, hf, Finset.erase_cons]

@[elab_as_elim]
theorem induction_linear {motive : (α →₀ M) → Prop} (f : α →₀ M) (zero : motive 0)
    (add : ∀ f g : α →₀ M, motive f → motive g → motive (f + g))
    (single : ∀ a b, motive (single a b)) : motive f :=
  induction₂ f zero fun _a _b _f _ _ w => add _ _ w (single _ _)

section LinearOrder

variable [LinearOrder α] {p : (α →₀ M) → Prop}

/-- A finitely supported function can be built by adding up `single a b` for increasing `a`.

The theorem `induction_on_max₂` swaps the argument order in the sum. -/
theorem induction_on_max (f : α →₀ M) (h0 : p 0)
    (ha : ∀ (a b) (f : α →₀ M), (∀ c ∈ f.support, c < a) → b ≠ 0 → p f → p (single a b + f)) :
    p f := by
  suffices ∀ (s) (f : α →₀ M), f.support = s → p f from this _ _ rfl
  refine fun s => s.induction_on_max (fun f h => ?_) (fun a s hm hf f hs => ?_)
  · rwa [support_eq_empty.1 h]
  · have hs' : (erase a f).support = s := by
      rw [support_erase, hs, erase_insert (fun ha => (hm a ha).false)]
    rw [← single_add_erase a f]
    refine ha _ _ _ (fun c hc => hm _ <| hs'.symm ▸ hc) ?_ (hf _ hs')
    rw [← mem_support_iff, hs]
    exact mem_insert_self a s

/-- A finitely supported function can be built by adding up `single a b` for decreasing `a`.

The theorem `induction_on_min₂` swaps the argument order in the sum. -/
theorem induction_on_min (f : α →₀ M) (h0 : p 0)
    (ha : ∀ (a b) (f : α →₀ M), (∀ c ∈ f.support, a < c) → b ≠ 0 → p f → p (single a b + f)) :
    p f :=
  induction_on_max (α := αᵒᵈ) f h0 ha

/-- A finitely supported function can be built by adding up `single a b` for increasing `a`.

The theorem `induction_on_max` swaps the argument order in the sum. -/
theorem induction_on_max₂ (f : α →₀ M) (h0 : p 0)
    (ha : ∀ (a b) (f : α →₀ M), (∀ c ∈ f.support, c < a) → b ≠ 0 → p f → p (f + single a b)) :
    p f := by
  suffices ∀ (s) (f : α →₀ M), f.support = s → p f from this _ _ rfl
  refine fun s => s.induction_on_max (fun f h => ?_) (fun a s hm hf f hs => ?_)
  · rwa [support_eq_empty.1 h]
  · have hs' : (erase a f).support = s := by
      rw [support_erase, hs, erase_insert (fun ha => (hm a ha).false)]
    rw [← erase_add_single a f]
    refine ha _ _ _ (fun c hc => hm _ <| hs'.symm ▸ hc) ?_ (hf _ hs')
    rw [← mem_support_iff, hs]
    exact mem_insert_self a s

/-- A finitely supported function can be built by adding up `single a b` for decreasing `a`.

The theorem `induction_on_min` swaps the argument order in the sum. -/
theorem induction_on_min₂ (f : α →₀ M) (h0 : p 0)
    (ha : ∀ (a b) (f : α →₀ M), (∀ c ∈ f.support, a < c) → b ≠ 0 → p f → p (f + single a b)) :
    p f :=
  induction_on_max₂ (α := αᵒᵈ) f h0 ha

end LinearOrder

end AddZeroClass

theorem single_add_single_eq_single_add_single [AddCommMonoid M] {k l m n : α} {u v : M}
    (hu : u ≠ 0) (hv : v ≠ 0) :
    single k u + single l v = single m u + single n v ↔
      (k = m ∧ l = n) ∨ (u = v ∧ k = n ∧ l = m) ∨ (u + v = 0 ∧ k = l ∧ m = n) := by
  classical
    simp_rw [DFunLike.ext_iff, coe_add, single_eq_pi_single, ← funext_iff]
    exact Pi.single_add_single_eq_single_add_single hu hv

theorem erase_eq_sub_single [AddGroup G] (f : α →₀ G) (a : α) : f.erase a = f - single a (f a) := by
  ext a'
  rcases eq_or_ne a a' with (rfl | h)
  · simp
  · simp [erase_ne h.symm, single_eq_of_ne h]

theorem update_eq_sub_add_single [AddGroup G] (f : α →₀ G) (a : α) (b : G) :
    f.update a b = f - single a (f a) + single a b := by
  rw [update_eq_erase_add_single, erase_eq_sub_single]

section Group

variable [AddGroup G] {p : α → Prop} {v v' : α →₀ G}

@[simp]
theorem single_neg (a : α) (b : G) : single a (-b) = -single a b :=
  (singleAddHom a : G →+ _).map_neg b

@[simp]
theorem single_sub (a : α) (b₁ b₂ : G) : single a (b₁ - b₂) = single a b₁ - single a b₂ :=
  (singleAddHom a : G →+ _).map_sub b₁ b₂

@[simp]
theorem erase_neg (a : α) (f : α →₀ G) : erase a (-f) = -erase a f :=
  (eraseAddHom a : (_ →₀ G) →+ _).map_neg f

@[simp]
theorem erase_sub (a : α) (f₁ f₂ : α →₀ G) : erase a (f₁ - f₂) = erase a f₁ - erase a f₂ :=
  (eraseAddHom a : (_ →₀ G) →+ _).map_sub f₁ f₂

end Group

end Finsupp<|MERGE_RESOLUTION|>--- conflicted
+++ resolved
@@ -599,15 +599,10 @@
       · apply ih _ _
         rw [support_erase, hf, Finset.erase_cons]
 
-<<<<<<< HEAD
-theorem induction₂ {motive : (α →₀ M) → Prop} (f : α →₀ M) (zero : motive 0)
-    (add_single : ∀ a b f, a ∉ f.support → b ≠ 0 → motive f → motive (f + single a b)) : motive f :=
-=======
 @[elab_as_elim]
 theorem induction₂ {motive : (α →₀ M) → Prop} (f : α →₀ M) (zero : motive 0)
     (add_single : ∀ (a b) (f : α →₀ M),
       a ∉ f.support → b ≠ 0 → motive f → motive (f + single a b)) : motive f :=
->>>>>>> ab000e4c
   suffices ∀ (s) (f : α →₀ M), f.support = s → motive f from this _ _ rfl
   fun s =>
   Finset.cons_induction_on s (fun f hf => by rwa [support_eq_empty.1 hf]) fun a s has ih f hf => by
