--- conflicted
+++ resolved
@@ -2915,7 +2915,6 @@
   filterMap_eq_map f ▸ s.filterMap _
 #align list.sublist.map List.Sublist.map
 
-<<<<<<< HEAD
 /-! ### reduceOption -/
 
 @[simp]
@@ -3006,8 +3005,6 @@
   rw [← mem_iff_get?, ← mem_iff_get?, reduceOption_mem_iff]
 #align list.reduce_option_nth_iff List.reduceOption_get?_iff
 
-=======
->>>>>>> ee3e66a5
 /-! ### filter -/
 
 section Filter
@@ -3454,14 +3451,7 @@
 
 theorem map_fst_add_enumFrom_eq_enumFrom (l : List α) (n k : ℕ) :
     map (Prod.map (· + n) id) (enumFrom k l) = enumFrom (n + k) l := by
-<<<<<<< HEAD
-  induction' l with hd tl IH generalizing n k
-  · simp [enumFrom]
-  · simp only [enumFrom, map, zero_add, Prod.map_mk, id, eq_self_iff_true, true_and_iff]
-    simp [IH, add_comm n k, add_assoc, Nat.add_left_comm]
-=======
   induction l generalizing n k <;> [rfl; simp_all [Nat.add_assoc, Nat.add_comm k]]
->>>>>>> ee3e66a5
 #align list.map_fst_add_enum_from_eq_enum_from List.map_fst_add_enumFrom_eq_enumFrom
 
 theorem map_fst_add_enum_eq_enumFrom (l : List α) (n : ℕ) :
