--- conflicted
+++ resolved
@@ -696,15 +696,6 @@
   · rw [if_pos h]; exact Nat.zero_le _
   · rw [if_neg h]; exact succ_le_succ ih
 
-<<<<<<< HEAD
-theorem indexOf_lt_length_iff {a} {l : List α} : indexOf a l < length l ↔ a ∈ l :=
-  ⟨fun h => Decidable.byContradiction fun al => Nat.ne_of_lt h <| indexOf_eq_length.2 al,
-   fun al => (lt_of_le_of_ne indexOf_le_length) fun h => indexOf_eq_length.1 h al⟩
-
-@[deprecated (since := "2025-01-22")] alias indexOf_lt_length := indexOf_lt_length_iff
-
-theorem indexOf_append_of_mem {a : α} (h : a ∈ l₁) : indexOf a (l₁ ++ l₂) = indexOf a l₁ := by
-=======
 @[deprecated (since := "2025-01-30")] alias indexOf_le_length := idxOf_le_length
 
 theorem idxOf_lt_length_iff {a} {l : List α} : idxOf a l < length l ↔ a ∈ l :=
@@ -714,7 +705,6 @@
 @[deprecated (since := "2025-01-30")] alias indexOf_lt_length_iff := idxOf_lt_length_iff
 
 theorem idxOf_append_of_mem {a : α} (h : a ∈ l₁) : idxOf a (l₁ ++ l₂) = idxOf a l₁ := by
->>>>>>> 10c0c64b
   induction' l₁ with d₁ t₁ ih
   · exfalso
     exact not_mem_nil a h
@@ -802,15 +792,9 @@
 @[deprecated (since := "2025-01-30")] alias indexOf_get := idxOf_get
 
 @[simp]
-<<<<<<< HEAD
-theorem getElem?_indexOf [DecidableEq α] {a : α} {l : List α} (h : a ∈ l) :
-    l[indexOf a l]? = some a := by
-  rw [getElem?_eq_getElem, getElem_indexOf (indexOf_lt_length_iff.2 h)]
-=======
 theorem getElem?_idxOf [DecidableEq α] {a : α} {l : List α} (h : a ∈ l) :
     l[idxOf a l]? = some a := by
   rw [getElem?_eq_getElem, getElem_idxOf (idxOf_lt_length_iff.2 h)]
->>>>>>> 10c0c64b
 
 @[deprecated (since := "2025-01-30")] alias getElem?_indexOf := getElem?_idxOf
 
@@ -825,13 +809,8 @@
     idxOf x l = idxOf y l ↔ x = y :=
   ⟨fun h => by
     have x_eq_y :
-<<<<<<< HEAD
-        get l ⟨indexOf x l, indexOf_lt_length_iff.2 hx⟩ =
-        get l ⟨indexOf y l, indexOf_lt_length_iff.2 hy⟩ := by
-=======
         get l ⟨idxOf x l, idxOf_lt_length_iff.2 hx⟩ =
         get l ⟨idxOf y l, idxOf_lt_length_iff.2 hy⟩ := by
->>>>>>> 10c0c64b
       simp only [h]
     simp only [idxOf_get] at x_eq_y; exact x_eq_y, fun h => by subst h; rfl⟩
 
