/-
Copyright (c) 2018 Mario Carneiro. All rights reserved.
Released under Apache 2.0 license as described in the file LICENSE.
Authors: Mario Carneiro, Johannes Hölzl
-/
import Mathlib.Data.List.Basic

/-!
# Double universal quantification on a list

This file provides an API for `List.Forall₂` (definition in `Data.List.Defs`).
`Forall₂ R l₁ l₂` means that `l₁` and `l₂` have the same length, and whenever `a` is the nth element
of `l₁`, and `b` is the nth element of `l₂`, then `R a b` is satisfied.
-/


open Nat Function

namespace List

variable {α β γ δ : Type*} {R S : α → β → Prop} {P : γ → δ → Prop} {Rₐ : α → α → Prop}

open Relator

mk_iff_of_inductive_prop List.Forall₂ List.forall₂_iff

theorem Forall₂.imp (H : ∀ a b, R a b → S a b) {l₁ l₂} (h : Forall₂ R l₁ l₂) : Forall₂ S l₁ l₂ := by
  induction h <;> constructor <;> solve_by_elim

theorem Forall₂.mp {Q : α → β → Prop} (h : ∀ a b, Q a b → R a b → S a b) :
    ∀ {l₁ l₂}, Forall₂ Q l₁ l₂ → Forall₂ R l₁ l₂ → Forall₂ S l₁ l₂
  | [], [], Forall₂.nil, Forall₂.nil => Forall₂.nil
  | a :: _, b :: _, Forall₂.cons hr hrs, Forall₂.cons hq hqs =>
    Forall₂.cons (h a b hr hq) (Forall₂.mp h hrs hqs)

theorem Forall₂.flip : ∀ {a b}, Forall₂ (flip R) b a → Forall₂ R a b
  | _, _, Forall₂.nil => Forall₂.nil
  | _ :: _, _ :: _, Forall₂.cons h₁ h₂ => Forall₂.cons h₁ h₂.flip

@[simp]
theorem forall₂_same : ∀ {l : List α}, Forall₂ Rₐ l l ↔ ∀ x ∈ l, Rₐ x x
  | [] => by simp
  | a :: l => by simp [@forall₂_same l]

theorem forall₂_refl [IsRefl α Rₐ] (l : List α) : Forall₂ Rₐ l l :=
  forall₂_same.2 fun _ _ => refl _

@[simp]
theorem forall₂_eq_eq_eq : Forall₂ ((· = ·) : α → α → Prop) = Eq := by
  funext a b; apply propext
  constructor
  · intro h
    induction h
    · rfl
    simp only [*]
  · rintro rfl
    exact forall₂_refl _

@[simp]
theorem forall₂_nil_left_iff {l} : Forall₂ R nil l ↔ l = nil :=
  ⟨fun H => by cases H; rfl, by rintro rfl; exact Forall₂.nil⟩

@[simp]
theorem forall₂_nil_right_iff {l} : Forall₂ R l nil ↔ l = nil :=
  ⟨fun H => by cases H; rfl, by rintro rfl; exact Forall₂.nil⟩

theorem forall₂_cons_left_iff {a l u} :
    Forall₂ R (a :: l) u ↔ ∃ b u', R a b ∧ Forall₂ R l u' ∧ u = b :: u' :=
  Iff.intro
    (fun h =>
      match u, h with
      | b :: u', Forall₂.cons h₁ h₂ => ⟨b, u', h₁, h₂, rfl⟩)
    fun h =>
    match u, h with
    | _, ⟨_, _, h₁, h₂, rfl⟩ => Forall₂.cons h₁ h₂

theorem forall₂_cons_right_iff {b l u} :
    Forall₂ R u (b :: l) ↔ ∃ a u', R a b ∧ Forall₂ R u' l ∧ u = a :: u' :=
  Iff.intro
    (fun h =>
      match u, h with
      | b :: u', Forall₂.cons h₁ h₂ => ⟨b, u', h₁, h₂, rfl⟩)
    fun h =>
    match u, h with
    | _, ⟨_, _, h₁, h₂, rfl⟩ => Forall₂.cons h₁ h₂

#adaptation_note
/--
After nightly-2024-09-06 we can remove the `_root_` prefixes below.
-/
theorem forall₂_and_left {p : α → Prop} :
    ∀ l u, Forall₂ (fun a b => p a ∧ R a b) l u ↔ (∀ a ∈ l, p a) ∧ Forall₂ R l u
  | [], u => by
    simp only [forall₂_nil_left_iff, forall_prop_of_false (not_mem_nil _), imp_true_iff, true_and]
  | a :: l, u => by
    simp only [forall₂_and_left l, forall₂_cons_left_iff, forall_mem_cons, _root_.and_assoc,
      @and_comm _ (p a), @and_left_comm _ (p a), exists_and_left]
    simp only [_root_.and_comm, _root_.and_assoc, and_left_comm, ← exists_and_right]

@[simp]
theorem forall₂_map_left_iff {f : γ → α} :
    ∀ {l u}, Forall₂ R (map f l) u ↔ Forall₂ (fun c b => R (f c) b) l u
  | [], _ => by simp only [map, forall₂_nil_left_iff]
  | a :: l, _ => by simp only [map, forall₂_cons_left_iff, forall₂_map_left_iff]

@[simp]
theorem forall₂_map_right_iff {f : γ → β} :
    ∀ {l u}, Forall₂ R l (map f u) ↔ Forall₂ (fun a c => R a (f c)) l u
  | _, [] => by simp only [map, forall₂_nil_right_iff]
  | _, b :: u => by simp only [map, forall₂_cons_right_iff, forall₂_map_right_iff]

theorem left_unique_forall₂' (hr : LeftUnique R) : ∀ {a b c}, Forall₂ R a c → Forall₂ R b c → a = b
  | _, _, _, Forall₂.nil, Forall₂.nil => rfl
  | _, _, _, Forall₂.cons ha₀ h₀, Forall₂.cons ha₁ h₁ =>
    hr ha₀ ha₁ ▸ left_unique_forall₂' hr h₀ h₁ ▸ rfl

theorem _root_.Relator.LeftUnique.forall₂ (hr : LeftUnique R) : LeftUnique (Forall₂ R) :=
  @left_unique_forall₂' _ _ _ hr

theorem right_unique_forall₂' (hr : RightUnique R) :
    ∀ {a b c}, Forall₂ R a b → Forall₂ R a c → b = c
  | _, _, _, Forall₂.nil, Forall₂.nil => rfl
  | _, _, _, Forall₂.cons ha₀ h₀, Forall₂.cons ha₁ h₁ =>
    hr ha₀ ha₁ ▸ right_unique_forall₂' hr h₀ h₁ ▸ rfl

theorem _root_.Relator.RightUnique.forall₂ (hr : RightUnique R) : RightUnique (Forall₂ R) :=
  @right_unique_forall₂' _ _ _ hr

theorem _root_.Relator.BiUnique.forall₂ (hr : BiUnique R) : BiUnique (Forall₂ R) :=
  ⟨hr.left.forall₂, hr.right.forall₂⟩

theorem Forall₂.length_eq : ∀ {l₁ l₂}, Forall₂ R l₁ l₂ → length l₁ = length l₂
  | _, _, Forall₂.nil => rfl
  | _, _, Forall₂.cons _ h₂ => congr_arg succ (Forall₂.length_eq h₂)

theorem Forall₂.get :
    ∀ {x : List α} {y : List β}, Forall₂ R x y →
      ∀ ⦃i : ℕ⦄ (hx : i < x.length) (hy : i < y.length), R (x.get ⟨i, hx⟩) (y.get ⟨i, hy⟩)
  | _, _, Forall₂.cons ha _, 0, _, _ => ha
  | _, _, Forall₂.cons _ hl, succ _, _, _ => hl.get _ _

theorem forall₂_of_length_eq_of_get :
    ∀ {x : List α} {y : List β},
      x.length = y.length → (∀ i h₁ h₂, R (x.get ⟨i, h₁⟩) (y.get ⟨i, h₂⟩)) → Forall₂ R x y
  | [], [], _, _ => Forall₂.nil
  | _ :: _, _ :: _, hl, h =>
    Forall₂.cons (h 0 (Nat.zero_lt_succ _) (Nat.zero_lt_succ _))
      (forall₂_of_length_eq_of_get (succ.inj hl) fun i h₁ h₂ =>
        h i.succ (succ_lt_succ h₁) (succ_lt_succ h₂))

theorem forall₂_iff_get {l₁ : List α} {l₂ : List β} :
    Forall₂ R l₁ l₂ ↔ l₁.length = l₂.length ∧ ∀ i h₁ h₂, R (l₁.get ⟨i, h₁⟩) (l₂.get ⟨i, h₂⟩) :=
  ⟨fun h => ⟨h.length_eq, h.get⟩, fun h => forall₂_of_length_eq_of_get h.1 h.2⟩

theorem forall₂_zip : ∀ {l₁ l₂}, Forall₂ R l₁ l₂ → ∀ {a b}, (a, b) ∈ zip l₁ l₂ → R a b
  | _, _, Forall₂.cons h₁ h₂, x, y, hx => by
    rw [zip, zipWith, mem_cons] at hx
    match hx with
    | Or.inl rfl => exact h₁
    | Or.inr h₃ => exact forall₂_zip h₂ h₃

theorem forall₂_iff_zip {l₁ l₂} :
    Forall₂ R l₁ l₂ ↔ length l₁ = length l₂ ∧ ∀ {a b}, (a, b) ∈ zip l₁ l₂ → R a b :=
  ⟨fun h => ⟨Forall₂.length_eq h, @forall₂_zip _ _ _ _ _ h⟩, fun h => by
    cases' h with h₁ h₂
    induction' l₁ with a l₁ IH generalizing l₂
    · cases length_eq_zero.1 h₁.symm
      constructor
    · cases' l₂ with b l₂
      · simp at h₁
      · simp only [length_cons, succ.injEq] at h₁
        exact Forall₂.cons (h₂ <| by simp [zip])
          (IH h₁ fun h => h₂ <| by
            simp only [zip, zipWith, find?, mem_cons, Prod.mk.injEq]; right
            simpa [zip] using h)⟩

theorem forall₂_take : ∀ (n) {l₁ l₂}, Forall₂ R l₁ l₂ → Forall₂ R (take n l₁) (take n l₂)
  | 0, _, _, _ => by simp only [Forall₂.nil, take]
  | _ + 1, _, _, Forall₂.nil => by simp only [Forall₂.nil, take]
  | n + 1, _, _, Forall₂.cons h₁ h₂ => by simp [And.intro h₁ h₂, forall₂_take n]

theorem forall₂_drop : ∀ (n) {l₁ l₂}, Forall₂ R l₁ l₂ → Forall₂ R (drop n l₁) (drop n l₂)
  | 0, _, _, h => by simp only [drop, h]
  | _ + 1, _, _, Forall₂.nil => by simp only [Forall₂.nil, drop]
  | n + 1, _, _, Forall₂.cons h₁ h₂ => by simp [And.intro h₁ h₂, forall₂_drop n]

theorem forall₂_take_append (l : List α) (l₁ : List β) (l₂ : List β) (h : Forall₂ R l (l₁ ++ l₂)) :
    Forall₂ R (List.take (length l₁) l) l₁ := by
  have h' : Forall₂ R (take (length l₁) l) (take (length l₁) (l₁ ++ l₂)) :=
    forall₂_take (length l₁) h
  rwa [take_left] at h'

theorem forall₂_drop_append (l : List α) (l₁ : List β) (l₂ : List β) (h : Forall₂ R l (l₁ ++ l₂)) :
    Forall₂ R (List.drop (length l₁) l) l₂ := by
  have h' : Forall₂ R (drop (length l₁) l) (drop (length l₁) (l₁ ++ l₂)) :=
    forall₂_drop (length l₁) h
  rwa [drop_left] at h'

theorem rel_mem (hr : BiUnique R) : (R ⇒ Forall₂ R ⇒ Iff) (· ∈ ·) (· ∈ ·)
  | a, b, _, [], [], Forall₂.nil => by simp only [not_mem_nil]
  | a, b, h, a' :: as, b' :: bs, Forall₂.cons h₁ h₂ => by
    simp only [mem_cons]
    exact rel_or (rel_eq hr h h₁) (rel_mem hr h h₂)

theorem rel_map : ((R ⇒ P) ⇒ Forall₂ R ⇒ Forall₂ P) map map
  | _, _, _, [], [], Forall₂.nil => Forall₂.nil
  | _, _, h, _ :: _, _ :: _, Forall₂.cons h₁ h₂ => Forall₂.cons (h h₁) (rel_map (@h) h₂)

theorem rel_append : (Forall₂ R ⇒ Forall₂ R ⇒ Forall₂ R) (· ++ ·) (· ++ ·)
  | [], [], _, _, _, hl => hl
  | _, _, Forall₂.cons h₁ h₂, _, _, hl => Forall₂.cons h₁ (rel_append h₂ hl)

theorem rel_reverse : (Forall₂ R ⇒ Forall₂ R) reverse reverse
  | [], [], Forall₂.nil => Forall₂.nil
  | _, _, Forall₂.cons h₁ h₂ => by
    simp only [reverse_cons]
    exact rel_append (rel_reverse h₂) (Forall₂.cons h₁ Forall₂.nil)

@[simp]
theorem forall₂_reverse_iff {l₁ l₂} : Forall₂ R (reverse l₁) (reverse l₂) ↔ Forall₂ R l₁ l₂ :=
  Iff.intro
    (fun h => by
      rw [← reverse_reverse l₁, ← reverse_reverse l₂]
      exact rel_reverse h)
    fun h => rel_reverse h

theorem rel_flatten : (Forall₂ (Forall₂ R) ⇒ Forall₂ R) flatten flatten
  | [], [], Forall₂.nil => Forall₂.nil
  | _, _, Forall₂.cons h₁ h₂ => rel_append h₁ (rel_flatten h₂)
<<<<<<< HEAD

@[deprecated (since := "2025-10-15")] alias rel_join := rel_flatten

theorem rel_bind : (Forall₂ R ⇒ (R ⇒ Forall₂ P) ⇒ Forall₂ P) List.bind List.bind :=
  fun _ _ h₁ _ _ h₂ => rel_flatten (rel_map (@h₂) h₁)
=======

@[deprecated (since := "2025-10-15")] alias rel_join := rel_flatten

theorem rel_flatMap : (Forall₂ R ⇒ (R ⇒ Forall₂ P) ⇒ Forall₂ P) List.flatMap List.flatMap :=
  fun _ _ h₁ _ _ h₂ => rel_flatten (rel_map (@h₂) h₁)

@[deprecated (since := "2025-10-16")] alias rel_bind := rel_flatMap
>>>>>>> 71802680

theorem rel_foldl : ((P ⇒ R ⇒ P) ⇒ P ⇒ Forall₂ R ⇒ P) foldl foldl
  | _, _, _, _, _, h, _, _, Forall₂.nil => h
  | _, _, hfg, _, _, hxy, _, _, Forall₂.cons hab hs => rel_foldl (@hfg) (hfg hxy hab) hs

theorem rel_foldr : ((R ⇒ P ⇒ P) ⇒ P ⇒ Forall₂ R ⇒ P) foldr foldr
  | _, _, _, _, _, h, _, _, Forall₂.nil => h
  | _, _, hfg, _, _, hxy, _, _, Forall₂.cons hab hs => hfg hab (rel_foldr (@hfg) hxy hs)

theorem rel_filter {p : α → Bool} {q : β → Bool}
    (hpq : (R ⇒ (· ↔ ·)) (fun x => p x) (fun x => q x)) :
    (Forall₂ R ⇒ Forall₂ R) (filter p) (filter q)
  | _, _, Forall₂.nil => Forall₂.nil
  | a :: as, b :: bs, Forall₂.cons h₁ h₂ => by
    dsimp [LiftFun] at hpq
    by_cases h : p a
    · have : q b := by rwa [← hpq h₁]
      simp only [filter_cons_of_pos h, filter_cons_of_pos this, forall₂_cons, h₁, true_and,
        rel_filter hpq h₂]
    · have : ¬q b := by rwa [← hpq h₁]
      simp only [filter_cons_of_neg h, filter_cons_of_neg this, rel_filter hpq h₂]

theorem rel_filterMap : ((R ⇒ Option.Rel P) ⇒ Forall₂ R ⇒ Forall₂ P) filterMap filterMap
  | _, _, _, _, _, Forall₂.nil => Forall₂.nil
  | f, g, hfg, a :: as, b :: bs, Forall₂.cons h₁ h₂ => by
    rw [filterMap_cons, filterMap_cons]
    exact
      match f a, g b, hfg h₁ with
      | _, _, Option.Rel.none => rel_filterMap (@hfg) h₂
      | _, _, Option.Rel.some h => Forall₂.cons h (rel_filterMap (@hfg) h₂)

/-- Given a relation `R`, `sublist_forall₂ r l₁ l₂` indicates that there is a sublist of `l₂` such
  that `forall₂ r l₁ l₂`. -/
inductive SublistForall₂ (R : α → β → Prop) : List α → List β → Prop
  | nil {l} : SublistForall₂ R [] l
  | cons {a₁ a₂ l₁ l₂} : R a₁ a₂ → SublistForall₂ R l₁ l₂ → SublistForall₂ R (a₁ :: l₁) (a₂ :: l₂)
  | cons_right {a l₁ l₂} : SublistForall₂ R l₁ l₂ → SublistForall₂ R l₁ (a :: l₂)

theorem sublistForall₂_iff {l₁ : List α} {l₂ : List β} :
    SublistForall₂ R l₁ l₂ ↔ ∃ l, Forall₂ R l₁ l ∧ l <+ l₂ := by
  constructor <;> intro h
  · induction h with
    | nil => exact ⟨nil, Forall₂.nil, nil_sublist _⟩
    | @cons a b l1 l2 rab _ ih =>
      obtain ⟨l, hl1, hl2⟩ := ih
      exact ⟨b :: l, Forall₂.cons rab hl1, hl2.cons_cons b⟩
    | cons_right _ ih =>
      obtain ⟨l, hl1, hl2⟩ := ih
      exact ⟨l, hl1, hl2.trans (Sublist.cons _ (Sublist.refl _))⟩
  · obtain ⟨l, hl1, hl2⟩ := h
    revert l₁
    induction hl2 with
    | slnil =>
      intro l₁ hl1
      rw [forall₂_nil_right_iff.1 hl1]
      exact SublistForall₂.nil
    | cons _ _ ih => intro l₁ hl1; exact SublistForall₂.cons_right (ih hl1)
    | cons₂ _ _ ih =>
      intro l₁ hl1
      cases' hl1 with _ _ _ _ hr hl _
      exact SublistForall₂.cons hr (ih hl)

instance SublistForall₂.is_refl [IsRefl α Rₐ] : IsRefl (List α) (SublistForall₂ Rₐ) :=
  ⟨fun l => sublistForall₂_iff.2 ⟨l, forall₂_refl l, Sublist.refl l⟩⟩

instance SublistForall₂.is_trans [IsTrans α Rₐ] : IsTrans (List α) (SublistForall₂ Rₐ) :=
  ⟨fun a b c => by
    revert a b
    induction c with
    | nil =>
      rintro _ _ h1 h2
      cases h2
      exact h1
    | cons _ _ ih =>
      rintro a b h1 h2
      cases' h2 with _ _ _ _ _ hbc tbc _ _ y1 btc
      · cases h1
        exact SublistForall₂.nil
      · cases' h1 with _ _ _ _ _ hab tab _ _ _ atb
        · exact SublistForall₂.nil
        · exact SublistForall₂.cons (_root_.trans hab hbc) (ih _ _ tab tbc)
        · exact SublistForall₂.cons_right (ih _ _ atb tbc)
      · exact SublistForall₂.cons_right (ih _ _ h1 btc)⟩

theorem Sublist.sublistForall₂ {l₁ l₂ : List α} (h : l₁ <+ l₂) [IsRefl α Rₐ] :
    SublistForall₂ Rₐ l₁ l₂ :=
  sublistForall₂_iff.2 ⟨l₁, forall₂_refl l₁, h⟩

theorem tail_sublistForall₂_self [IsRefl α Rₐ] (l : List α) : SublistForall₂ Rₐ l.tail l :=
  l.tail_sublist.sublistForall₂

@[simp]
theorem sublistForall₂_map_left_iff {f : γ → α} {l₁ : List γ} {l₂ : List β} :
    SublistForall₂ R (map f l₁) l₂ ↔ SublistForall₂ (fun c b => R (f c) b) l₁ l₂ := by
  simp [sublistForall₂_iff]

@[simp]
theorem sublistForall₂_map_right_iff {f : γ → β} {l₁ : List α} {l₂ : List γ} :
    SublistForall₂ R l₁ (map f l₂) ↔ SublistForall₂ (fun a c => R a (f c)) l₁ l₂ := by
  simp only [sublistForall₂_iff]
  constructor
  · rintro ⟨l1, h1, h2⟩
    obtain ⟨l', hl1, rfl⟩ := sublist_map_iff.mp h2
    use l'
    simpa [hl1] using h1
  · rintro ⟨l1, h1, h2⟩
    use l1.map f
    simp [h1, h2.map]

end List<|MERGE_RESOLUTION|>--- conflicted
+++ resolved
@@ -227,13 +227,6 @@
 theorem rel_flatten : (Forall₂ (Forall₂ R) ⇒ Forall₂ R) flatten flatten
   | [], [], Forall₂.nil => Forall₂.nil
   | _, _, Forall₂.cons h₁ h₂ => rel_append h₁ (rel_flatten h₂)
-<<<<<<< HEAD
-
-@[deprecated (since := "2025-10-15")] alias rel_join := rel_flatten
-
-theorem rel_bind : (Forall₂ R ⇒ (R ⇒ Forall₂ P) ⇒ Forall₂ P) List.bind List.bind :=
-  fun _ _ h₁ _ _ h₂ => rel_flatten (rel_map (@h₂) h₁)
-=======
 
 @[deprecated (since := "2025-10-15")] alias rel_join := rel_flatten
 
@@ -241,7 +234,6 @@
   fun _ _ h₁ _ _ h₂ => rel_flatten (rel_map (@h₂) h₁)
 
 @[deprecated (since := "2025-10-16")] alias rel_bind := rel_flatMap
->>>>>>> 71802680
 
 theorem rel_foldl : ((P ⇒ R ⇒ P) ⇒ P ⇒ Forall₂ R ⇒ P) foldl foldl
   | _, _, _, _, _, h, _, _, Forall₂.nil => h
