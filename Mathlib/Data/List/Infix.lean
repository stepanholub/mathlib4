/-
Copyright (c) 2017 Mario Carneiro. All rights reserved.
Released under Apache 2.0 license as described in the file LICENSE.
Authors: Mario Carneiro
-/
import Mathlib.Data.List.Basic

/-!
# Prefixes, suffixes, infixes

This file proves properties about
* `List.isPrefix`: `l₁` is a prefix of `l₂` if `l₂` starts with `l₁`.
* `List.isSuffix`: `l₁` is a suffix of `l₂` if `l₂` ends with `l₁`.
* `List.isInfix`: `l₁` is an infix of `l₂` if `l₁` is a prefix of some suffix of `l₂`.
* `List.inits`: The list of prefixes of a list.
* `List.tails`: The list of prefixes of a list.
* `insert` on lists

All those (except `insert`) are defined in `Mathlib.Data.List.Defs`.

## Notation

* `l₁ <+: l₂`: `l₁` is a prefix of `l₂`.
* `l₁ <:+ l₂`: `l₁` is a suffix of `l₂`.
* `l₁ <:+: l₂`: `l₁` is an infix of `l₂`.
-/

variable {α β : Type*}

namespace List

variable {l l₁ l₂ l₃ : List α} {a b : α} {m n : ℕ}

/-! ### prefix, suffix, infix -/

section Fix

@[deprecated IsSuffix.reverse (since := "2024-08-12")] alias isSuffix.reverse := IsSuffix.reverse
@[deprecated IsPrefix.reverse (since := "2024-08-12")] alias isPrefix.reverse := IsPrefix.reverse
@[deprecated IsInfix.reverse (since := "2024-08-12")] alias isInfix.reverse := IsInfix.reverse

@[deprecated IsInfix.eq_of_length (since := "2024-08-12")]
theorem eq_of_infix_of_length_eq (h : l₁ <:+: l₂) : l₁.length = l₂.length → l₁ = l₂ :=
  h.eq_of_length

@[deprecated IsPrefix.eq_of_length (since := "2024-08-12")]
theorem eq_of_prefix_of_length_eq (h : l₁ <+: l₂) : l₁.length = l₂.length → l₁ = l₂ :=
  h.eq_of_length

@[deprecated IsSuffix.eq_of_length (since := "2024-08-12")]
theorem eq_of_suffix_of_length_eq (h : l₁ <:+ l₂) : l₁.length = l₂.length → l₁ = l₂ :=
  h.eq_of_length

lemma dropSlice_sublist (n m : ℕ) (l : List α) : l.dropSlice n m <+ l :=
  calc
    l.dropSlice n m = take n l ++ drop m (drop n l) := by rw [dropSlice_eq, drop_drop, Nat.add_comm]
  _ <+ take n l ++ drop n l := (Sublist.refl _).append (drop_sublist _ _)
  _ = _ := take_append_drop _ _

lemma dropSlice_subset (n m : ℕ) (l : List α) : l.dropSlice n m ⊆ l :=
  (dropSlice_sublist n m l).subset

lemma mem_of_mem_dropSlice {n m : ℕ} {l : List α} {a : α} (h : a ∈ l.dropSlice n m) : a ∈ l :=
  dropSlice_subset n m l h

theorem tail_subset (l : List α) : tail l ⊆ l :=
  (tail_sublist l).subset

theorem mem_of_mem_dropLast (h : a ∈ l.dropLast) : a ∈ l :=
  dropLast_subset l h

<<<<<<< HEAD
attribute [gcongr] Sublist.drop
=======
theorem mem_of_mem_tail (h : a ∈ l.tail) : a ∈ l :=
  tail_subset l h
>>>>>>> 79541969

theorem concat_get_prefix {x y : List α} (h : x <+: y) (hl : x.length < y.length) :
    x ++ [y.get ⟨x.length, hl⟩] <+: y := by
  use y.drop (x.length + 1)
  nth_rw 1 [List.prefix_iff_eq_take.mp h]
  convert List.take_append_drop (x.length + 1) y using 2
  rw [← List.take_concat_get, List.concat_eq_append]; rfl

@[deprecated cons_prefix_cons (since := "2024-08-14")]
theorem cons_prefix_iff : a :: l₁ <+: b :: l₂ ↔ a = b ∧ l₁ <+: l₂ := by
  simp

@[deprecated (since := "2024-03-26")] alias IsPrefix.filter_map := IsPrefix.filterMap

protected theorem IsPrefix.reduceOption {l₁ l₂ : List (Option α)} (h : l₁ <+: l₂) :
    l₁.reduceOption <+: l₂.reduceOption :=
  h.filterMap id

instance : IsPartialOrder (List α) (· <+: ·) where
  refl _ := prefix_rfl
  trans _ _ _ := IsPrefix.trans
  antisymm _ _ h₁ h₂ := h₁.eq_of_length <| h₁.length_le.antisymm h₂.length_le

instance : IsPartialOrder (List α) (· <:+ ·) where
  refl _ := suffix_rfl
  trans _ _ _ := IsSuffix.trans
  antisymm _ _ h₁ h₂ := h₁.eq_of_length <| h₁.length_le.antisymm h₂.length_le

instance : IsPartialOrder (List α) (· <:+: ·) where
  refl _ := infix_rfl
  trans _ _ _ := IsInfix.trans
  antisymm _ _ h₁ h₂ := h₁.eq_of_length <| h₁.length_le.antisymm h₂.length_le

end Fix

section InitsTails

@[simp]
theorem mem_inits : ∀ s t : List α, s ∈ inits t ↔ s <+: t
  | s, [] =>
    suffices s = nil ↔ s <+: nil by simpa only [inits, mem_singleton]
    ⟨fun h => h.symm ▸ prefix_rfl, eq_nil_of_prefix_nil⟩
  | s, a :: t =>
    suffices (s = nil ∨ ∃ l ∈ inits t, a :: l = s) ↔ s <+: a :: t by simpa
    ⟨fun o =>
      match s, o with
      | _, Or.inl rfl => ⟨_, rfl⟩
      | s, Or.inr ⟨r, hr, hs⟩ => by
        let ⟨s, ht⟩ := (mem_inits _ _).1 hr
        rw [← hs, ← ht]; exact ⟨s, rfl⟩,
      fun mi =>
      match s, mi with
      | [], ⟨_, rfl⟩ => Or.inl rfl
      | b :: s, ⟨r, hr⟩ =>
        (List.noConfusion hr) fun ba (st : s ++ r = t) =>
          Or.inr <| by rw [ba]; exact ⟨_, (mem_inits _ _).2 ⟨_, st⟩, rfl⟩⟩

@[simp]
theorem mem_tails : ∀ s t : List α, s ∈ tails t ↔ s <:+ t
  | s, [] => by
    simp only [tails, mem_singleton, suffix_nil]
  | s, a :: t => by
    simp only [tails, mem_cons, mem_tails s t]
    exact
      show s = a :: t ∨ s <:+ t ↔ s <:+ a :: t from
        ⟨fun o =>
          match s, t, o with
          | _, t, Or.inl rfl => suffix_rfl
          | s, _, Or.inr ⟨l, rfl⟩ => ⟨a :: l, rfl⟩,
          fun e =>
          match s, t, e with
          | _, t, ⟨[], rfl⟩ => Or.inl rfl
          | s, t, ⟨b :: l, he⟩ => List.noConfusion he fun _ lt => Or.inr ⟨l, lt⟩⟩

theorem inits_cons (a : α) (l : List α) : inits (a :: l) = [] :: l.inits.map fun t => a :: t := by
  simp

theorem tails_cons (a : α) (l : List α) : tails (a :: l) = (a :: l) :: l.tails := by simp

#adaptation_note
/--
This can be removed after nightly-2024-09-07.
-/
attribute [-simp] map_tail

#adaptation_note
/--
`nolint simpNF` should be removed after nightly-2024-09-07.
-/
@[simp, nolint simpNF]
theorem inits_append : ∀ s t : List α, inits (s ++ t) = s.inits ++ t.inits.tail.map fun l => s ++ l
  | [], [] => by simp
  | [], a :: t => by simp
  | a :: s, t => by simp [inits_append s t, Function.comp_def]

@[simp]
theorem tails_append :
    ∀ s t : List α, tails (s ++ t) = (s.tails.map fun l => l ++ t) ++ t.tails.tail
  | [], [] => by simp
  | [], a :: t => by simp
  | a :: s, t => by simp [tails_append s t]

-- the lemma names `inits_eq_tails` and `tails_eq_inits` are like `sublists_eq_sublists'`
theorem inits_eq_tails : ∀ l : List α, l.inits = (reverse <| map reverse <| tails <| reverse l)
  | [] => by simp
  | a :: l => by simp [inits_eq_tails l, map_inj_left, ← map_reverse]

theorem tails_eq_inits : ∀ l : List α, l.tails = (reverse <| map reverse <| inits <| reverse l)
  | [] => by simp
  | a :: l => by simp [tails_eq_inits l, append_left_inj]

theorem inits_reverse (l : List α) : inits (reverse l) = reverse (map reverse l.tails) := by
  rw [tails_eq_inits l]
  simp [reverse_involutive.comp_self, ← map_reverse]

theorem tails_reverse (l : List α) : tails (reverse l) = reverse (map reverse l.inits) := by
  rw [inits_eq_tails l]
  simp [reverse_involutive.comp_self, ← map_reverse]

theorem map_reverse_inits (l : List α) : map reverse l.inits = (reverse <| tails <| reverse l) := by
  rw [inits_eq_tails l]
  simp [reverse_involutive.comp_self, ← map_reverse]

theorem map_reverse_tails (l : List α) : map reverse l.tails = (reverse <| inits <| reverse l) := by
  rw [tails_eq_inits l]
  simp [reverse_involutive.comp_self, ← map_reverse]

@[simp]
theorem length_tails (l : List α) : length (tails l) = length l + 1 := by
  induction' l with x l IH
  · simp
  · simpa using IH

@[simp]
theorem length_inits (l : List α) : length (inits l) = length l + 1 := by simp [inits_eq_tails]

@[simp]
theorem getElem_tails (l : List α) (n : Nat) (h : n < (tails l).length) :
    (tails l)[n] = l.drop n := by
  induction l generalizing n with
  | nil => simp
  | cons a l ihl =>
    cases n with
    | zero => simp
    | succ n => simp [ihl]

theorem get_tails (l : List α) (n : Fin (length (tails l))) : (tails l).get n = l.drop n := by
  simp

@[simp]
theorem getElem_inits (l : List α) (n : Nat) (h : n < length (inits l)) :
    (inits l)[n] = l.take n := by
  induction l generalizing n with
  | nil => simp
  | cons a l ihl =>
    cases n with
    | zero => simp
    | succ n => simp [ihl]

theorem get_inits (l : List α) (n : Fin (length (inits l))) : (inits l).get n = l.take n := by
  simp

end InitsTails

/-! ### insert -/


section Insert

variable [DecidableEq α]

theorem insert_eq_ite (a : α) (l : List α) : insert a l = if a ∈ l then l else a :: l := by
  simp only [← elem_iff]
  rfl

@[simp]
theorem suffix_insert (a : α) (l : List α) : l <:+ l.insert a := by
  by_cases h : a ∈ l
  · simp only [insert_of_mem h, insert, suffix_refl]
  · simp only [insert_of_not_mem h, suffix_cons, insert]

theorem infix_insert (a : α) (l : List α) : l <:+: l.insert a :=
  (suffix_insert a l).isInfix

theorem sublist_insert (a : α) (l : List α) : l <+ l.insert a :=
  (suffix_insert a l).sublist

theorem subset_insert (a : α) (l : List α) : l ⊆ l.insert a :=
  (sublist_insert a l).subset

end Insert

@[deprecated (since := "2024-08-15")] alias mem_of_mem_suffix := IsSuffix.mem

@[deprecated IsPrefix.getElem (since := "2024-08-15")]
theorem IsPrefix.get_eq {x y : List α} (h : x <+: y) {n} (hn : n < x.length) :
    x.get ⟨n, hn⟩ = y.get ⟨n, hn.trans_le h.length_le⟩ := by
  simp only [get_eq_getElem, IsPrefix.getElem h hn]

@[deprecated (since := "2024-08-15")] alias IsPrefix.head_eq := IsPrefix.head

end List<|MERGE_RESOLUTION|>--- conflicted
+++ resolved
@@ -69,12 +69,7 @@
 theorem mem_of_mem_dropLast (h : a ∈ l.dropLast) : a ∈ l :=
   dropLast_subset l h
 
-<<<<<<< HEAD
 attribute [gcongr] Sublist.drop
-=======
-theorem mem_of_mem_tail (h : a ∈ l.tail) : a ∈ l :=
-  tail_subset l h
->>>>>>> 79541969
 
 theorem concat_get_prefix {x y : List α} (h : x <+: y) (hl : x.length < y.length) :
     x ++ [y.get ⟨x.length, hl⟩] <+: y := by
