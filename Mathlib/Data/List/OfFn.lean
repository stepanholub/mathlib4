--- conflicted
+++ resolved
@@ -5,10 +5,6 @@
 -/
 import Mathlib.Data.Fin.Tuple.Basic
 import Mathlib.Data.List.Basic
-<<<<<<< HEAD
-
-=======
->>>>>>> 4ca4f82a
 
 /-!
 # Lists from functions
