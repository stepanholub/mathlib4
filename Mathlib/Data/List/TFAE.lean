--- conflicted
+++ resolved
@@ -50,8 +50,6 @@
 
 theorem tfae_of_forall (b : Prop) (l : List Prop) (h : ∀ a ∈ l, a ↔ b) : TFAE l :=
   fun _a₁ h₁ _a₂ h₂ => (h _ h₁).trans (h _ h₂).symm
-<<<<<<< HEAD
-#align list.tfae_of_forall List.tfae_of_forall
 
 set_option linter.deprecated false in
 theorem tfae_of_cycle {a b} {l : List Prop} :
@@ -64,18 +62,6 @@
   have := IH ⟨bc, ch⟩ (ab ∘ la)
   exact ⟨⟨ab, la ∘ (this.2 c (Mem.head _) _ (ilast'_mem _ _)).1 ∘ bc⟩, this⟩
 #align list.tfae_of_cycle List.tfae_of_cycle
-=======
-
-theorem tfae_of_cycle {a b} {l : List Prop} (h_chain : List.Chain (· → ·) a (b :: l))
-    (h_last : getLastD l b → a) : TFAE (a :: b :: l) := by
-  induction l generalizing a b with
-  | nil => simp_all [tfae_cons_cons, iff_def]
-  | cons c l IH =>
-    simp only [tfae_cons_cons, getLastD_cons, tfae_singleton, and_true, chain_cons, Chain.nil] at *
-    rcases h_chain with ⟨ab, ⟨bc, ch⟩⟩
-    have := IH ⟨bc, ch⟩ (ab ∘ h_last)
-    exact ⟨⟨ab, h_last ∘ (this.2 c (.head _) _ (getLastD_mem_cons _ _)).1 ∘ bc⟩, this⟩
->>>>>>> 7e5b9c79
 
 theorem TFAE.out {l} (h : TFAE l) (n₁ n₂) {a b} (h₁ : List.get? l n₁ = some a := by rfl)
     (h₂ : List.get? l n₂ = some b := by rfl) : a ↔ b :=
