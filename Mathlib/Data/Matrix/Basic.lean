--- conflicted
+++ resolved
@@ -33,12 +33,7 @@
 universe u u' v w
 
 variable {l m n o : Type*} {m' : o → Type*} {n' : o → Type*}
-<<<<<<< HEAD
-variable {R : Type*} {S : Type*} {T : Type*} {A : Type*}
-variable {α : Type v} {β : Type w} {γ : Type*}
-=======
 variable {R S T A α β γ : Type*}
->>>>>>> 26144eba
 
 namespace Matrix
 
