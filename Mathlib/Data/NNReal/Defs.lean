--- conflicted
+++ resolved
@@ -128,12 +128,7 @@
 
 noncomputable example : Div ℝ≥0 := by infer_instance
 
-#adaptation_note
-/--
-On nightly-2024-11-12, we had to add `noncomputable` here.
-This is probably an undesired consequence of https://github.com/leanprover/lean4/pull/5920
-and should be investigated.-/
-noncomputable example : LE ℝ≥0 := by infer_instance
+example : LE ℝ≥0 := by infer_instance
 
 example : Bot ℝ≥0 := by infer_instance
 
@@ -335,11 +330,8 @@
 -- will be noncomputable, everything else should not be.
 example : OrderBot ℝ≥0 := by infer_instance
 
-<<<<<<< HEAD
-noncomputable example : PartialOrder ℝ≥0 := by infer_instance
-
-=======
->>>>>>> 6bdc5f07
+example : PartialOrder ℝ≥0 := by infer_instance
+
 noncomputable example : CanonicallyLinearOrderedAddCommMonoid ℝ≥0 := by infer_instance
 
 noncomputable example : LinearOrderedAddCommMonoid ℝ≥0 := by infer_instance
