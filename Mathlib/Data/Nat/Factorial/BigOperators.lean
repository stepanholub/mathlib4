/-
Copyright (c) 2022 Pim Otte. All rights reserved.
Released under Apache 2.0 license as described in the file LICENSE.
Authors: Kyle Miller, Pim Otte
-/
import Mathlib.Data.Nat.Factorial.Basic
import Mathlib.Algebra.BigOperators.Intervals
import Mathlib.Algebra.Order.BigOperators.Ring.Finset
import Mathlib.Tactic.Zify

/-!
# Factorial with big operators

This file contains some lemmas on factorials in combination with big operators.

While in terms of semantics they could be in the `Basic.lean` file, importing
`Algebra.BigOperators.Group.Finset` leads to a cyclic import.

-/


open Finset Nat

namespace Nat

lemma monotone_factorial : Monotone factorial := fun _ _ => factorial_le

variable {α : Type*} (s : Finset α) (f : α → ℕ)

theorem prod_factorial_pos : 0 < ∏ i ∈ s, (f i)! := by positivity

theorem prod_factorial_dvd_factorial_sum : (∏ i ∈ s, (f i)!) ∣ (∑ i ∈ s, f i)! := by
  induction' s using Finset.cons_induction_on with a s has ih
  · simp
  · rw [prod_cons, Finset.sum_cons]
    exact (mul_dvd_mul_left _ ih).trans (Nat.factorial_mul_factorial_dvd_factorial_add _ _)

theorem ascFactorial_eq_prod_range (n : ℕ) : ∀ k, n.ascFactorial k = ∏ i ∈ range k, (n + i)
  | 0 => rfl
  | k + 1 => by rw [ascFactorial, prod_range_succ, mul_comm, ascFactorial_eq_prod_range n k]

theorem descFactorial_eq_prod_range (n : ℕ) : ∀ k, n.descFactorial k = ∏ i ∈ range k, (n - i)
  | 0 => rfl
  | k + 1 => by rw [descFactorial, prod_range_succ, mul_comm, descFactorial_eq_prod_range n k]

<<<<<<< HEAD
/-- `k!` divides the product of any `k` successive non-negative integers. -/
private lemma factorial_coe_dvd_prod_of_nonneg (k : ℕ) (n : ℤ) (hn : 0 ≤ n) :
    (k ! : ℤ) ∣ ∏ i ∈ range k, (n + i) := by
  obtain ⟨x, hx⟩ := Int.eq_ofNat_of_zero_le hn
  have hdivk := x.factorial_dvd_ascFactorial k
  zify [x.ascFactorial_eq_prod_range k] at hdivk
  rwa [hx]

/-- `k!` divides the product of any `k` successive integers. -/
lemma factorial_coe_dvd_prod (k : ℕ) (n : ℤ) : (k ! : ℤ) ∣ ∏ i ∈ range k, (n + i) := by
  by_cases hn : n < 0
  · by_cases hnk : 0 < n + k
    · have : ∏ i ∈ range k, (n + ↑i) = 0 := prod_eq_zero_iff.mpr <| by
        use n.natAbs
        simp [abs_of_nonpos, hn.le, ← Int.ofNat_lt, hnk, neg_lt_iff_pos_add, add_comm]
      rw [this]
      exact (k ! : ℤ).dvd_zero
    · have prod_eq : ∏ x ∈ range k, |n + ↑x| = ∏ x ∈ range k, -(n + ↑x) := by
        refine prod_congr rfl fun _ hx ↦ ?_
        rw [mem_range] at hx
        rw [abs_of_neg]
        linarith
      rw [← dvd_abs, abs_prod, prod_eq, ← prod_range_reflect]
      simp_rw [neg_add_rev, add_comm]
      rw [show ∏ j ∈ range k, (-n + -↑(k - 1 - j)) = ∏ j ∈ range k, (-n + -↑(k - 1) + j) from ?_]
      · exact factorial_coe_dvd_prod_of_nonneg k (-n + -↑(k - 1)) (by omega)
      · refine prod_congr rfl fun _ ↦ ?_
        rw [mem_range]
        omega
  · exact factorial_coe_dvd_prod_of_nonneg k n <| not_lt.mp hn
=======
/-- `k!` divides the product of any `k` consecutive integers. -/
lemma factorial_coe_dvd_prod (k : ℕ) (n : ℤ) : (k ! : ℤ) ∣ ∏ i ∈ range k, (n + i) := by
  rw [Int.dvd_iff_emod_eq_zero, Finset.prod_int_mod]
  simp_rw [← Int.emod_add_emod n]
  have hn : 0 ≤ n % k ! := Int.emod_nonneg n <| Int.natCast_ne_zero.mpr k.factorial_ne_zero
  obtain ⟨x, hx⟩ := Int.eq_ofNat_of_zero_le hn
  have hdivk := x.factorial_dvd_ascFactorial k
  zify [x.ascFactorial_eq_prod_range k] at hdivk
  rwa [← Finset.prod_int_mod, ← Int.dvd_iff_emod_eq_zero, hx]
>>>>>>> 24c59759

end Nat<|MERGE_RESOLUTION|>--- conflicted
+++ resolved
@@ -4,7 +4,6 @@
 Authors: Kyle Miller, Pim Otte
 -/
 import Mathlib.Data.Nat.Factorial.Basic
-import Mathlib.Algebra.BigOperators.Intervals
 import Mathlib.Algebra.Order.BigOperators.Ring.Finset
 import Mathlib.Tactic.Zify
 
@@ -43,38 +42,6 @@
   | 0 => rfl
   | k + 1 => by rw [descFactorial, prod_range_succ, mul_comm, descFactorial_eq_prod_range n k]
 
-<<<<<<< HEAD
-/-- `k!` divides the product of any `k` successive non-negative integers. -/
-private lemma factorial_coe_dvd_prod_of_nonneg (k : ℕ) (n : ℤ) (hn : 0 ≤ n) :
-    (k ! : ℤ) ∣ ∏ i ∈ range k, (n + i) := by
-  obtain ⟨x, hx⟩ := Int.eq_ofNat_of_zero_le hn
-  have hdivk := x.factorial_dvd_ascFactorial k
-  zify [x.ascFactorial_eq_prod_range k] at hdivk
-  rwa [hx]
-
-/-- `k!` divides the product of any `k` successive integers. -/
-lemma factorial_coe_dvd_prod (k : ℕ) (n : ℤ) : (k ! : ℤ) ∣ ∏ i ∈ range k, (n + i) := by
-  by_cases hn : n < 0
-  · by_cases hnk : 0 < n + k
-    · have : ∏ i ∈ range k, (n + ↑i) = 0 := prod_eq_zero_iff.mpr <| by
-        use n.natAbs
-        simp [abs_of_nonpos, hn.le, ← Int.ofNat_lt, hnk, neg_lt_iff_pos_add, add_comm]
-      rw [this]
-      exact (k ! : ℤ).dvd_zero
-    · have prod_eq : ∏ x ∈ range k, |n + ↑x| = ∏ x ∈ range k, -(n + ↑x) := by
-        refine prod_congr rfl fun _ hx ↦ ?_
-        rw [mem_range] at hx
-        rw [abs_of_neg]
-        linarith
-      rw [← dvd_abs, abs_prod, prod_eq, ← prod_range_reflect]
-      simp_rw [neg_add_rev, add_comm]
-      rw [show ∏ j ∈ range k, (-n + -↑(k - 1 - j)) = ∏ j ∈ range k, (-n + -↑(k - 1) + j) from ?_]
-      · exact factorial_coe_dvd_prod_of_nonneg k (-n + -↑(k - 1)) (by omega)
-      · refine prod_congr rfl fun _ ↦ ?_
-        rw [mem_range]
-        omega
-  · exact factorial_coe_dvd_prod_of_nonneg k n <| not_lt.mp hn
-=======
 /-- `k!` divides the product of any `k` consecutive integers. -/
 lemma factorial_coe_dvd_prod (k : ℕ) (n : ℤ) : (k ! : ℤ) ∣ ∏ i ∈ range k, (n + i) := by
   rw [Int.dvd_iff_emod_eq_zero, Finset.prod_int_mod]
@@ -84,6 +51,5 @@
   have hdivk := x.factorial_dvd_ascFactorial k
   zify [x.ascFactorial_eq_prod_range k] at hdivk
   rwa [← Finset.prod_int_mod, ← Int.dvd_iff_emod_eq_zero, hx]
->>>>>>> 24c59759
 
 end Nat