--- conflicted
+++ resolved
@@ -155,22 +155,9 @@
 protected theorem casesOn {P : PartENat → Prop} : ∀ a : PartENat, P ⊤ → (∀ n : ℕ, P n) → P a := by
   exact PartENat.casesOn'
 
-<<<<<<< HEAD
 instance : IsTopAbsorbing PartENat where
   top_add _ := Part.ext' (false_and_iff _) fun h => h.left.elim
   add_top _ := (add_comm _ _).trans <|Part.ext' (false_and_iff _) fun h => h.left.elim
-
-
-#align part_enat.top_add IsTopAbsorbing.top_add
-#align part_enat.add_top IsTopAbsorbing.add_top
-=======
--- not a simp lemma as we will provide a `LinearOrderedAddCommMonoidWithTop` instance later
-theorem top_add (x : PartENat) : ⊤ + x = ⊤ :=
-  Part.ext' (iff_of_eq (false_and _)) fun h => h.left.elim
-
--- not a simp lemma as we will provide a `LinearOrderedAddCommMonoidWithTop` instance later
-theorem add_top (x : PartENat) : x + ⊤ = ⊤ := by rw [add_comm, top_add]
->>>>>>> 9a958e83
 
 @[simp]
 theorem natCast_get {x : PartENat} (h : x.Dom) : (x.get h : PartENat) = x := by
