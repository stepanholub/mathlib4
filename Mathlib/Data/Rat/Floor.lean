/-
Copyright (c) 2019 Johannes Hölzl. All rights reserved.
Released under Apache 2.0 license as described in the file LICENSE.
Authors: Johannes Hölzl, Mario Carneiro, Kevin Kappelmann
-/
import Mathlib.Algebra.Order.Floor
import Mathlib.Data.Rat.Cast.Order
import Mathlib.Tactic.FieldSimp
import Mathlib.Tactic.Ring

/-!
# Floor Function for Rational Numbers

## Summary

We define the `FloorRing` instance on `ℚ`. Some technical lemmas relating `floor` to integer
division and modulo arithmetic are derived as well as some simple inequalities.

## Tags

rat, rationals, ℚ, floor
-/


open Int

namespace Rat

variable {α : Type*} [LinearOrderedField α] [FloorRing α]

protected theorem floor_def' (a : ℚ) : a.floor = a.num / a.den := by
  rw [Rat.floor]
  split
  · next h => simp [h]
  · next => rfl

protected theorem le_floor {z : ℤ} : ∀ {r : ℚ}, z ≤ Rat.floor r ↔ (z : ℚ) ≤ r
  | ⟨n, d, h, c⟩ => by
    simp only [Rat.floor_def']
    rw [mk'_eq_divInt]
    have h' := Int.ofNat_lt.2 (Nat.pos_of_ne_zero h)
    conv =>
      rhs
      rw [intCast_eq_divInt, Rat.divInt_le_divInt zero_lt_one h', mul_one]
    exact Int.le_ediv_iff_mul_le h'

instance : FloorRing ℚ :=
  (FloorRing.ofFloor ℚ Rat.floor) fun _ _ => Rat.le_floor.symm

protected theorem floor_def {q : ℚ} : ⌊q⌋ = q.num / q.den := Rat.floor_def' q

<<<<<<< HEAD
@[norm_cast]
theorem floor_intCast_div_natCast (n : ℤ) (d : ℕ) : ⌊(↑n / ↑d : ℚ)⌋ = n / (↑d : ℤ) := by
=======
theorem floor_int_div_nat_eq_div (n : ℤ) (d : ℕ) : ⌊(↑n : ℚ) / (↑d : ℚ)⌋ = n / (↑d : ℤ) := by
>>>>>>> bbc4793a
  rw [Rat.floor_def]
  obtain rfl | hd := @eq_zero_or_pos _ _ d
  · simp
  set q := (n : ℚ) / d with q_eq
  obtain ⟨c, n_eq_c_mul_num, d_eq_c_mul_denom⟩ : ∃ c, n = c * q.num ∧ (d : ℤ) = c * q.den := by
    rw [q_eq]
    exact mod_cast @Rat.exists_eq_mul_div_num_and_eq_mul_div_den n d (mod_cast hd.ne')
  rw [n_eq_c_mul_num, d_eq_c_mul_denom]
  refine (Int.mul_ediv_mul_of_pos _ _ <| pos_of_mul_pos_left ?_ <| Int.natCast_nonneg q.den).symm
  rwa [← d_eq_c_mul_denom, Int.natCast_pos]

@[norm_cast]
theorem floor_natCast_div_natCast (n d : ℕ) : ⌊(↑n / ↑d : ℚ)⌋ = n / d :=
  floor_intCast_div_natCast n d

@[norm_cast]
theorem natFloor_natCast_div_natCast (n d : ℕ) : ⌊(↑n / ↑d : ℚ)⌋₊ = n / d := by
  rw [← Int.ofNat_inj, Int.ofNat_floor_eq_floor (by positivity)]
  push_cast
  exact floor_intCast_div_natCast n d

@[deprecated (since := "2024-07-23")] alias floor_int_div_nat_eq_div := floor_intCast_div_natCast

@[simp, norm_cast]
theorem floor_cast (x : ℚ) : ⌊(x : α)⌋ = ⌊x⌋ :=
  floor_eq_iff.2 (mod_cast floor_eq_iff.1 (Eq.refl ⌊x⌋))

@[simp, norm_cast]
theorem ceil_cast (x : ℚ) : ⌈(x : α)⌉ = ⌈x⌉ := by
  rw [← neg_inj, ← floor_neg, ← floor_neg, ← Rat.cast_neg, Rat.floor_cast]

@[simp, norm_cast]
theorem round_cast (x : ℚ) : round (x : α) = round x := by
  have : ((x + 1 / 2 : ℚ) : α) = x + 1 / 2 := by simp
  rw [round_eq, round_eq, ← this, floor_cast]

@[simp, norm_cast]
theorem cast_fract (x : ℚ) : (↑(fract x) : α) = fract (x : α) := by
  simp only [fract, cast_sub, cast_intCast, floor_cast]

section NormNum

open Mathlib.Meta.NormNum Qq

theorem isNat_intFloor {R} [LinearOrderedRing R] [FloorRing R] (r : R) (m : ℕ) :
    IsNat r m → IsNat ⌊r⌋ m := by rintro ⟨⟨⟩⟩; exact ⟨by simp⟩

theorem isInt_intFloor {R} [LinearOrderedRing R] [FloorRing R] (r : R) (m : ℤ) :
    IsInt r m → IsInt ⌊r⌋ m := by rintro ⟨⟨⟩⟩; exact ⟨by simp⟩

theorem isInt_intFloor_ofIsRat (r : α) (n : ℤ) (d : ℕ) :
    IsRat r n d → IsInt ⌊r⌋ (n / d) := by
  rintro ⟨inv, rfl⟩
  constructor
  simp only [invOf_eq_inv, ← div_eq_mul_inv, Int.cast_id]
  rw [← floor_int_div_nat_eq_div n d, ← floor_cast (α := α), Rat.cast_div,
    cast_intCast, cast_natCast]

/-- `norm_num` extension for `Int.floor` -/
@[norm_num ⌊_⌋]
def evalIntFloor : NormNumExt where eval {u αZ} e := do
  match u, αZ, e with
  | 0, ~q(ℤ), ~q(@Int.floor $α $instR $instF $x) =>
    match ← derive x with
    | .isBool .. => failure
    | .isNat sα nb pb => do
      assertInstancesCommute
      return .isNat q(inferInstance) _ q(isNat_intFloor $x _ $pb)
    | .isNegNat sα nb pb => do
      assertInstancesCommute
      -- floor always keeps naturals negative, so we can shortcut `.isInt`
      return .isNegNat q(inferInstance) _ q(isInt_intFloor _ _ $pb)
    | .isRat dα q n d h => do
      let _i ← synthInstanceQ q(LinearOrderedField $α)
      assertInstancesCommute
      have z : Q(ℤ) := mkRawIntLit ⌊q⌋
      letI : $z =Q ⌊$n / $d⌋ := ⟨⟩
      return .isInt q(inferInstance) z ⌊q⌋ q(isInt_intFloor_ofIsRat _ $n $d $h)
  | _, _, _ => failure

end NormNum

end Rat

theorem Int.mod_nat_eq_sub_mul_floor_rat_div {n : ℤ} {d : ℕ} : n % d = n - d * ⌊(n : ℚ) / d⌋ := by
  rw [eq_sub_of_add_eq <| Int.emod_add_ediv n d, Rat.floor_intCast_div_natCast]

theorem Nat.coprime_sub_mul_floor_rat_div_of_coprime {n d : ℕ} (n_coprime_d : n.Coprime d) :
    ((n : ℤ) - d * ⌊(n : ℚ) / d⌋).natAbs.Coprime d := by
  have : (n : ℤ) % d = n - d * ⌊(n : ℚ) / d⌋ := Int.mod_nat_eq_sub_mul_floor_rat_div
  rw [← this]
  have : d.Coprime n := n_coprime_d.symm
  rwa [Nat.Coprime, Nat.gcd_rec] at this

namespace Rat

theorem num_lt_succ_floor_mul_den (q : ℚ) : q.num < (⌊q⌋ + 1) * q.den := by
  suffices (q.num : ℚ) < (⌊q⌋ + 1) * q.den from mod_cast this
  suffices (q.num : ℚ) < (q - fract q + 1) * q.den by
    have : (⌊q⌋ : ℚ) = q - fract q := eq_sub_of_add_eq <| floor_add_fract q
    rwa [this]
  suffices (q.num : ℚ) < q.num + (1 - fract q) * q.den by
    have : (q - fract q + 1) * q.den = q.num + (1 - fract q) * q.den := by
      calc
        (q - fract q + 1) * q.den = (q + (1 - fract q)) * q.den := by ring
        _ = q * q.den + (1 - fract q) * q.den := by rw [add_mul]
        _ = q.num + (1 - fract q) * q.den := by simp
    rwa [this]
  suffices 0 < (1 - fract q) * q.den by
    rw [← sub_lt_iff_lt_add']
    simpa
  have : 0 < 1 - fract q := by
    have : fract q < 1 := fract_lt_one q
    have : 0 + fract q < 1 := by simp [this]
    rwa [lt_sub_iff_add_lt]
  exact mul_pos this (by exact mod_cast q.pos)

theorem fract_inv_num_lt_num_of_pos {q : ℚ} (q_pos : 0 < q) : (fract q⁻¹).num < q.num := by
  -- we know that the numerator must be positive
  have q_num_pos : 0 < q.num := Rat.num_pos.mpr q_pos
  -- we will work with the absolute value of the numerator, which is equal to the numerator
  have q_num_abs_eq_q_num : (q.num.natAbs : ℤ) = q.num := Int.natAbs_of_nonneg q_num_pos.le
  set q_inv : ℚ := q.den / q.num with q_inv_def
  have q_inv_eq : q⁻¹ = q_inv := by rw [q_inv_def, inv_def', divInt_eq_div, Int.cast_natCast]
  suffices (q_inv - ⌊q_inv⌋).num < q.num by rwa [q_inv_eq]
  suffices ((q.den - q.num * ⌊q_inv⌋ : ℚ) / q.num).num < q.num by
    field_simp [q_inv, this, ne_of_gt q_num_pos]
  suffices (q.den : ℤ) - q.num * ⌊q_inv⌋ < q.num by
    -- use that `q.num` and `q.den` are coprime to show that the numerator stays unreduced
    have : ((q.den - q.num * ⌊q_inv⌋ : ℚ) / q.num).num = q.den - q.num * ⌊q_inv⌋ := by
      suffices ((q.den : ℤ) - q.num * ⌊q_inv⌋).natAbs.Coprime q.num.natAbs from
        mod_cast Rat.num_div_eq_of_coprime q_num_pos this
      have tmp := Nat.coprime_sub_mul_floor_rat_div_of_coprime q.reduced.symm
      simpa only [Nat.cast_natAbs, abs_of_nonneg q_num_pos.le] using tmp
    rwa [this]
  -- to show the claim, start with the following inequality
  have q_inv_num_denom_ineq : q⁻¹.num - ⌊q⁻¹⌋ * q⁻¹.den < q⁻¹.den := by
    have : q⁻¹.num < (⌊q⁻¹⌋ + 1) * q⁻¹.den := Rat.num_lt_succ_floor_mul_den q⁻¹
    have : q⁻¹.num < ⌊q⁻¹⌋ * q⁻¹.den + q⁻¹.den := by rwa [right_distrib, one_mul] at this
    rwa [← sub_lt_iff_lt_add'] at this
  -- use that `q.num` and `q.den` are coprime to show that q_inv is the unreduced reciprocal
  -- of `q`
  have : q_inv.num = q.den ∧ q_inv.den = q.num.natAbs := by
    have coprime_q_denom_q_num : q.den.Coprime q.num.natAbs := q.reduced.symm
    have : Int.natAbs q.den = q.den := by simp
    rw [← this] at coprime_q_denom_q_num
    rw [q_inv_def]
    constructor
    · exact mod_cast Rat.num_div_eq_of_coprime q_num_pos coprime_q_denom_q_num
    · suffices (((q.den : ℚ) / q.num).den : ℤ) = q.num.natAbs by exact mod_cast this
      rw [q_num_abs_eq_q_num]
      exact mod_cast Rat.den_div_eq_of_coprime q_num_pos coprime_q_denom_q_num
  rwa [q_inv_eq, this.left, this.right, q_num_abs_eq_q_num, mul_comm] at q_inv_num_denom_ineq

end Rat<|MERGE_RESOLUTION|>--- conflicted
+++ resolved
@@ -49,12 +49,8 @@
 
 protected theorem floor_def {q : ℚ} : ⌊q⌋ = q.num / q.den := Rat.floor_def' q
 
-<<<<<<< HEAD
 @[norm_cast]
 theorem floor_intCast_div_natCast (n : ℤ) (d : ℕ) : ⌊(↑n / ↑d : ℚ)⌋ = n / (↑d : ℤ) := by
-=======
-theorem floor_int_div_nat_eq_div (n : ℤ) (d : ℕ) : ⌊(↑n : ℚ) / (↑d : ℚ)⌋ = n / (↑d : ℤ) := by
->>>>>>> bbc4793a
   rw [Rat.floor_def]
   obtain rfl | hd := @eq_zero_or_pos _ _ d
   · simp
