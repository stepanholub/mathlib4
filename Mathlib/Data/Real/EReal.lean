--- conflicted
+++ resolved
@@ -140,11 +140,7 @@
 /-- A recursor for `EReal` in terms of the coercion.
 
 When working in term mode, note that pattern matching can be used directly. -/
-<<<<<<< HEAD
-@[elab_as_elim, induction_eliminator]
-=======
 @[elab_as_elim, induction_eliminator, cases_eliminator]
->>>>>>> e512aa98
 protected def rec {C : EReal → Sort*} (h_bot : C ⊥) (h_real : ∀ a : ℝ, C a) (h_top : C ⊤) :
     ∀ a : EReal, C a
   | ⊥ => h_bot
