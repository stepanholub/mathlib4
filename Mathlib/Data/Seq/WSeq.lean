--- conflicted
+++ resolved
@@ -3,11 +3,6 @@
 Released under Apache 2.0 license as described in the file LICENSE.
 Authors: Mario Carneiro
 -/
-<<<<<<< HEAD
-=======
-import Mathlib.Logic.Relation
-import Mathlib.Data.Option.Basic
->>>>>>> a32c8957
 import Mathlib.Data.Seq.Seq
 
 #align_import data.seq.wseq from "leanprover-community/mathlib"@"a7e36e48519ab281320c4d192da6a7b348ce40ad"
@@ -424,29 +419,17 @@
 
 /-- Get the weak sequence of initial segments of the input sequence -/
 def inits (s : WSeq α) : WSeq (List α) :=
-<<<<<<< HEAD
   [] ::ₐ
     ⟨Seq'.corec
       (fun (l, s) =>
         match Seq'.dest s with
-=======
-  cons [] <|
-    @Seq.corec (Option (List α)) (Batteries.DList α × WSeq α)
-      (fun ⟨l, s⟩ =>
-        match Seq.destruct s with
->>>>>>> a32c8957
         | none => none
         | some (none, s') => some (none, l, s')
         | some (some a, s') =>
           let l' := l.push a
           some (some l'.toList, l', s'))
-<<<<<<< HEAD
-      (Std.DList.empty, data s)⟩
+      (Batteries.DList.empty, data s)⟩
 #align stream.wseq.inits WSeq.inits
-=======
-      (Batteries.DList.empty, s)
-#align stream.wseq.inits Stream'.WSeq.inits
->>>>>>> a32c8957
 
 /-- Like take, but does not wait for a result. Calculates `n` steps of
   computation and returns the sequence computed so far -/
@@ -553,13 +536,8 @@
       Or.inr h, fun {s t} h => by
       have h : Computation.LiftRel (LiftRelO R (LiftRel R)) (dest s) (dest t) := by
         cases' h with h h
-<<<<<<< HEAD
-        exact liftRel_dest h
-        assumption
-=======
-        · exact liftRel_destruct h
+        · exact liftRel_dest h
         · assumption
->>>>>>> a32c8957
       apply Computation.LiftRel.imp _ _ _ h
       intro a b
       apply LiftRelO.imp_right
@@ -568,11 +546,7 @@
 #align stream.wseq.lift_rel_destruct_iff WSeq.liftRel_dest_iff
 
 theorem LiftRel.refl (R : α → α → Prop) (H : Reflexive R) : Reflexive (LiftRel R) := fun s => by
-<<<<<<< HEAD
-  refine' ⟨Eq, rfl, fun {s t} (h : s = t) => _⟩
-=======
-  refine ⟨(· = ·), rfl, fun {s t} (h : s = t) => ?_⟩
->>>>>>> a32c8957
+  refine ⟨Eq, rfl, fun {s t} (h : s = t) => ?_⟩
   rw [← h]
   apply Computation.LiftRel.refl
   intro a
@@ -586,14 +560,8 @@
 theorem LiftRelO.swap (R : α → β → Prop) (C) :
     swap (LiftRelO R C) = LiftRelO (swap R) (swap C) := by
   funext x y
-<<<<<<< HEAD
-  cases' x with x <;> [skip; cases x] <;>
-    (cases' y with y <;> [skip; cases y] <;> rfl)
+  rcases x with ⟨⟩ | ⟨hx, jx⟩ <;> rcases y with ⟨⟩ | ⟨hy, jy⟩ <;> rfl
 #align stream.wseq.lift_rel_o.swap WSeq.LiftRelO.swap
-=======
-  rcases x with ⟨⟩ | ⟨hx, jx⟩ <;> rcases y with ⟨⟩ | ⟨hy, jy⟩ <;> rfl
-#align stream.wseq.lift_rel_o.swap Stream'.WSeq.LiftRelO.swap
->>>>>>> a32c8957
 
 theorem LiftRel.swap_lem {R : α → β → Prop} {s1 s2} (h : LiftRel R s1 s2) :
     LiftRel (swap R) s2 s1 := by
@@ -614,15 +582,9 @@
   fun s t u h1 h2 => by
   refine ⟨fun s u => ∃ t, LiftRel R s t ∧ LiftRel R t u, ⟨t, h1, h2⟩, fun {s u} h => ?_⟩
   rcases h with ⟨t, h1, h2⟩
-<<<<<<< HEAD
   have h1 := liftRel_dest h1
   have h2 := liftRel_dest h2
-  refine'
-=======
-  have h1 := liftRel_destruct h1
-  have h2 := liftRel_destruct h2
   refine
->>>>>>> a32c8957
     Computation.liftRel_def.2
       ⟨(Computation.terminates_of_liftRel h1).trans (Computation.terminates_of_liftRel h2),
         fun {a c} ha hc => ?_⟩
@@ -722,18 +684,12 @@
 
 @[simp]
 theorem flatten_pure (s : WSeq α) : flatten (Computation.pure s) = s := by
-<<<<<<< HEAD
   ext1
-  refine' Seq'.eq_of_bisim (fun s1 s2 => data (flatten (Computation.pure ⟨s2⟩)) = s1) _ rfl
-  intro s' s h; rw [← h]; simp [flatten]
+  refine Seq'.eq_of_bisim (fun s1 s2 => data (flatten (Computation.pure ⟨s2⟩)) = s1) ?_ rfl
+  intro s' s h; rw [← h]
+  simp only [Seq'.BisimO, flatten, Computation.map_pure, Seq'.dest_corec,
+    dest_pure, Option.map_map]
   cases Seq'.dest s with
-=======
-  refine Seq.eq_of_bisim (fun s1 s2 => flatten (Computation.pure s2) = s1) ?_ rfl
-  intro s' s h
-  rw [← h]
-  simp only [Seq.BisimO, flatten, Seq.omap, pure_def, Seq.corec_eq, destruct_pure]
-  cases Seq.destruct s with
->>>>>>> a32c8957
   | none => simp
   | some val =>
     cases' val with o s'
@@ -746,18 +702,11 @@
 #align stream.wseq.flatten_think WSeq.flatten_think
 
 @[simp]
-<<<<<<< HEAD
 theorem dest_flatten (c : Computation (WSeq α)) :
     dest (flatten c) = Computation.bind c dest := by
-  refine'
-    Computation.eq_of_bisim
-      (fun c1 c2 => c1 = c2 ∨ ∃ c, c1 = dest (flatten c) ∧ c2 = Computation.bind c dest) _
-=======
-theorem destruct_flatten (c : Computation (WSeq α)) : destruct (flatten c) = c >>= destruct := by
   refine
     Computation.eq_of_bisim
-      (fun c1 c2 => c1 = c2 ∨ ∃ c, c1 = destruct (flatten c) ∧ c2 = Computation.bind c destruct) ?_
->>>>>>> a32c8957
+      (fun c1 c2 => c1 = c2 ∨ ∃ c, c1 = dest (flatten c) ∧ c2 = Computation.bind c dest) ?_
       (Or.inr ⟨c, rfl, rfl⟩)
   intro c1 c2 h
   exact
@@ -794,15 +743,9 @@
   induction n with
   | zero => simp [drop]
   | succ n n_ih =>
-<<<<<<< HEAD
-    -- Porting note: Was `simp [*, drop]`.
-    simp [drop, ← n_ih]
+    -- Porting note (#10745): was `simp [*, drop]`.
+    simp [drop, ←  n_ih]
 #align stream.wseq.dropn_cons WSeq.drop_cons
-=======
-    -- porting note (#10745): was `simp [*, drop]`.
-    simp [drop, ← n_ih]
-#align stream.wseq.dropn_cons Stream'.WSeq.dropn_cons
->>>>>>> a32c8957
 
 @[simp]
 theorem drop_think (s : WSeq α) (n) : drop (think s) n = (drop s n).think := by
@@ -814,13 +757,8 @@
   | n + 1 => congr_arg tail (drop_add s m n)
 #align stream.wseq.dropn_add WSeq.drop_add
 
-<<<<<<< HEAD
 theorem drop_tail (s : WSeq α) (n) : drop (tail s) n = drop s (n + 1) := by
-  rw [add_comm]
-=======
-theorem dropn_tail (s : WSeq α) (n) : drop (tail s) n = drop s (n + 1) := by
   rw [Nat.add_comm]
->>>>>>> a32c8957
   symm
   apply drop_add
 #align stream.wseq.dropn_tail WSeq.drop_tail
@@ -909,15 +847,9 @@
 
 theorem head_terminates_of_head_tail_terminates (s : WSeq α) [T : Terminates (head (tail s))] :
     Terminates (head s) :=
-<<<<<<< HEAD
   head_terminates_iff.2 <| by
     rcases head_terminates_iff.1 T with ⟨⟨a, h⟩⟩
-    simp [tail] at h
-=======
-  (head_terminates_iff _).2 <| by
-    rcases (head_terminates_iff _).1 T with ⟨⟨a, h⟩⟩
-    simp? [tail] at h says simp only [tail, destruct_flatten] at h
->>>>>>> a32c8957
+    simp? [tail] at h says simp only [tail, dest_flatten] at h
     rcases exists_of_mem_bind h with ⟨s', h1, _⟩
     exact
       let ⟨t, h3, _⟩ := Computation.exists_of_mem_map h1
@@ -1013,19 +945,7 @@
     simp at this
   · cases' this with i1 i2
     rw [i1, i2]
-<<<<<<< HEAD
     simp [mem_def, cons]
-=======
-    cases' s' with f al
-    dsimp only [cons, (· ∈ ·), WSeq.Mem, Seq.Mem, Seq.cons]
-    have h_a_eq_a' : a = a' ↔ some (some a) = some (some a') := by simp
-    rw [h_a_eq_a']
-    refine ⟨Stream'.eq_or_mem_of_mem_cons, fun o => ?_⟩
-    · cases' o with e m
-      · rw [e]
-        apply Stream'.mem_cons
-      · exact Stream'.mem_cons_of_mem _ m
->>>>>>> a32c8957
   · simp [IH this]
 #align stream.wseq.eq_or_mem_iff_mem WSeq.eq_or_mem_iff_mem
 
@@ -1060,13 +980,8 @@
 #align stream.wseq.mem_rec_on WSeq.mem_rec_onₓ
 
 theorem mem_of_mem_tail {s : WSeq α} {a} : a ∈ tail s → a ∈ s := by
-<<<<<<< HEAD
   intro h; have := h; cases' h with n e; revert s
   induction' n with n IH <;> intro s <;> induction' s using WSeq.recOn' with x s s <;>
-=======
-  intro h; have := h; cases' h with n e; revert s; simp only [Stream'.get]
-  induction' n with n IH <;> intro s <;> induction' s using WSeq.recOn with x s s <;>
->>>>>>> a32c8957
     simp <;> intro m e <;>
     injections
   · exact Or.inr m
@@ -1097,7 +1012,6 @@
 #align stream.wseq.nth_mem WSeq.get?_mem
 
 theorem exists_get?_of_mem {s : WSeq α} {a} (h : a ∈ s) : ∃ n, some a ∈ get? s n := by
-<<<<<<< HEAD
   induction h using mem_rec_on with
   -- · intro a' s' h
   --   cases' h with h h
@@ -1108,23 +1022,9 @@
   | mem_cons_of_mem a' _ h =>
     cases' h with n h
     exists n + 1
-    -- Porting note: Was `simp [get?]`.
+    -- porting note (#10745): was `simp [get?]`.
     simpa [get?]
   | mem_think_of_mem _ h =>
-=======
-  apply mem_rec_on h
-  · intro a' s' h
-    cases' h with h h
-    · exists 0
-      simp only [get?, drop, head_cons]
-      rw [h]
-      apply ret_mem
-    · cases' h with n h
-      exists n + 1
-      -- porting note (#10745): was `simp [get?]`.
-      simpa [get?]
-  · intro s' h
->>>>>>> a32c8957
     cases' h with n h
     exists n
     simpa [get?]
@@ -1149,27 +1049,14 @@
     ∀ n, Computation.LiftRel (LiftRelO R (LiftRel R)) (dest (drop s n)) (dest (drop t n))
   | 0 => liftRel_dest H
   | n + 1 => by
-<<<<<<< HEAD
-    simp only [LiftRelO, drop, Nat.add_eq, add_zero, dest_tail, tail.aux]
+    simp only [LiftRelO, drop, Nat.add_eq, Nat.add_zero, dest_tail, tail.aux]
     apply liftRel_bind
-    apply liftRel_drop_dest H n
+    · apply liftRel_drop_dest H n
     exact fun {a b} o =>
       match a, b, o with
       | none, none, _ => by simp
-      | some (a, s), some (b, t), ⟨_, h2⟩ => by simp [tail.aux]; apply liftRel_dest h2
+      | some (a, s), some (b, t), ⟨_, h2⟩ => by simpa [tail.aux] using liftRel_dest h2
 #align stream.wseq.lift_rel_dropn_destruct WSeq.liftRel_drop_dest
-=======
-    simp only [LiftRelO, drop, Nat.add_eq, Nat.add_zero, destruct_tail, tail.aux]
-    apply liftRel_bind
-    · apply liftRel_dropn_destruct H n
-    exact fun {a b} o =>
-      match a, b, o with
-      | none, none, _ => by
-        -- Porting note: These 2 theorems should be excluded.
-        simp [-liftRel_pure_left, -liftRel_pure_right]
-      | some (a, s), some (b, t), ⟨_, h2⟩ => by simpa [tail.aux] using liftRel_destruct h2
-#align stream.wseq.lift_rel_dropn_destruct Stream'.WSeq.liftRel_dropn_destruct
->>>>>>> a32c8957
 
 theorem exists_of_liftRel_left {R : α → β → Prop} {s t} (H : LiftRel R s t) {a} (h : a ∈ s) :
     ∃ b, b ∈ t ∧ R a b := by
@@ -1232,29 +1119,16 @@
   rw [liftRel_dest_iff, liftRel_dest_iff]; simp
 #align stream.wseq.lift_rel_think_right WSeq.liftRel_think_right
 
-<<<<<<< HEAD
 theorem cons_congr {s t : WSeq α} (a : α) (h : s ≈ t) : a ::ₐ s ≈ a ::ₐ t := by
-  simp [equiv_def]; exact h
+  simpa [equiv_def] using h
 #align stream.wseq.cons_congr WSeq.cons_congr
 
-theorem think_equiv (s : WSeq α) : think s ≈ s := by simp [equiv_def]; apply Equiv.refl
+theorem think_equiv (s : WSeq α) : think s ≈ s := by simpa [equiv_def] using Equiv.refl _
 #align stream.wseq.think_equiv WSeq.think_equiv
 
 theorem think_congr {s t : WSeq α} (h : s ≈ t) : think s ≈ think t := by
-  simp [equiv_def]; exact h
+  simpa [equiv_def] using h
 #align stream.wseq.think_congr WSeq.think_congr
-=======
-theorem cons_congr {s t : WSeq α} (a : α) (h : s ~ʷ t) : cons a s ~ʷ cons a t := by
-  unfold Equiv; simpa using h
-#align stream.wseq.cons_congr Stream'.WSeq.cons_congr
-
-theorem think_equiv (s : WSeq α) : think s ~ʷ s := by unfold Equiv; simpa using Equiv.refl _
-#align stream.wseq.think_equiv Stream'.WSeq.think_equiv
-
-theorem think_congr {s t : WSeq α} (h : s ~ʷ t) : think s ~ʷ think t := by
-  unfold Equiv; simpa using h
-#align stream.wseq.think_congr Stream'.WSeq.think_congr
->>>>>>> a32c8957
 
 theorem head_congr : ∀ {s t : WSeq α}, s ≈ t → head s ≈ head t := by
   suffices ∀ {s t : WSeq α}, s ≈ t → ∀ {o}, o ∈ head s → o ∈ head t from fun s t h o =>
@@ -1297,14 +1171,8 @@
   ⟨S, ⟨c1, c2, rfl, rfl, h⟩, fun {s t} h =>
     match s, t, h with
     | _, _, ⟨c1, c2, rfl, rfl, h⟩ => by
-<<<<<<< HEAD
-      -- Porting note: `exists_and_left` should be excluded.
-      simp [- exists_and_left]; apply liftRel_bind _ _ h
+      simp only [dest_flatten]; apply liftRel_bind _ _ h
       intro a b ab; apply Computation.LiftRel.imp _ _ _ (liftRel_dest ab)
-=======
-      simp only [destruct_flatten]; apply liftRel_bind _ _ h
-      intro a b ab; apply Computation.LiftRel.imp _ _ _ (liftRel_destruct ab)
->>>>>>> a32c8957
       intro a b; apply LiftRelO.imp_right
       intro s t h; refine ⟨Computation.pure s, Computation.pure t, ?_, ?_, ?_⟩ <;>
         -- Porting note: These 2 theorems should be excluded.
@@ -1318,16 +1186,9 @@
 
 theorem tail_congr {s t : WSeq α} (h : s ≈ t) : tail s ≈ tail t := by
   apply flatten_congr
-<<<<<<< HEAD
   rw [← Computation.bind_pure, ← Computation.bind_pure]
   apply liftRel_bind _ _ (dest_congr h)
-  -- Porting note: These 2 theorems should be excluded.
-  intro a b h; simp [-liftRel_pure_left, -liftRel_pure_right]
-=======
-  dsimp only [(· <$> ·)]; rw [← Computation.bind_pure, ← Computation.bind_pure]
-  apply liftRel_bind _ _ (destruct_congr h)
   intro a b h; simp only [comp_apply, liftRel_pure]
->>>>>>> a32c8957
   cases' a with a <;> cases' b with b
   · apply Setoid.refl
   · cases h
@@ -1357,15 +1218,9 @@
   simp only [productive_iff]; exact forall_congr' fun n => terminates_congr <| get?_congr h _
 #align stream.wseq.productive_congr WSeq.productive_congr
 
-<<<<<<< HEAD
 theorem Equiv.ext {s t : WSeq α} (h : ∀ n, get? s n ≈ get? t n) : s ≈ t :=
   ⟨fun s t => ∀ n, get? s n ≈ get? t n, h, fun {s t} h => by
-    refine' liftRel_def.2 ⟨_, _⟩
-=======
-theorem Equiv.ext {s t : WSeq α} (h : ∀ n, get? s n ~ get? t n) : s ~ʷ t :=
-  ⟨fun s t => ∀ n, get? s n ~ get? t n, h, fun {s t} h => by
     refine liftRel_def.2 ⟨?_, ?_⟩
->>>>>>> a32c8957
     · rw [← head_terminates_iff, ← head_terminates_iff]
       exact terminates_congr (h 0)
     · intro a b ma mb
@@ -1380,11 +1235,7 @@
         refine ⟨ab, fun n => ?_⟩
         refine
           (get?_congr (flatten_equiv (Computation.mem_map _ ma)) n).symm.trans
-<<<<<<< HEAD
-            ((_ : get? (tail s) n ≈ get? (tail t) n).trans
-=======
-            ((?_ : get? (tail s) n ~ get? (tail t) n).trans
->>>>>>> a32c8957
+            ((?_ : get? (tail s) n ≈ get? (tail t) n).trans
               (get?_congr (flatten_equiv (Computation.mem_map _ mb)) n))
         rw [get?_tail, get?_tail]
         apply h⟩
@@ -1404,23 +1255,13 @@
               match Seq'.dest s with
               | none => Sum.inl l.reverse
               | some (none, s') => Sum.inr (l, s')
-<<<<<<< HEAD
               | some (some a, s') => Sum.inr (a :: l, s')) (l, data s)))
-      _ ⟨[], s, rfl, rfl⟩
+      ?_ ⟨[], s, rfl, rfl⟩
   intro s1 s2 h; rcases h with ⟨l, s, h⟩; rw [h.left, h.right]
   induction' s using WSeq.recOn' with a s s <;> simp [toList, nil, cons, think, length]
-  · refine' ⟨a :: l, s, _, _⟩ <;> simp
-  · refine' ⟨l, s, _, _⟩ <;> simp
+  · refine ⟨a :: l, s, ?_, ?_⟩ <;> simp
+  · refine ⟨l, s, ?_, ?_⟩ <;> simp
 #align stream.wseq.length_eq_map WSeq.length_eq_map
-=======
-              | some (some a, s') => Sum.inr (a::l, s')) (l, s)))
-      ?_ ⟨[], s, rfl, rfl⟩
-  intro s1 s2 h; rcases h with ⟨l, s, h⟩; rw [h.left, h.right]
-  induction' s using WSeq.recOn with a s s <;> simp [toList, nil, cons, think, length]
-  · refine ⟨a::l, s, ?_, ?_⟩ <;> simp
-  · refine ⟨l, s, ?_, ?_⟩ <;> simp
-#align stream.wseq.length_eq_map Stream'.WSeq.length_eq_map
->>>>>>> a32c8957
 
 @[simp, norm_cast]
 theorem ofList_nil : (↑([] : List α) : WSeq α) = nil :=
@@ -1476,14 +1317,9 @@
       match Seq'.dest s with
       | none => Sum.inl l.reverse
       | some (none, s') => Sum.inr (l, s')
-<<<<<<< HEAD
       | some (some a, s') => Sum.inr (a :: l, s')) (l, data s) =
       Computation.map (l.reverse ++ ·) (toList s) := by
-  refine'
-=======
-      | some (some a, s') => Sum.inr (a :: l, s')) (l, s) = (l.reverse ++ ·) <$> toList s := by
   refine
->>>>>>> a32c8957
     Computation.eq_of_bisim
       (fun c1 c2 =>
         ∃ (l' : List α) (s : WSeq α),
@@ -1491,49 +1327,29 @@
             match Seq'.dest s with
             | none => Sum.inl l.reverse
             | some (none, s') => Sum.inr (l, s')
-<<<<<<< HEAD
             | some (some a, s') => Sum.inr (a :: l, s')) (l' ++ l, data s) ∧
             c2 = Computation.map (l.reverse ++ ·) (Computation.corec (fun (l, s) =>
               match Seq'.dest s with
               | none => Sum.inl l.reverse
               | some (none, s') => Sum.inr (l, s')
               | some (some a, s') => Sum.inr (a :: l, s')) (l', data s)))
-      _ ⟨[], s, rfl, rfl⟩
+      ?_ ⟨[], s, rfl, rfl⟩
   intro s1 s2 h; rcases h with ⟨l', s, h⟩; rw [h.left, h.right]
   induction' s using WSeq.recOn' with a s s <;> simp [toList, nil, cons, think, length]
-  · refine' ⟨a :: l', s, _, _⟩ <;> simp
-  · refine' ⟨l', s, _, _⟩ <;> simp
+  · refine ⟨a :: l', s, ?_, ?_⟩ <;> simp
+  · refine ⟨l', s, ?_, ?_⟩ <;> simp
 #align stream.wseq.to_list'_map WSeq.toList'_map
 
 @[simp]
 theorem toList_cons (a : α) (s) :
     toList (a ::ₐ s) = (Computation.map (List.cons a) (toList s)).think :=
-  dest_eq_think <| by unfold toList; simp; rw [toList'_map]; simp; rfl
-#align stream.wseq.to_list_cons WSeq.toList_cons
-=======
-            | some (some a, s') => Sum.inr (a::l, s')) (l' ++ l, s) ∧
-            c2 = Computation.map (l.reverse ++ ·) (Computation.corec (fun ⟨l, s⟩ =>
-              match Seq.destruct s with
-              | none => Sum.inl l.reverse
-              | some (none, s') => Sum.inr (l, s')
-              | some (some a, s') => Sum.inr (a::l, s')) (l', s)))
-      ?_ ⟨[], s, rfl, rfl⟩
-  intro s1 s2 h; rcases h with ⟨l', s, h⟩; rw [h.left, h.right]
-  induction' s using WSeq.recOn with a s s <;> simp [toList, nil, cons, think, length]
-  · refine ⟨a::l', s, ?_, ?_⟩ <;> simp
-  · refine ⟨l', s, ?_, ?_⟩ <;> simp
-#align stream.wseq.to_list'_map Stream'.WSeq.toList'_map
-
-@[simp]
-theorem toList_cons (a : α) (s) : toList (cons a s) = (List.cons a <$> toList s).think :=
-  destruct_eq_think <| by
+  dest_eq_think <| by
     unfold toList
-    simp only [toList'_cons, Computation.destruct_think, Sum.inr.injEq]
+    simp only [toList'_cons, Computation.dest_think, Sum.inr.injEq]
     rw [toList'_map]
     simp only [List.reverse_cons, List.reverse_nil, List.nil_append, List.singleton_append]
     rfl
-#align stream.wseq.to_list_cons Stream'.WSeq.toList_cons
->>>>>>> a32c8957
+#align stream.wseq.to_list_cons WSeq.toList_cons
 
 @[simp]
 theorem toList_nil : toList (nil : WSeq α) = Computation.pure [] :=
@@ -1556,26 +1372,15 @@
 #align stream.wseq.destruct_of_seq WSeq.dest_ofSeq
 
 @[simp]
-<<<<<<< HEAD
 theorem head_ofSeq (s : Seq' α) : head ↑s = Computation.pure s.head := by
-  simp [head]; cases Seq'.head s <;> rfl
+  simp only [head, Option.map_eq_map, dest_ofSeq, Computation.map_pure, Option.map_map]
+  cases Seq'.head s <;> rfl
 #align stream.wseq.head_of_seq WSeq.head_ofSeq
 
 @[simp]
 theorem tail_ofSeq (s : Seq' α) : tail (↑s : WSeq α) = ↑s.tail := by
-  simp [tail]; induction' s using Seq'.recOn' with x s <;> simp [ofSeq]
-=======
-theorem head_ofSeq (s : Seq α) : head (ofSeq s) = Computation.pure s.head := by
-  simp only [head, Option.map_eq_map, destruct_ofSeq, Computation.map_pure, Option.map_map]
-  cases Seq.head s <;> rfl
-#align stream.wseq.head_of_seq Stream'.WSeq.head_ofSeq
-
-@[simp]
-theorem tail_ofSeq (s : Seq α) : tail (ofSeq s) = ofSeq s.tail := by
-  simp only [tail, destruct_ofSeq, map_pure', flatten_pure]
-  induction' s using Seq.recOn with x s <;> simp only [ofSeq, Seq.tail_nil, Seq.head_nil,
-    Option.map_none', Seq.tail_cons, Seq.head_cons, Option.map_some']
->>>>>>> a32c8957
+  simp [tail, Option.elim, dest_ofSeq, Computation.map_pure, flatten_pure]
+  induction' s using Seq'.recOn' with x s <;> simp [ofSeq]
   · rfl
 #align stream.wseq.tail_of_seq WSeq.tail_ofSeq
 
@@ -1583,15 +1388,9 @@
 theorem drop_ofSeq (s : Seq' α) : ∀ n, drop (↑s : WSeq α) n = ↑(s.drop n)
   | 0 => rfl
   | n + 1 => by
-<<<<<<< HEAD
-    simp only [drop, Nat.add_eq, add_zero]
+    simp only [drop, Nat.add_eq, Nat.add_zero]
     rw [drop_ofSeq s n, tail_ofSeq, Seq'.tail_drop]
 #align stream.wseq.dropn_of_seq WSeq.drop_ofSeq
-=======
-    simp only [drop, Nat.add_eq, Nat.add_zero, Seq.drop]
-    rw [dropn_ofSeq s n, tail_ofSeq]
-#align stream.wseq.dropn_of_seq Stream'.WSeq.dropn_ofSeq
->>>>>>> a32c8957
 
 theorem get?_ofSeq (s : Seq' α) (n) : get? (↑s : WSeq α) n = Computation.pure (Seq'.get? s n) := by
   dsimp [get?]; rw [drop_ofSeq, head_ofSeq, Seq'.head_drop]
@@ -1713,15 +1512,14 @@
     ∀ ss : WSeq α,
       a ∈ ss → ∀ s S, s ++ join S = ss → a ∈ s ++ join S → a ∈ s ∨ ∃ s, s ∈ S ∧ a ∈ s
     from fun S h => (this _ h nil S (by simp) (by simp [h])).resolve_left (not_mem_nil _)
-<<<<<<< HEAD
   intro ss h; induction' h using mem_rec_on with ss b ss _ IH ss _ IH <;> intro s S <;>
     cases' ss with ss
   · induction' s using WSeq.recOn' with b' s s <;>
       [induction' S using WSeq.recOn' with s S S; skip; skip] <;>
       intro ej m <;> simp at ej <;> have := congr_arg (Seq'.dest ∘ data) ej <;>
-      simp at this; try cases this; try contradiction
+      simp at this; cases this
     substs b' ss
-    simp at m ⊢
+    simp? at m ⊢ says simp only [cons_append, mem_cons_iff, true_or] at m ⊢
   · induction' s using WSeq.recOn' with b' s s <;>
       [induction' S using WSeq.recOn' with s S S; skip; skip] <;>
       intro ej m <;> simp at ej <;> have := congr_arg (Seq'.dest ∘ data) ej <;>
@@ -1734,25 +1532,7 @@
   · induction' s using WSeq.recOn' with b' s s <;>
       [induction' S using WSeq.recOn' with s S S; skip; skip] <;>
       intro ej m <;> simp at ej <;> have := congr_arg (Seq'.dest ∘ data) ej <;>
-      simp at this <;> try { try { have := this.1 }; contradiction } <;> subst ss
-=======
-  intro ss h; apply mem_rec_on h <;> [intro b ss o; intro ss IH] <;> intro s S
-  · induction' s using WSeq.recOn with b' s s <;>
-      [induction' S using WSeq.recOn with s S S; skip; skip] <;>
-      intro ej m <;> simp at ej <;> have := congr_arg Seq.destruct ej <;>
-      simp at this; cases this
-    substs b' ss
-    simp? at m ⊢ says simp only [cons_append, mem_cons_iff] at m ⊢
-    cases' o with e IH
-    · simp [e]
-    cases' m with e m
-    · simp [e]
-    exact Or.imp_left Or.inr (IH _ _ rfl m)
-  · induction' s using WSeq.recOn with b' s s <;>
-      [induction' S using WSeq.recOn with s S S; skip; skip] <;>
-      intro ej m <;> simp at ej <;> have := congr_arg Seq.destruct ej <;> simp at this <;>
-      subst ss
->>>>>>> a32c8957
+      simp at this <;> subst ss
     · apply Or.inr
       -- Porting note: `exists_eq_or_imp` should be excluded.
       simp [- exists_eq_or_imp] at m ⊢
@@ -1797,12 +1577,8 @@
     fun {s1 s2} h =>
     match s1, s2, h with
     | _, _, ⟨s, t, rfl, rfl, h⟩ => by
-<<<<<<< HEAD
-      simp [dest_map]; apply Computation.liftRel_map _ _ (liftRel_dest h)
-=======
-      simp only [exists_and_left, destruct_map]
-      apply Computation.liftRel_map _ _ (liftRel_destruct h)
->>>>>>> a32c8957
+      simp only [exists_and_left, dest_map]
+      apply Computation.liftRel_map _ _ (liftRel_dest h)
       intro o p h
       cases' o with a <;> cases' p with b <;> simp
       · cases b; cases h
@@ -1831,15 +1607,9 @@
         ∃ s t, c1 = dest (s ++ t) ∧ c2 = (dest s).bind (dest_append.aux t))
       _ ⟨s, t, rfl, rfl⟩
   intro c1 c2 h; rcases h with ⟨s, t, h⟩; rw [h.left, h.right]
-<<<<<<< HEAD
   induction' s using WSeq.recOn' with a s s <;> simp
   · induction' t using WSeq.recOn' with b t t <;> simp
-    · refine' ⟨nil, t, _, _⟩ <;> simp
-=======
-  induction' s using WSeq.recOn with a s s <;> simp
-  · induction' t using WSeq.recOn with b t t <;> simp
     · refine ⟨nil, t, ?_, ?_⟩ <;> simp
->>>>>>> a32c8957
   · exact ⟨s, t, rfl, rfl⟩
 #align stream.wseq.destruct_append WSeq.dest_append
 
@@ -1880,13 +1650,8 @@
       apply Computation.liftRel_bind _ _ (liftRel_dest h)
       intro o p h
       cases' o with a <;> cases' p with b
-<<<<<<< HEAD
-      · simp
+      · simp only [dest_append.aux]
         apply Computation.LiftRel.imp _ _ _ (liftRel_dest h2)
-=======
-      · simp only [destruct_append.aux]
-        apply Computation.LiftRel.imp _ _ _ (liftRel_destruct h2)
->>>>>>> a32c8957
         intro a b
         apply LiftRelO.imp_right
         intro s t
@@ -1896,14 +1661,8 @@
       · cases' a with a s; cases' b with b t
         cases' h with r h
         -- Porting note: These 2 theorems should be excluded.
-<<<<<<< HEAD
-        simp [-liftRel_pure_left, -liftRel_pure_right]
-        exact ⟨r, Or.inr ⟨s, rfl, t, rfl, h⟩⟩⟩
+        simpa [-liftRel_pure_left, -liftRel_pure_right] using ⟨r, Or.inr ⟨s, rfl, t, rfl, h⟩⟩⟩
 #align stream.wseq.lift_rel_append WSeq.liftRel_append
-=======
-        simpa [-liftRel_pure_left, -liftRel_pure_right] using ⟨r, Or.inr ⟨s, rfl, t, rfl, h⟩⟩⟩
-#align stream.wseq.lift_rel_append Stream'.WSeq.liftRel_append
->>>>>>> a32c8957
 
 theorem liftRel_join.lem (R : α → β → Prop) {S T} {U : WSeq α → WSeq β → Prop}
     (ST : LiftRel (LiftRel R) S T)
@@ -1916,11 +1675,7 @@
     {a} (ma : a ∈ dest (join S)) : ∃ b, b ∈ dest (join T) ∧ LiftRelO R U a b := by
   cases' exists_results_of_mem ma with n h; clear ma; revert S T ST a
   induction' n using Nat.strongInductionOn with n IH
-<<<<<<< HEAD
-  intro S T ST a ra; simp [dest_join] at ra
-=======
-  intro S T ST a ra; simp only [destruct_join] at ra
->>>>>>> a32c8957
+  intro S T ST a ra; simp only [dest_join] at ra
   exact
     let ⟨o, m, k, rs1, rs2, en⟩ := of_results_bind ra
     let ⟨p, mT, rop⟩ := Computation.exists_of_liftRel_left (liftRel_dest ST) rs1.mem
@@ -1929,11 +1684,7 @@
       simp only [dest_join]
       exact ⟨none, mem_bind mT (mem_pure _), by rw [← eq_of_mem_pure rs2.mem]; trivial⟩
     | some (s, S'), some (t, T'), ⟨st, ST'⟩, _, rs2, mT => by
-<<<<<<< HEAD
-      simp [dest_append] at rs2
-=======
-      simp? [destruct_append]  at rs2  says simp only [destruct_join.aux, destruct_append] at rs2
->>>>>>> a32c8957
+      simp? [dest_append]  at rs2  says simp only [dest_join.aux, dest_append] at rs2
       exact
         let ⟨k1, rs3, ek⟩ := of_results_think rs2
         let ⟨o', m1, n1, rs4, rs5, ek1⟩ := of_results_bind rs3
@@ -1945,27 +1696,16 @@
             apply lt_of_lt_of_le _ (Nat.le_add_right _ _)
             apply Nat.lt_succ_of_le (Nat.le_add_right _ _)
           let ⟨ob, mb, rob⟩ := IH _ this ST' rs5'
-<<<<<<< HEAD
-          refine' ⟨ob, _, rob⟩
-          · simp (config := { unfoldPartialApp := true }) [dest_join]
-=======
           refine ⟨ob, ?_, rob⟩
-          · simp (config := { unfoldPartialApp := true }) only [destruct_join, destruct_join.aux]
->>>>>>> a32c8957
+          · simp (config := { unfoldPartialApp := true }) only [dest_join, dest_join.aux]
             apply mem_bind mT
             simp [dest_append]
             apply mem_bind mt
             exact mb
         | some (a, s'), some (b, t'), ⟨ab, st'⟩, _, rs5, mt => by
-<<<<<<< HEAD
-          simp at rs5
-          refine' ⟨some (b, t' ++ join T'), _, _⟩
-          · simp (config := { unfoldPartialApp := true }) [dest_join]
-=======
-          simp?  at rs5  says simp only [destruct_append.aux] at rs5
-          refine ⟨some (b, append t' (join T')), ?_, ?_⟩
-          · simp (config := { unfoldPartialApp := true }) only [destruct_join, destruct_join.aux]
->>>>>>> a32c8957
+          simp?  at rs5  says simp only [dest_append.aux] at rs5
+          refine ⟨some (b, t' ++ join T'), ?_, ?_⟩
+          · simp (config := { unfoldPartialApp := true }) only [dest_join, dest_join.aux]
             apply mem_bind mT
             simp [dest_append]
             apply mem_bind mt
@@ -2018,21 +1758,12 @@
 #align stream.wseq.bind_congr WSeq.bind_congr
 
 @[simp]
-<<<<<<< HEAD
-theorem join_pure (s : WSeq α) : join (pure s) ≈ s := by simp [pure]; apply think_equiv
+theorem join_pure (s : WSeq α) : join (pure s) ≈ s := by simpa [pure] using think_equiv _
 #align stream.wseq.join_ret WSeq.join_pure
 
 @[simp]
 theorem join_map_pure (s : WSeq α) : join (map pure s) ≈ s := by
-  refine' ⟨fun s1 s2 => join (map pure s2) = s1, rfl, _⟩
-=======
-theorem join_ret (s : WSeq α) : join (ret s) ~ʷ s := by simpa [ret] using think_equiv _
-#align stream.wseq.join_ret Stream'.WSeq.join_ret
-
-@[simp]
-theorem join_map_ret (s : WSeq α) : join (map ret s) ~ʷ s := by
-  refine ⟨fun s1 s2 => join (map ret s2) = s1, rfl, ?_⟩
->>>>>>> a32c8957
+  refine ⟨fun s1 s2 => join (map pure s2) = s1, rfl, ?_⟩
   intro s' s h; rw [← h]
   apply liftRel_rec fun c1 c2 => ∃ s, c1 = dest (join (map pure s)) ∧ c2 = dest s
   · exact fun {c1 c2} h =>
@@ -2051,19 +1782,11 @@
 #align stream.wseq.join_map_ret WSeq.join_map_pure
 
 @[simp]
-<<<<<<< HEAD
 theorem join_append (S T : WSeq (WSeq α)) : join (S ++ T) ≈ join S ++ join T := by
-  refine'
+  refine
     ⟨fun s1 s2 =>
       ∃ s S T, s1 = s ++ join (S ++ T) ∧ s2 = s ++ (join S ++ join T),
-      ⟨nil, S, T, by simp, by simp⟩, _⟩
-=======
-theorem join_append (S T : WSeq (WSeq α)) : join (append S T) ~ʷ append (join S) (join T) := by
-  refine
-    ⟨fun s1 s2 =>
-      ∃ s S T, s1 = append s (join (append S T)) ∧ s2 = append s (append (join S) (join T)),
       ⟨nil, S, T, by simp, by simp⟩, ?_⟩
->>>>>>> a32c8957
   intro s1 s2 h
   apply
     liftRel_rec
@@ -2075,19 +1798,11 @@
       (let ⟨s, S, T, h1, h2⟩ := h
       ⟨s, S, T, congr_arg dest h1, congr_arg dest h2⟩)
   rintro c1 c2 ⟨s, S, T, rfl, rfl⟩
-<<<<<<< HEAD
   induction' s using WSeq.recOn' with a s s <;> simp
   · induction' S using WSeq.recOn' with s S S <;> simp
     · induction' T using WSeq.recOn' with s T T <;> simp
-      · refine' ⟨s, nil, T, _, _⟩ <;> simp
-      · refine' ⟨nil, nil, T, _, _⟩ <;> simp
-=======
-  induction' s using WSeq.recOn with a s s <;> simp
-  · induction' S using WSeq.recOn with s S S <;> simp
-    · induction' T using WSeq.recOn with s T T <;> simp
       · refine ⟨s, nil, T, ?_, ?_⟩ <;> simp
       · refine ⟨nil, nil, T, ?_, ?_⟩ <;> simp
->>>>>>> a32c8957
     · exact ⟨s, S, T, rfl, rfl⟩
     · refine ⟨nil, S, T, ?_, ?_⟩ <;> simp
   · exact ⟨s, S, T, rfl, rfl⟩
@@ -2123,23 +1838,13 @@
 #align stream.wseq.map_join WSeq.map_join
 
 @[simp]
-<<<<<<< HEAD
 theorem join_join (SS : WSeq (WSeq (WSeq α))) : join (join SS) ≈ join (map join SS) := by
-  refine'
+  refine
     ⟨fun s1 s2 =>
       ∃ s S SS,
         s1 = s ++ join (S ++ join SS) ∧
           s2 = s ++ (join S ++ join (map join SS)),
-      ⟨nil, nil, SS, by simp, by simp⟩, _⟩
-=======
-theorem join_join (SS : WSeq (WSeq (WSeq α))) : join (join SS) ~ʷ join (map join SS) := by
-  refine
-    ⟨fun s1 s2 =>
-      ∃ s S SS,
-        s1 = append s (join (append S (join SS))) ∧
-          s2 = append s (append (join S) (join (map join SS))),
       ⟨nil, nil, SS, by simp, by simp⟩, ?_⟩
->>>>>>> a32c8957
   intro s1 s2 h
   apply
     liftRel_rec
@@ -2151,34 +1856,17 @@
       (let ⟨s, S, SS, h1, h2⟩ := h
       ⟨s, S, SS, by simp [h1], by simp [h2]⟩)
   intro c1 c2 h
-<<<<<<< HEAD
   rcases h with ⟨s, S, SS, rfl, rfl⟩
   induction' s using WSeq.recOn' with a s s <;> simp
   · induction' S using WSeq.recOn' with s S S <;> simp
     · induction' SS using WSeq.recOn' with S SS SS <;> simp
-      · refine' ⟨nil, S, SS, _, _⟩ <;> simp
-      · refine' ⟨nil, nil, SS, _, _⟩ <;> simp
+      · refine ⟨nil, S, SS, ?_, ?_⟩ <;> simp
+      · refine ⟨nil, nil, SS, ?_, ?_⟩ <;> simp
     · exact ⟨s, S, SS, rfl, rfl⟩
-    · refine' ⟨nil, S, SS, _, _⟩ <;> simp
+    · refine ⟨nil, S, SS, ?_, ?_⟩ <;> simp
   · exact ⟨s, S, SS, rfl, rfl⟩
   · exact ⟨s, S, SS, rfl, rfl⟩
 #align stream.wseq.join_join WSeq.join_join
-=======
-  exact
-    match c1, c2, h with
-    | _, _, ⟨s, S, SS, rfl, rfl⟩ => by
-      clear h
-      induction' s using WSeq.recOn with a s s <;> simp
-      · induction' S using WSeq.recOn with s S S <;> simp
-        · induction' SS using WSeq.recOn with S SS SS <;> simp
-          · refine ⟨nil, S, SS, ?_, ?_⟩ <;> simp
-          · refine ⟨nil, nil, SS, ?_, ?_⟩ <;> simp
-        · exact ⟨s, S, SS, rfl, rfl⟩
-        · refine ⟨nil, S, SS, ?_, ?_⟩ <;> simp
-      · exact ⟨s, S, SS, rfl, rfl⟩
-      · exact ⟨s, S, SS, rfl, rfl⟩
-#align stream.wseq.join_join Stream'.WSeq.join_join
->>>>>>> a32c8957
 
 @[simp]
 theorem bind_assoc (s : WSeq α) (f : α → WSeq β) (g : β → WSeq γ) :
