--- conflicted
+++ resolved
@@ -47,8 +47,6 @@
 def count (s : String) (c : Char) : Nat :=
 s.foldl (fun n d => if d = c then n + 1 else n) 0
 
-<<<<<<< HEAD
-=======
 /-- Removes the first `n` elements from the string `s` -/
 def popn (s : String) (n : Nat) : String :=
   ⟨s.toList.drop n⟩
@@ -57,5 +55,4 @@
 def head (s : String) : Char :=
   s.iter.curr
 
->>>>>>> 3fb0331e
 end String