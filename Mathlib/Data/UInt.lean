--- conflicted
+++ resolved
@@ -5,8 +5,6 @@
 -/
 import Mathlib.Data.ZMod.Defs
 
-<<<<<<< HEAD
-=======
 /-!
 # Adds Mathlib specific instances to the `UIntX` data types.
 
@@ -22,7 +20,6 @@
 cautious here.
 -/
 
->>>>>>> 2b37c48a
 example : (0 : UInt8) = ⟨0⟩ := rfl
 
 set_option hygiene false in
@@ -45,15 +42,6 @@
       instance : SMul ℤ $typeName where
         smul z a := mk (z • a.val)
 
-<<<<<<< HEAD
-      instance : NatCast $typeName where
-        natCast n := mk n
-
-      instance : IntCast $typeName where
-        intCast z := mk z
-
-=======
->>>>>>> 2b37c48a
       lemma neg_def (a : $typeName) : -a = ⟨-a.val⟩ := rfl
 
       lemma pow_def (a : $typeName) (n : ℕ) : a ^ n = ⟨a.val ^ n⟩ := rfl
@@ -69,12 +57,6 @@
         Function.Injective.commMonoid val val_injective
           rfl (fun _ _ => rfl) (fun _ _ => rfl)
 
-<<<<<<< HEAD
-      open $typeName (eq_of_val_eq) in
-      lemma val_injective : Function.Injective val := @eq_of_val_eq
-
-      instance : CommRing $typeName :=
-=======
       instance instNonUnitalCommRing : NonUnitalCommRing $typeName :=
         Function.Injective.nonUnitalCommRing val val_injective
           rfl (fun _ _ => rfl) (fun _ _ => rfl) (fun _ => rfl) (fun _ _ => rfl)
@@ -91,7 +73,6 @@
       lemma intCast_def (z : ℤ) : (z : $typeName) = ⟨z⟩ := rfl
 
       local instance instCommRing : CommRing $typeName :=
->>>>>>> 2b37c48a
         Function.Injective.commRing val val_injective
           rfl rfl (fun _ _ => rfl) (fun _ _ => rfl) (fun _ => rfl) (fun _ _ => rfl)
           (fun _ _ => rfl) (fun _ _ => rfl) (fun _ _ => rfl) (fun _ => rfl) (fun _ => rfl)
