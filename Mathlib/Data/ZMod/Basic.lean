--- conflicted
+++ resolved
@@ -107,14 +107,9 @@
     · simp [zero_dvd_iff, Int.natCast_eq_zero]
     · exact Fin.natCast_eq_zero
 
-<<<<<<< HEAD
--- Verify that `grind` can see that `ZMod n` has characteristic `n`.
-example (n : ℕ) : Lean.Grind.IsCharP (ZMod n) n := inferInstance
-=======
 #adaptation_note /-- 2025-04-24 Restore this after restoring the instances in Ring.Defs. -/
 -- Verify that `grind` can see that `ZMod n` has characteristic `n`.
 -- example (n : ℕ) : Lean.Grind.IsCharP (ZMod n) n := inferInstance
->>>>>>> 637398a2
 
 @[simp]
 theorem addOrderOf_one (n : ℕ) : addOrderOf (1 : ZMod n) = n :=
