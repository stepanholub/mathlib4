/-
Copyright (c) 2019 Scott Morrison. All rights reserved.
Released under Apache 2.0 license as described in the file LICENSE.
Authors: Scott Morrison
-/
import Mathlib.Geometry.RingedSpace.PresheafedSpace.HasColimits
import Mathlib.Topology.Sheaves.Functors

#align_import algebraic_geometry.sheafed_space from "leanprover-community/mathlib"@"f384f5d1a4e39f36817b8d22afff7b52af8121d1"

/-!
# Sheafed spaces

Introduces the category of topological spaces equipped with a sheaf (taking values in an
arbitrary target category `C`.)

We further describe how to apply functors and natural transformations to the values of the
presheaves.
-/

open CategoryTheory TopCat TopologicalSpace Opposite CategoryTheory.Limits CategoryTheory.Category
  CategoryTheory.Functor

variable (C : Type*) [Category C]

-- Porting note: removed
-- local attribute [tidy] tactic.op_induction'
-- as it isn't needed here. If it is useful elsewhere
-- attribute [local aesop safe cases (rule_sets := [CategoryTheory])] Opposite
-- should suffice, but may need
-- https://github.com/JLimperg/aesop/issues/59

namespace AlgebraicGeometry

/-- A `SheafedSpace C` is a topological space equipped with a sheaf of `C`s. -/
structure SheafedSpace extends PresheafedSpace C where
  /-- A sheafed space is presheafed space which happens to be sheaf. -/
  IsSheaf : presheaf.IsSheaf
set_option linter.uppercaseLean3 false in
#align algebraic_geometry.SheafedSpace AlgebraicGeometry.SheafedSpace

variable {C}

namespace SheafedSpace

-- Porting note: use `CoeOut` for the coercion happens left to right
instance coeCarrier : CoeOut (SheafedSpace C) TopCat where coe X := X.carrier
set_option linter.uppercaseLean3 false in
#align algebraic_geometry.SheafedSpace.coe_carrier AlgebraicGeometry.SheafedSpace.coeCarrier

instance coeSort : CoeSort (SheafedSpace C) (Type*) where
  coe := fun X => X.1

/-- Extract the `sheaf C (X : Top)` from a `SheafedSpace C`. -/
def sheaf (X : SheafedSpace C) : Sheaf C (X : TopCat) :=
  ⟨X.presheaf, X.IsSheaf⟩
set_option linter.uppercaseLean3 false in
#align algebraic_geometry.SheafedSpace.sheaf AlgebraicGeometry.SheafedSpace.sheaf

-- Porting note: this is a syntactic tautology, so removed
-- @[simp]
-- theorem as_coe (X : SheafedSpace C) : X.carrier = (X : TopCat) :=
--   rfl
-- set_option linter.uppercaseLean3 false in
#noalign algebraic_geometry.SheafedSpace.as_coe

-- Porting note: this gives a `simpVarHead` error (`LEFT-HAND SIDE HAS VARIABLE AS HEAD SYMBOL.`).
-- so removed @[simp]
theorem mk_coe (carrier) (presheaf) (h) :
    (({ carrier
        presheaf
        IsSheaf := h } : SheafedSpace C) : TopCat) = carrier :=
  rfl
set_option linter.uppercaseLean3 false in
#align algebraic_geometry.SheafedSpace.mk_coe AlgebraicGeometry.SheafedSpace.mk_coe

instance (X : SheafedSpace C) : TopologicalSpace X :=
  X.carrier.str

/-- The trivial `unit` valued sheaf on any topological space. -/
def unit (X : TopCat) : SheafedSpace (Discrete Unit) :=
  { @PresheafedSpace.const (Discrete Unit) _ X ⟨⟨⟩⟩ with IsSheaf := Presheaf.isSheaf_unit _ }
set_option linter.uppercaseLean3 false in
#align algebraic_geometry.SheafedSpace.unit AlgebraicGeometry.SheafedSpace.unit

instance : Inhabited (SheafedSpace (Discrete Unit)) :=
  ⟨unit (TopCat.of PEmpty)⟩

instance : Category (SheafedSpace C) :=
  show Category (InducedCategory (PresheafedSpace C) SheafedSpace.toPresheafedSpace) by
    infer_instance

-- Porting note: adding an ext lemma.
-- See https://github.com/leanprover-community/mathlib4/issues/5229
@[ext]
theorem ext {X Y : SheafedSpace C} (α β : X ⟶ Y) (w : α.base = β.base)
    (h : α.c ≫ whiskerRight (eqToHom (by rw [w])) _ = β.c) : α = β :=
  PresheafedSpace.ext α β w h

/-- Constructor for isomorphisms in the category `SheafedSpace C`. -/
@[simps]
def isoMk {X Y : SheafedSpace C} (e : X.toPresheafedSpace ≅ Y.toPresheafedSpace) : X ≅ Y where
  hom := e.hom
  inv := e.inv
  hom_inv_id := e.hom_inv_id
  inv_hom_id := e.inv_hom_id

/-- Forgetting the sheaf condition is a functor from `SheafedSpace C` to `PresheafedSpace C`. -/
@[simps! obj map]
def forgetToPresheafedSpace : SheafedSpace C ⥤ PresheafedSpace C :=
  inducedFunctor _
set_option linter.uppercaseLean3 false in
#align algebraic_geometry.SheafedSpace.forget_to_PresheafedSpace AlgebraicGeometry.SheafedSpace.forgetToPresheafedSpace

-- Porting note: can't derive `Full` functor automatically
instance forgetToPresheafedSpace_full : (forgetToPresheafedSpace (C := C)).Full where
  map_surjective f := ⟨f, rfl⟩

-- Porting note: can't derive `Faithful` functor automatically
instance forgetToPresheafedSpace_faithful : (forgetToPresheafedSpace (C := C)).Faithful where

instance is_presheafedSpace_iso {X Y : SheafedSpace C} (f : X ⟶ Y) [IsIso f] :
    @IsIso (PresheafedSpace C) _ _ _ f :=
  SheafedSpace.forgetToPresheafedSpace.map_isIso f
set_option linter.uppercaseLean3 false in
#align algebraic_geometry.SheafedSpace.is_PresheafedSpace_iso AlgebraicGeometry.SheafedSpace.is_presheafedSpace_iso

section

attribute [local simp] id comp

@[simp]
theorem id_base (X : SheafedSpace C) : (𝟙 X : X ⟶ X).base = 𝟙 (X : TopCat) :=
  rfl
set_option linter.uppercaseLean3 false in
#align algebraic_geometry.SheafedSpace.id_base AlgebraicGeometry.SheafedSpace.id_base

theorem id_c (X : SheafedSpace C) :
    (𝟙 X : X ⟶ X).c = eqToHom (Presheaf.Pushforward.id_eq X.presheaf).symm :=
  rfl
set_option linter.uppercaseLean3 false in
#align algebraic_geometry.SheafedSpace.id_c AlgebraicGeometry.SheafedSpace.id_c

@[simp]
theorem id_c_app (X : SheafedSpace C) (U) :
<<<<<<< HEAD
    (𝟙 X : X ⟶ X).c.app U = eqToHom (by aesop_cat) := rfl
=======
    (𝟙 X : X ⟶ X).c.app U = 𝟙 _ := rfl
>>>>>>> e091c883
set_option linter.uppercaseLean3 false in
#align algebraic_geometry.SheafedSpace.id_c_app AlgebraicGeometry.SheafedSpace.id_c_app

@[simp]
theorem comp_base {X Y Z : SheafedSpace C} (f : X ⟶ Y) (g : Y ⟶ Z) :
    (f ≫ g).base = f.base ≫ g.base :=
  rfl
set_option linter.uppercaseLean3 false in
#align algebraic_geometry.SheafedSpace.comp_base AlgebraicGeometry.SheafedSpace.comp_base

@[simp]
theorem comp_c_app {X Y Z : SheafedSpace C} (α : X ⟶ Y) (β : Y ⟶ Z) (U) :
    (α ≫ β).c.app U = β.c.app U ≫ α.c.app (op ((Opens.map β.base).obj (unop U))) :=
  rfl
set_option linter.uppercaseLean3 false in
#align algebraic_geometry.SheafedSpace.comp_c_app AlgebraicGeometry.SheafedSpace.comp_c_app

theorem comp_c_app' {X Y Z : SheafedSpace C} (α : X ⟶ Y) (β : Y ⟶ Z) (U) :
    (α ≫ β).c.app (op U) = β.c.app (op U) ≫ α.c.app (op ((Opens.map β.base).obj U)) :=
  rfl
set_option linter.uppercaseLean3 false in
#align algebraic_geometry.SheafedSpace.comp_c_app' AlgebraicGeometry.SheafedSpace.comp_c_app'

theorem congr_app {X Y : SheafedSpace C} {α β : X ⟶ Y} (h : α = β) (U) :
    α.c.app U = β.c.app U ≫ X.presheaf.map (eqToHom (by subst h; rfl)) :=
  PresheafedSpace.congr_app h U
set_option linter.uppercaseLean3 false in
#align algebraic_geometry.SheafedSpace.congr_app AlgebraicGeometry.SheafedSpace.congr_app

variable (C)

/-- The forgetful functor from `SheafedSpace` to `Top`. -/
def forget : SheafedSpace C ⥤ TopCat where
  obj X := (X : TopCat)
  map {X Y} f := f.base
set_option linter.uppercaseLean3 false in
#align algebraic_geometry.SheafedSpace.forget AlgebraicGeometry.SheafedSpace.forget

end

open TopCat.Presheaf

/-- The restriction of a sheafed space along an open embedding into the space.
-/
def restrict {U : TopCat} (X : SheafedSpace C) {f : U ⟶ (X : TopCat)} (h : OpenEmbedding f) :
    SheafedSpace C :=
  { X.toPresheafedSpace.restrict h with IsSheaf := isSheaf_of_openEmbedding h X.IsSheaf }
set_option linter.uppercaseLean3 false in
#align algebraic_geometry.SheafedSpace.restrict AlgebraicGeometry.SheafedSpace.restrict

/-- The restriction of a sheafed space `X` to the top subspace is isomorphic to `X` itself.
-/
@[simps! hom inv]
def restrictTopIso (X : SheafedSpace C) : X.restrict (Opens.openEmbedding ⊤) ≅ X :=
  isoMk (X.toPresheafedSpace.restrictTopIso)
set_option linter.uppercaseLean3 false in
#align algebraic_geometry.SheafedSpace.restrict_top_iso AlgebraicGeometry.SheafedSpace.restrictTopIso

/-- The global sections, notated Gamma.
-/
def Γ : (SheafedSpace C)ᵒᵖ ⥤ C :=
  forgetToPresheafedSpace.op ⋙ PresheafedSpace.Γ
set_option linter.uppercaseLean3 false in
#align algebraic_geometry.SheafedSpace.Γ AlgebraicGeometry.SheafedSpace.Γ

theorem Γ_def : (Γ : _ ⥤ C) = forgetToPresheafedSpace.op ⋙ PresheafedSpace.Γ :=
  rfl
set_option linter.uppercaseLean3 false in
#align algebraic_geometry.SheafedSpace.Γ_def AlgebraicGeometry.SheafedSpace.Γ_def

@[simp]
theorem Γ_obj (X : (SheafedSpace C)ᵒᵖ) : Γ.obj X = (unop X).presheaf.obj (op ⊤) :=
  rfl
set_option linter.uppercaseLean3 false in
#align algebraic_geometry.SheafedSpace.Γ_obj AlgebraicGeometry.SheafedSpace.Γ_obj

theorem Γ_obj_op (X : SheafedSpace C) : Γ.obj (op X) = X.presheaf.obj (op ⊤) :=
  rfl
set_option linter.uppercaseLean3 false in
#align algebraic_geometry.SheafedSpace.Γ_obj_op AlgebraicGeometry.SheafedSpace.Γ_obj_op

@[simp]
theorem Γ_map {X Y : (SheafedSpace C)ᵒᵖ} (f : X ⟶ Y) : Γ.map f = f.unop.c.app (op ⊤) :=
  rfl
set_option linter.uppercaseLean3 false in
#align algebraic_geometry.SheafedSpace.Γ_map AlgebraicGeometry.SheafedSpace.Γ_map

theorem Γ_map_op {X Y : SheafedSpace C} (f : X ⟶ Y) : Γ.map f.op = f.c.app (op ⊤) :=
  rfl
set_option linter.uppercaseLean3 false in
#align algebraic_geometry.SheafedSpace.Γ_map_op AlgebraicGeometry.SheafedSpace.Γ_map_op

noncomputable instance [HasLimits C] :
    CreatesColimits (forgetToPresheafedSpace : SheafedSpace C ⥤ _) :=
  ⟨fun {_ _} =>
    ⟨fun {K} =>
      createsColimitOfFullyFaithfulOfIso
        ⟨(PresheafedSpace.colimitCocone (K ⋙ forgetToPresheafedSpace)).pt,
          limit_isSheaf _ fun j => Sheaf.pushforward_sheaf_of_sheaf _ (K.obj (unop j)).2⟩
        (colimit.isoColimitCocone ⟨_, PresheafedSpace.colimitCoconeIsColimit _⟩).symm⟩⟩

instance [HasLimits C] : HasColimits (SheafedSpace C) :=
  hasColimits_of_hasColimits_createsColimits forgetToPresheafedSpace

noncomputable instance [HasLimits C] : PreservesColimits (forget C) :=
  Limits.compPreservesColimits forgetToPresheafedSpace (PresheafedSpace.forget C)

end SheafedSpace

end AlgebraicGeometry<|MERGE_RESOLUTION|>--- conflicted
+++ resolved
@@ -143,11 +143,7 @@
 
 @[simp]
 theorem id_c_app (X : SheafedSpace C) (U) :
-<<<<<<< HEAD
-    (𝟙 X : X ⟶ X).c.app U = eqToHom (by aesop_cat) := rfl
-=======
     (𝟙 X : X ⟶ X).c.app U = 𝟙 _ := rfl
->>>>>>> e091c883
 set_option linter.uppercaseLean3 false in
 #align algebraic_geometry.SheafedSpace.id_c_app AlgebraicGeometry.SheafedSpace.id_c_app
 
