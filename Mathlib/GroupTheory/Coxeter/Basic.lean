--- conflicted
+++ resolved
@@ -39,6 +39,8 @@
 * `CoxeterSystem`
 * `IsCoxeterGroup`
 * `CoxeterSystem.simple`
+* `CoxeterSystem.lift`
+* `CoxeterSystem.wordProd`
 
 ## References
 
@@ -50,9 +52,6 @@
 ## TODO
 
 * The simple reflections of a Coxeter system are distinct.
-<<<<<<< HEAD
-* A group `W` registered in a Coxeter system is a Coxeter group.
-* A Coxeter group is an instance of `IsCoxeterGroup`.
 * Introduce some ways to actually construct some Coxeter groups. For example, given a Coxeter matrix
 $M : B \times B \to \mathbb{N}$, a real vector space $V$, a basis $\{\alpha_i : i \in B\}$
 and a bilinear form $\langle \cdot, \cdot \rangle \colon V \times V \to \mathbb{R}$ satisfying
@@ -61,8 +60,6 @@
 to combinatorially describe the Coxeter groups of type $A$, $B$, $D$, and $I$.
 * State and prove Matsumoto's theorem.
 * Classify the finite Coxeter groups.
-=======
->>>>>>> 50a85562
 
 ## Tags
 
@@ -163,7 +160,8 @@
   ⟨cs.mulEquiv.trans (M.reindexGroupEquiv e).symm⟩
 
 /-- Push a Coxeter system through a group isomorphism. -/
-@[simps] protected def map (e : W ≃* H) : CoxeterSystem M H := ⟨e.symm.trans cs.mulEquiv⟩
+@[simps]
+protected def map (e : W ≃* H) : CoxeterSystem M H := ⟨e.symm.trans cs.mulEquiv⟩
 
 /-! ### Simple reflections -/
 
@@ -175,7 +173,9 @@
 
 @[simp] theorem reindex_simple (i' : B') : (cs.reindex e).simple i' = cs.simple (e.symm i') := rfl
 
-@[simp] theorem map_simple (e : W ≃* H) (i : B) : (cs.map e).simple i = e (cs.simple i) := rfl
+@[simp] theorem map_simple (e : W ≃* H) (i : B) :
+    (cs.map e).simple i = e (cs.simple i) := rfl
+
 
 @[simp]
 theorem simple_mul_simple_self (i : B) : s i * s i = 1 := by
