--- conflicted
+++ resolved
@@ -748,16 +748,6 @@
     IsConj σ τ ↔ σ.support.card = τ.support.card where
   mp h := by
     obtain ⟨π, rfl⟩ := (_root_.isConj_iff).1 h
-<<<<<<< HEAD
-    refine Finset.card_congr (fun a _ => π a) (fun _ ha => ?_) (fun _ _ _ _ ab => π.injective ab)
-        fun b hb => ?_
-    · simp [mem_support.1 ha]
-    · refine ⟨π⁻¹ b, ⟨?_, π.apply_inv_self b⟩⟩
-      contrapose! hb
-      rw [mem_support, Classical.not_not] at hb
-      rw [mem_support, Classical.not_not, Perm.mul_apply, Perm.mul_apply, hb, Perm.apply_inv_self],
-    hσ.isConj hτ⟩
-=======
     refine Finset.card_bij (fun a _ => π a) (fun _ ha => ?_) (fun _ _ _ _ ab => π.injective ab)
         fun b hb ↦ ⟨π⁻¹ b, ?_, π.apply_inv_self b⟩
     · simp [mem_support.1 ha]
@@ -765,7 +755,6 @@
     rw [mem_support, Classical.not_not] at hb
     rw [mem_support, Classical.not_not, Perm.mul_apply, Perm.mul_apply, hb, Perm.apply_inv_self]
   mpr := hσ.isConj hτ
->>>>>>> 16a1db9e
 #align equiv.perm.is_cycle.is_conj_iff Equiv.Perm.IsCycle.isConj_iff
 
 end Conjugation
