/-
Copyright (c) 2018 Chris Hughes. All rights reserved.
Released under Apache 2.0 license as described in the file LICENSE.
Authors: Chris Hughes, Aaron Anderson, Yakov Pechersky
-/
import Mathlib.Algebra.Group.Commute.Basic
import Mathlib.Data.Fintype.Card
import Mathlib.GroupTheory.Perm.Basic

#align_import group_theory.perm.support from "leanprover-community/mathlib"@"9003f28797c0664a49e4179487267c494477d853"

/-!
# support of a permutation

## Main definitions

In the following, `f g : Equiv.Perm α`.

* `Equiv.Perm.Disjoint`: two permutations `f` and `g` are `Disjoint` if every element is fixed
  either by `f`, or by `g`.
  Equivalently, `f` and `g` are `Disjoint` iff their `support` are disjoint.
* `Equiv.Perm.IsSwap`: `f = swap x y` for `x ≠ y`.
* `Equiv.Perm.support`: the elements `x : α` that are not fixed by `f`.

Assume `α` is a Fintype:
* `Equiv.Perm.fixed_point_card_lt_of_ne_one f` says that `f` has
  strictly less than `Fintype.card α - 1` fixed points, unless `f = 1`.
  (Equivalently, `f.support` has at least 2 elements.)

-/


open Equiv Finset

namespace Equiv.Perm

variable {α : Type*}

section Disjoint

/-- Two permutations `f` and `g` are `Disjoint` if their supports are disjoint, i.e.,
every element is fixed either by `f`, or by `g`. -/
def Disjoint (f g : Perm α) :=
  ∀ x, f x = x ∨ g x = x
#align equiv.perm.disjoint Equiv.Perm.Disjoint

variable {f g h : Perm α}

@[symm]
theorem Disjoint.symm : Disjoint f g → Disjoint g f := by simp only [Disjoint, or_comm, imp_self]
#align equiv.perm.disjoint.symm Equiv.Perm.Disjoint.symm

theorem Disjoint.symmetric : Symmetric (@Disjoint α) := fun _ _ => Disjoint.symm
#align equiv.perm.disjoint.symmetric Equiv.Perm.Disjoint.symmetric

instance : IsSymm (Perm α) Disjoint :=
  ⟨Disjoint.symmetric⟩

theorem disjoint_comm : Disjoint f g ↔ Disjoint g f :=
  ⟨Disjoint.symm, Disjoint.symm⟩
#align equiv.perm.disjoint_comm Equiv.Perm.disjoint_comm

theorem Disjoint.commute (h : Disjoint f g) : Commute f g :=
  Equiv.ext fun x =>
    (h x).elim
      (fun hf =>
        (h (g x)).elim (fun hg => by simp [mul_apply, hf, hg]) fun hg => by
          simp [mul_apply, hf, g.injective hg])
      fun hg =>
      (h (f x)).elim (fun hf => by simp [mul_apply, f.injective hf, hg]) fun hf => by
        simp [mul_apply, hf, hg]
#align equiv.perm.disjoint.commute Equiv.Perm.Disjoint.commute

@[simp]
theorem disjoint_one_left (f : Perm α) : Disjoint 1 f := fun _ => Or.inl rfl
#align equiv.perm.disjoint_one_left Equiv.Perm.disjoint_one_left

@[simp]
theorem disjoint_one_right (f : Perm α) : Disjoint f 1 := fun _ => Or.inr rfl
#align equiv.perm.disjoint_one_right Equiv.Perm.disjoint_one_right

theorem disjoint_iff_eq_or_eq : Disjoint f g ↔ ∀ x : α, f x = x ∨ g x = x :=
  Iff.rfl
#align equiv.perm.disjoint_iff_eq_or_eq Equiv.Perm.disjoint_iff_eq_or_eq

@[simp]
theorem disjoint_refl_iff : Disjoint f f ↔ f = 1 := by
  refine ⟨fun h => ?_, fun h => h.symm ▸ disjoint_one_left 1⟩
  ext x
  cases' h x with hx hx <;> simp [hx]
#align equiv.perm.disjoint_refl_iff Equiv.Perm.disjoint_refl_iff

theorem Disjoint.inv_left (h : Disjoint f g) : Disjoint f⁻¹ g := by
  intro x
  rw [inv_eq_iff_eq, eq_comm]
  exact h x
#align equiv.perm.disjoint.inv_left Equiv.Perm.Disjoint.inv_left

theorem Disjoint.inv_right (h : Disjoint f g) : Disjoint f g⁻¹ :=
  h.symm.inv_left.symm
#align equiv.perm.disjoint.inv_right Equiv.Perm.Disjoint.inv_right

@[simp]
theorem disjoint_inv_left_iff : Disjoint f⁻¹ g ↔ Disjoint f g := by
  refine ⟨fun h => ?_, Disjoint.inv_left⟩
  convert h.inv_left
#align equiv.perm.disjoint_inv_left_iff Equiv.Perm.disjoint_inv_left_iff

@[simp]
theorem disjoint_inv_right_iff : Disjoint f g⁻¹ ↔ Disjoint f g := by
  rw [disjoint_comm, disjoint_inv_left_iff, disjoint_comm]
#align equiv.perm.disjoint_inv_right_iff Equiv.Perm.disjoint_inv_right_iff

theorem Disjoint.mul_left (H1 : Disjoint f h) (H2 : Disjoint g h) : Disjoint (f * g) h := fun x =>
  by cases H1 x <;> cases H2 x <;> simp [*]
#align equiv.perm.disjoint.mul_left Equiv.Perm.Disjoint.mul_left

theorem Disjoint.mul_right (H1 : Disjoint f g) (H2 : Disjoint f h) : Disjoint f (g * h) := by
  rw [disjoint_comm]
  exact H1.symm.mul_left H2.symm
#align equiv.perm.disjoint.mul_right Equiv.Perm.Disjoint.mul_right

-- Porting note (#11215): TODO: make it `@[simp]`
theorem disjoint_conj (h : Perm α) : Disjoint (h * f * h⁻¹) (h * g * h⁻¹) ↔ Disjoint f g :=
  (h⁻¹).forall_congr fun {_} ↦ by simp only [mul_apply, eq_inv_iff_eq]

theorem Disjoint.conj (H : Disjoint f g) (h : Perm α) : Disjoint (h * f * h⁻¹) (h * g * h⁻¹) :=
  (disjoint_conj h).2 H

theorem disjoint_prod_right (l : List (Perm α)) (h : ∀ g ∈ l, Disjoint f g) :
    Disjoint f l.prod := by
  induction' l with g l ih
  · exact disjoint_one_right _
  · rw [List.prod_cons]
    exact (h _ (List.mem_cons_self _ _)).mul_right (ih fun g hg => h g (List.mem_cons_of_mem _ hg))
#align equiv.perm.disjoint_prod_right Equiv.Perm.disjoint_prod_right

open scoped List in
theorem disjoint_prod_perm {l₁ l₂ : List (Perm α)} (hl : l₁.Pairwise Disjoint) (hp : l₁ ~ l₂) :
    l₁.prod = l₂.prod :=
  hp.prod_eq' <| hl.imp Disjoint.commute
#align equiv.perm.disjoint_prod_perm Equiv.Perm.disjoint_prod_perm

theorem nodup_of_pairwise_disjoint {l : List (Perm α)} (h1 : (1 : Perm α) ∉ l)
    (h2 : l.Pairwise Disjoint) : l.Nodup := by
  refine List.Pairwise.imp_of_mem ?_ h2
  intro τ σ h_mem _ h_disjoint _
  subst τ
  suffices (σ : Perm α) = 1 by
    rw [this] at h_mem
    exact h1 h_mem
  exact ext fun a => or_self_iff.mp (h_disjoint a)
#align equiv.perm.nodup_of_pairwise_disjoint Equiv.Perm.nodup_of_pairwise_disjoint

theorem pow_apply_eq_self_of_apply_eq_self {x : α} (hfx : f x = x) : ∀ n : ℕ, (f ^ n) x = x
  | 0 => rfl
  | n + 1 => by rw [pow_succ, mul_apply, hfx, pow_apply_eq_self_of_apply_eq_self hfx n]
#align equiv.perm.pow_apply_eq_self_of_apply_eq_self Equiv.Perm.pow_apply_eq_self_of_apply_eq_self

theorem zpow_apply_eq_self_of_apply_eq_self {x : α} (hfx : f x = x) : ∀ n : ℤ, (f ^ n) x = x
  | (n : ℕ) => pow_apply_eq_self_of_apply_eq_self hfx n
  | Int.negSucc n => by rw [zpow_negSucc, inv_eq_iff_eq, pow_apply_eq_self_of_apply_eq_self hfx]
#align equiv.perm.zpow_apply_eq_self_of_apply_eq_self Equiv.Perm.zpow_apply_eq_self_of_apply_eq_self

theorem pow_apply_eq_of_apply_apply_eq_self {x : α} (hffx : f (f x) = x) :
    ∀ n : ℕ, (f ^ n) x = x ∨ (f ^ n) x = f x
  | 0 => Or.inl rfl
  | n + 1 =>
    (pow_apply_eq_of_apply_apply_eq_self hffx n).elim
      (fun h => Or.inr (by rw [pow_succ', mul_apply, h]))
      fun h => Or.inl (by rw [pow_succ', mul_apply, h, hffx])
#align equiv.perm.pow_apply_eq_of_apply_apply_eq_self Equiv.Perm.pow_apply_eq_of_apply_apply_eq_self

theorem zpow_apply_eq_of_apply_apply_eq_self {x : α} (hffx : f (f x) = x) :
    ∀ i : ℤ, (f ^ i) x = x ∨ (f ^ i) x = f x
  | (n : ℕ) => pow_apply_eq_of_apply_apply_eq_self hffx n
  | Int.negSucc n => by
    rw [zpow_negSucc, inv_eq_iff_eq, ← f.injective.eq_iff, ← mul_apply, ← pow_succ', eq_comm,
      inv_eq_iff_eq, ← mul_apply, ← pow_succ, @eq_comm _ x, or_comm]
    exact pow_apply_eq_of_apply_apply_eq_self hffx _
#align equiv.perm.zpow_apply_eq_of_apply_apply_eq_self Equiv.Perm.zpow_apply_eq_of_apply_apply_eq_self

theorem Disjoint.mul_apply_eq_iff {σ τ : Perm α} (hστ : Disjoint σ τ) {a : α} :
    (σ * τ) a = a ↔ σ a = a ∧ τ a = a := by
  refine ⟨fun h => ?_, fun h => by rw [mul_apply, h.2, h.1]⟩
  cases' hστ a with hσ hτ
  · exact ⟨hσ, σ.injective (h.trans hσ.symm)⟩
  · exact ⟨(congr_arg σ hτ).symm.trans h, hτ⟩
#align equiv.perm.disjoint.mul_apply_eq_iff Equiv.Perm.Disjoint.mul_apply_eq_iff

theorem Disjoint.mul_eq_one_iff {σ τ : Perm α} (hστ : Disjoint σ τ) :
    σ * τ = 1 ↔ σ = 1 ∧ τ = 1 := by simp_rw [ext_iff, one_apply, hστ.mul_apply_eq_iff, forall_and]
#align equiv.perm.disjoint.mul_eq_one_iff Equiv.Perm.Disjoint.mul_eq_one_iff

theorem Disjoint.zpow_disjoint_zpow {σ τ : Perm α} (hστ : Disjoint σ τ) (m n : ℤ) :
    Disjoint (σ ^ m) (τ ^ n) := fun x =>
  Or.imp (fun h => zpow_apply_eq_self_of_apply_eq_self h m)
    (fun h => zpow_apply_eq_self_of_apply_eq_self h n) (hστ x)
#align equiv.perm.disjoint.zpow_disjoint_zpow Equiv.Perm.Disjoint.zpow_disjoint_zpow

theorem Disjoint.pow_disjoint_pow {σ τ : Perm α} (hστ : Disjoint σ τ) (m n : ℕ) :
    Disjoint (σ ^ m) (τ ^ n) :=
  hστ.zpow_disjoint_zpow m n
#align equiv.perm.disjoint.pow_disjoint_pow Equiv.Perm.Disjoint.pow_disjoint_pow

end Disjoint

section IsSwap

variable [DecidableEq α]

/-- `f.IsSwap` indicates that the permutation `f` is a transposition of two elements. -/
def IsSwap (f : Perm α) : Prop :=
  ∃ x y, x ≠ y ∧ f = swap x y
#align equiv.perm.is_swap Equiv.Perm.IsSwap

@[simp]
theorem ofSubtype_swap_eq {p : α → Prop} [DecidablePred p] (x y : Subtype p) :
    ofSubtype (Equiv.swap x y) = Equiv.swap ↑x ↑y :=
  Equiv.ext fun z => by
    by_cases hz : p z
    · rw [swap_apply_def, ofSubtype_apply_of_mem _ hz]
      split_ifs with hzx hzy
      · simp_rw [hzx, Subtype.coe_eta, swap_apply_left]
      · simp_rw [hzy, Subtype.coe_eta, swap_apply_right]
      · rw [swap_apply_of_ne_of_ne] <;>
        simp [Subtype.ext_iff, *]
    · rw [ofSubtype_apply_of_not_mem _ hz, swap_apply_of_ne_of_ne]
      · intro h
        apply hz
        rw [h]
        exact Subtype.prop x
      intro h
      apply hz
      rw [h]
      exact Subtype.prop y
#align equiv.perm.of_subtype_swap_eq Equiv.Perm.ofSubtype_swap_eq

theorem IsSwap.of_subtype_isSwap {p : α → Prop} [DecidablePred p] {f : Perm (Subtype p)}
    (h : f.IsSwap) : (ofSubtype f).IsSwap :=
  let ⟨⟨x, hx⟩, ⟨y, hy⟩, hxy⟩ := h
  ⟨x, y, by
    simp only [Ne, Subtype.ext_iff] at hxy
    exact hxy.1, by
    rw [hxy.2, ofSubtype_swap_eq]⟩
#align equiv.perm.is_swap.of_subtype_is_swap Equiv.Perm.IsSwap.of_subtype_isSwap

theorem ne_and_ne_of_swap_mul_apply_ne_self {f : Perm α} {x y : α} (hy : (swap x (f x) * f) y ≠ y) :
    f y ≠ y ∧ y ≠ x := by
  simp only [swap_apply_def, mul_apply, f.injective.eq_iff] at *
  by_cases h : f y = x
  · constructor <;> intro <;> simp_all only [if_true, eq_self_iff_true, not_true, Ne]
  · split_ifs at hy with h h <;> try { simp [*] at * }
#align equiv.perm.ne_and_ne_of_swap_mul_apply_ne_self Equiv.Perm.ne_and_ne_of_swap_mul_apply_ne_self

end IsSwap

section support

section Set

variable (p q : Perm α)

theorem set_support_inv_eq : { x | p⁻¹ x ≠ x } = { x | p x ≠ x } := by
  ext x
  simp only [Set.mem_setOf_eq, Ne]
  rw [inv_def, symm_apply_eq, eq_comm]
#align equiv.perm.set_support_inv_eq Equiv.Perm.set_support_inv_eq

theorem set_support_apply_mem {p : Perm α} {a : α} :
    p a ∈ { x | p x ≠ x } ↔ a ∈ { x | p x ≠ x } := by simp
#align equiv.perm.set_support_apply_mem Equiv.Perm.set_support_apply_mem

theorem set_support_zpow_subset (n : ℤ) : { x | (p ^ n) x ≠ x } ⊆ { x | p x ≠ x } := by
  intro x
  simp only [Set.mem_setOf_eq, Ne]
  intro hx H
  simp [zpow_apply_eq_self_of_apply_eq_self H] at hx
#align equiv.perm.set_support_zpow_subset Equiv.Perm.set_support_zpow_subset

theorem set_support_mul_subset : { x | (p * q) x ≠ x } ⊆ { x | p x ≠ x } ∪ { x | q x ≠ x } := by
  intro x
  simp only [Perm.coe_mul, Function.comp_apply, Ne, Set.mem_union, Set.mem_setOf_eq]
  by_cases hq : q x = x <;> simp [hq]
#align equiv.perm.set_support_mul_subset Equiv.Perm.set_support_mul_subset

end Set

variable [DecidableEq α] [Fintype α] {f g : Perm α}

/-- The `Finset` of nonfixed points of a permutation. -/
def support (f : Perm α) : Finset α :=
  univ.filter fun x => f x ≠ x
#align equiv.perm.support Equiv.Perm.support

@[simp]
theorem mem_support {x : α} : x ∈ f.support ↔ f x ≠ x := by
  rw [support, mem_filter, and_iff_right (mem_univ x)]
#align equiv.perm.mem_support Equiv.Perm.mem_support

theorem not_mem_support {x : α} : x ∉ f.support ↔ f x = x := by simp
#align equiv.perm.not_mem_support Equiv.Perm.not_mem_support

theorem coe_support_eq_set_support (f : Perm α) : (f.support : Set α) = { x | f x ≠ x } := by
  ext
  simp
#align equiv.perm.coe_support_eq_set_support Equiv.Perm.coe_support_eq_set_support

@[simp]
theorem support_eq_empty_iff {σ : Perm α} : σ.support = ∅ ↔ σ = 1 := by
  simp_rw [Finset.ext_iff, mem_support, Finset.not_mem_empty, iff_false_iff, not_not,
    Equiv.Perm.ext_iff, one_apply]
#align equiv.perm.support_eq_empty_iff Equiv.Perm.support_eq_empty_iff

@[simp]
theorem support_one : (1 : Perm α).support = ∅ := by rw [support_eq_empty_iff]
#align equiv.perm.support_one Equiv.Perm.support_one

@[simp]
theorem support_refl : support (Equiv.refl α) = ∅ :=
  support_one
#align equiv.perm.support_refl Equiv.Perm.support_refl

theorem support_congr (h : f.support ⊆ g.support) (h' : ∀ x ∈ g.support, f x = g x) : f = g := by
  ext x
  by_cases hx : x ∈ g.support
  · exact h' x hx
  · rw [not_mem_support.mp hx, ← not_mem_support]
    exact fun H => hx (h H)
#align equiv.perm.support_congr Equiv.Perm.support_congr

theorem support_mul_le (f g : Perm α) : (f * g).support ≤ f.support ⊔ g.support := fun x => by
  simp only [sup_eq_union]
  rw [mem_union, mem_support, mem_support, mem_support, mul_apply, ← not_and_or, not_imp_not]
  rintro ⟨hf, hg⟩
  rw [hg, hf]
#align equiv.perm.support_mul_le Equiv.Perm.support_mul_le

theorem exists_mem_support_of_mem_support_prod {l : List (Perm α)} {x : α}
    (hx : x ∈ l.prod.support) : ∃ f : Perm α, f ∈ l ∧ x ∈ f.support := by
  contrapose! hx
  simp_rw [mem_support, not_not] at hx ⊢
  induction' l with f l ih
  · rfl
  · rw [List.prod_cons, mul_apply, ih, hx]
    · simp only [List.find?, List.mem_cons, true_or]
    intros f' hf'
    refine hx f' ?_
    simp only [List.find?, List.mem_cons]
    exact Or.inr hf'
#align equiv.perm.exists_mem_support_of_mem_support_prod Equiv.Perm.exists_mem_support_of_mem_support_prod

theorem support_pow_le (σ : Perm α) (n : ℕ) : (σ ^ n).support ≤ σ.support := fun _ h1 =>
  mem_support.mpr fun h2 => mem_support.mp h1 (pow_apply_eq_self_of_apply_eq_self h2 n)
#align equiv.perm.support_pow_le Equiv.Perm.support_pow_le

@[simp]
theorem support_inv (σ : Perm α) : support σ⁻¹ = σ.support := by
  simp_rw [Finset.ext_iff, mem_support, not_iff_not, inv_eq_iff_eq.trans eq_comm, imp_true_iff]
#align equiv.perm.support_inv Equiv.Perm.support_inv

-- @[simp] -- Porting note (#10618): simp can prove this
theorem apply_mem_support {x : α} : f x ∈ f.support ↔ x ∈ f.support := by
  rw [mem_support, mem_support, Ne, Ne, apply_eq_iff_eq]
#align equiv.perm.apply_mem_support Equiv.Perm.apply_mem_support

-- Porting note (#10756): new theorem
@[simp]
theorem apply_pow_apply_eq_iff (f : Perm α) (n : ℕ) {x : α} :
    f ((f ^ n) x) = (f ^ n) x ↔ f x = x := by
  rw [← mul_apply, Commute.self_pow f, mul_apply, apply_eq_iff_eq]

-- @[simp] -- Porting note (#10618): simp can prove this
theorem pow_apply_mem_support {n : ℕ} {x : α} : (f ^ n) x ∈ f.support ↔ x ∈ f.support := by
  simp only [mem_support, ne_eq, apply_pow_apply_eq_iff]
#align equiv.perm.pow_apply_mem_support Equiv.Perm.pow_apply_mem_support

-- Porting note (#10756): new theorem
@[simp]
theorem apply_zpow_apply_eq_iff (f : Perm α) (n : ℤ) {x : α} :
    f ((f ^ n) x) = (f ^ n) x ↔ f x = x := by
  rw [← mul_apply, Commute.self_zpow f, mul_apply, apply_eq_iff_eq]

-- @[simp] -- Porting note (#10618): simp can prove this
theorem zpow_apply_mem_support {n : ℤ} {x : α} : (f ^ n) x ∈ f.support ↔ x ∈ f.support := by
  simp only [mem_support, ne_eq, apply_zpow_apply_eq_iff]
#align equiv.perm.zpow_apply_mem_support Equiv.Perm.zpow_apply_mem_support

theorem pow_eq_on_of_mem_support (h : ∀ x ∈ f.support ∩ g.support, f x = g x) (k : ℕ) :
    ∀ x ∈ f.support ∩ g.support, (f ^ k) x = (g ^ k) x := by
  induction' k with k hk
  · simp
  · intro x hx
    rw [pow_succ, mul_apply, pow_succ, mul_apply, h _ hx, hk]
    rwa [mem_inter, apply_mem_support, ← h _ hx, apply_mem_support, ← mem_inter]
#align equiv.perm.pow_eq_on_of_mem_support Equiv.Perm.pow_eq_on_of_mem_support

theorem disjoint_iff_disjoint_support : Disjoint f g ↔ _root_.Disjoint f.support g.support := by
  simp [disjoint_iff_eq_or_eq, disjoint_iff, disjoint_iff, Finset.ext_iff, not_and_or,
    imp_iff_not_or]
#align equiv.perm.disjoint_iff_disjoint_support Equiv.Perm.disjoint_iff_disjoint_support

theorem Disjoint.disjoint_support (h : Disjoint f g) : _root_.Disjoint f.support g.support :=
  disjoint_iff_disjoint_support.1 h
#align equiv.perm.disjoint.disjoint_support Equiv.Perm.Disjoint.disjoint_support

theorem Disjoint.support_mul (h : Disjoint f g) : (f * g).support = f.support ∪ g.support := by
  refine le_antisymm (support_mul_le _ _) fun a => ?_
  rw [mem_union, mem_support, mem_support, mem_support, mul_apply, ← not_and_or, not_imp_not]
  exact
    (h a).elim (fun hf h => ⟨hf, f.apply_eq_iff_eq.mp (h.trans hf.symm)⟩) fun hg h =>
      ⟨(congr_arg f hg).symm.trans h, hg⟩
#align equiv.perm.disjoint.support_mul Equiv.Perm.Disjoint.support_mul

theorem support_prod_of_pairwise_disjoint (l : List (Perm α)) (h : l.Pairwise Disjoint) :
    l.prod.support = (l.map support).foldr (· ⊔ ·) ⊥ := by
  induction' l with hd tl hl
  · simp
  · rw [List.pairwise_cons] at h
    have : Disjoint hd tl.prod := disjoint_prod_right _ h.left
    simp [this.support_mul, hl h.right]
#align equiv.perm.support_prod_of_pairwise_disjoint Equiv.Perm.support_prod_of_pairwise_disjoint

theorem support_prod_le (l : List (Perm α)) : l.prod.support ≤ (l.map support).foldr (· ⊔ ·) ⊥ := by
  induction' l with hd tl hl
  · simp
  · rw [List.prod_cons, List.map_cons, List.foldr_cons]
    refine (support_mul_le hd tl.prod).trans ?_
    exact sup_le_sup le_rfl hl
#align equiv.perm.support_prod_le Equiv.Perm.support_prod_le

theorem support_zpow_le (σ : Perm α) (n : ℤ) : (σ ^ n).support ≤ σ.support := fun _ h1 =>
  mem_support.mpr fun h2 => mem_support.mp h1 (zpow_apply_eq_self_of_apply_eq_self h2 n)
#align equiv.perm.support_zpow_le Equiv.Perm.support_zpow_le

@[simp]
theorem support_swap {x y : α} (h : x ≠ y) : support (swap x y) = {x, y} := by
  ext z
  by_cases hx : z = x
  any_goals simpa [hx] using h.symm
  by_cases hy : z = y <;>
  · simp [swap_apply_of_ne_of_ne, hx, hy] <;>
    exact h
#align equiv.perm.support_swap Equiv.Perm.support_swap

theorem support_swap_iff (x y : α) : support (swap x y) = {x, y} ↔ x ≠ y := by
  refine ⟨fun h => ?_, fun h => support_swap h⟩
  by_contra!
  rw [← this] at h
  simp only [swap_self, support_refl, pair_eq_singleton] at h
<<<<<<< HEAD
  #adaptation_note /--  nightly-2024-06-05: needed to add `Finset α` type ascription  -/
=======
>>>>>>> dc11996a
  have : x ∈ (∅ : Finset α) := by
    rw [h]
    exact mem_singleton.mpr rfl
  have := Finset.ne_empty_of_mem this
  exact this rfl
#align equiv.perm.support_swap_iff Equiv.Perm.support_swap_iff

theorem support_swap_mul_swap {x y z : α} (h : List.Nodup [x, y, z]) :
    support (swap x y * swap y z) = {x, y, z} := by
  simp only [List.not_mem_nil, and_true_iff, List.mem_cons, not_false_iff, List.nodup_cons,
    List.mem_singleton, and_self_iff, List.nodup_nil] at h
  push_neg at h
  apply le_antisymm
  · convert support_mul_le (swap x y) (swap y z) using 1
    rw [support_swap h.left.left, support_swap h.right.left]
    simp only [sup_eq_union]
    simp only [mem_singleton, mem_insert, union_insert, insert_union, mem_union, true_or, or_true,
      insert_eq_of_mem]
    rfl
  · intro
    simp only [mem_insert, mem_singleton]
    rintro (rfl | rfl | rfl | _) <;>
      simp [swap_apply_of_ne_of_ne, h.left.left, h.left.left.symm, h.left.right.symm,
        h.left.right.left.symm, h.right.left.symm]
#align equiv.perm.support_swap_mul_swap Equiv.Perm.support_swap_mul_swap

theorem support_swap_mul_ge_support_diff (f : Perm α) (x y : α) :
    f.support \ {x, y} ≤ (swap x y * f).support := by
  intro
  simp only [and_imp, Perm.coe_mul, Function.comp_apply, Ne, mem_support, mem_insert, mem_sdiff,
    mem_singleton]
  push_neg
  rintro ha ⟨hx, hy⟩ H
  rw [swap_apply_eq_iff, swap_apply_of_ne_of_ne hx hy] at H
  exact ha H
#align equiv.perm.support_swap_mul_ge_support_diff Equiv.Perm.support_swap_mul_ge_support_diff

theorem support_swap_mul_eq (f : Perm α) (x : α) (h : f (f x) ≠ x) :
    (swap x (f x) * f).support = f.support \ {x} := by
  by_cases hx : f x = x
  · simp [hx, sdiff_singleton_eq_erase, not_mem_support.mpr hx, erase_eq_of_not_mem]
  ext z
  by_cases hzx : z = x
  · simp [hzx]
  by_cases hzf : z = f x
  · simp [hzf, hx, h, swap_apply_of_ne_of_ne]
  by_cases hzfx : f z = x
  · simp [Ne.symm hzx, hzx, Ne.symm hzf, hzfx]
  · simp [Ne.symm hzx, hzx, Ne.symm hzf, hzfx, f.injective.ne hzx, swap_apply_of_ne_of_ne]
#align equiv.perm.support_swap_mul_eq Equiv.Perm.support_swap_mul_eq

theorem mem_support_swap_mul_imp_mem_support_ne {x y : α} (hy : y ∈ support (swap x (f x) * f)) :
    y ∈ support f ∧ y ≠ x := by
  simp only [mem_support, swap_apply_def, mul_apply, f.injective.eq_iff] at *
  by_cases h : f y = x
  · constructor <;> intro <;> simp_all only [if_true, eq_self_iff_true, not_true, Ne]
  · split_ifs at hy with hf heq <;>
    simp_all only [not_true]
    · exact ⟨h, hy⟩
    · exact ⟨hy, heq⟩
#align equiv.perm.mem_support_swap_mul_imp_mem_support_ne Equiv.Perm.mem_support_swap_mul_imp_mem_support_ne

theorem Disjoint.mem_imp (h : Disjoint f g) {x : α} (hx : x ∈ f.support) : x ∉ g.support :=
  disjoint_left.mp h.disjoint_support hx
#align equiv.perm.disjoint.mem_imp Equiv.Perm.Disjoint.mem_imp

theorem eq_on_support_mem_disjoint {l : List (Perm α)} (h : f ∈ l) (hl : l.Pairwise Disjoint) :
    ∀ x ∈ f.support, f x = l.prod x := by
  induction' l with hd tl IH
  · simp at h
  · intro x hx
    rw [List.pairwise_cons] at hl
    rw [List.mem_cons] at h
    rcases h with (rfl | h)
    · rw [List.prod_cons, mul_apply,
        not_mem_support.mp ((disjoint_prod_right tl hl.left).mem_imp hx)]
    · rw [List.prod_cons, mul_apply, ← IH h hl.right _ hx, eq_comm, ← not_mem_support]
      refine (hl.left _ h).symm.mem_imp ?_
      simpa using hx
#align equiv.perm.eq_on_support_mem_disjoint Equiv.Perm.eq_on_support_mem_disjoint

theorem Disjoint.mono {x y : Perm α} (h : Disjoint f g) (hf : x.support ≤ f.support)
    (hg : y.support ≤ g.support) : Disjoint x y := by
  rw [disjoint_iff_disjoint_support] at h ⊢
  exact h.mono hf hg
#align equiv.perm.disjoint.mono Equiv.Perm.Disjoint.mono

theorem support_le_prod_of_mem {l : List (Perm α)} (h : f ∈ l) (hl : l.Pairwise Disjoint) :
    f.support ≤ l.prod.support := by
  intro x hx
  rwa [mem_support, ← eq_on_support_mem_disjoint h hl _ hx, ← mem_support]
#align equiv.perm.support_le_prod_of_mem Equiv.Perm.support_le_prod_of_mem

section ExtendDomain

variable {β : Type*} [DecidableEq β] [Fintype β] {p : β → Prop} [DecidablePred p]

@[simp]
theorem support_extend_domain (f : α ≃ Subtype p) {g : Perm α} :
    support (g.extendDomain f) = g.support.map f.asEmbedding := by
  ext b
  simp only [exists_prop, Function.Embedding.coeFn_mk, toEmbedding_apply, mem_map, Ne,
    Function.Embedding.trans_apply, mem_support]
  by_cases pb : p b
  · rw [extendDomain_apply_subtype _ _ pb]
    constructor
    · rintro h
      refine ⟨f.symm ⟨b, pb⟩, ?_, by simp⟩
      contrapose! h
      simp [h]
    · rintro ⟨a, ha, hb⟩
      contrapose! ha
      obtain rfl : a = f.symm ⟨b, pb⟩ := by
        rw [eq_symm_apply]
        exact Subtype.coe_injective hb
      rw [eq_symm_apply]
      exact Subtype.coe_injective ha
  · rw [extendDomain_apply_not_subtype _ _ pb]
    simp only [not_exists, false_iff_iff, not_and, eq_self_iff_true, not_true]
    rintro a _ rfl
    exact pb (Subtype.prop _)
#align equiv.perm.support_extend_domain Equiv.Perm.support_extend_domain

theorem card_support_extend_domain (f : α ≃ Subtype p) {g : Perm α} :
    (g.extendDomain f).support.card = g.support.card := by simp
#align equiv.perm.card_support_extend_domain Equiv.Perm.card_support_extend_domain

end ExtendDomain

section Card

-- @[simp] -- Porting note (#10618): simp can prove thisrove this
theorem card_support_eq_zero {f : Perm α} : f.support.card = 0 ↔ f = 1 := by
  rw [Finset.card_eq_zero, support_eq_empty_iff]
#align equiv.perm.card_support_eq_zero Equiv.Perm.card_support_eq_zero

theorem one_lt_card_support_of_ne_one {f : Perm α} (h : f ≠ 1) : 1 < f.support.card := by
  simp_rw [one_lt_card_iff, mem_support, ← not_or]
  contrapose! h
  ext a
  specialize h (f a) a
  rwa [apply_eq_iff_eq, or_self_iff, or_self_iff] at h
#align equiv.perm.one_lt_card_support_of_ne_one Equiv.Perm.one_lt_card_support_of_ne_one

theorem card_support_ne_one (f : Perm α) : f.support.card ≠ 1 := by
  by_cases h : f = 1
  · exact ne_of_eq_of_ne (card_support_eq_zero.mpr h) zero_ne_one
  · exact ne_of_gt (one_lt_card_support_of_ne_one h)
#align equiv.perm.card_support_ne_one Equiv.Perm.card_support_ne_one

@[simp]
theorem card_support_le_one {f : Perm α} : f.support.card ≤ 1 ↔ f = 1 := by
  rw [le_iff_lt_or_eq, Nat.lt_succ_iff, Nat.le_zero, card_support_eq_zero, or_iff_not_imp_right,
    imp_iff_right f.card_support_ne_one]
#align equiv.perm.card_support_le_one Equiv.Perm.card_support_le_one

theorem two_le_card_support_of_ne_one {f : Perm α} (h : f ≠ 1) : 2 ≤ f.support.card :=
  one_lt_card_support_of_ne_one h
#align equiv.perm.two_le_card_support_of_ne_one Equiv.Perm.two_le_card_support_of_ne_one

theorem card_support_swap_mul {f : Perm α} {x : α} (hx : f x ≠ x) :
    (swap x (f x) * f).support.card < f.support.card :=
  Finset.card_lt_card
    ⟨fun z hz => (mem_support_swap_mul_imp_mem_support_ne hz).left, fun h =>
      absurd (h (mem_support.2 hx)) (mt mem_support.1 (by simp))⟩
#align equiv.perm.card_support_swap_mul Equiv.Perm.card_support_swap_mul

theorem card_support_swap {x y : α} (hxy : x ≠ y) : (swap x y).support.card = 2 :=
  show (swap x y).support.card = Finset.card ⟨x ::ₘ y ::ₘ 0, by simp [hxy]⟩ from
    congr_arg card <| by simp [support_swap hxy, *, Finset.ext_iff]
#align equiv.perm.card_support_swap Equiv.Perm.card_support_swap

@[simp]
theorem card_support_eq_two {f : Perm α} : f.support.card = 2 ↔ IsSwap f := by
  constructor <;> intro h
  · obtain ⟨x, t, hmem, hins, ht⟩ := card_eq_succ.1 h
    obtain ⟨y, rfl⟩ := card_eq_one.1 ht
    rw [mem_singleton] at hmem
    refine ⟨x, y, hmem, ?_⟩
    ext a
    have key : ∀ b, f b ≠ b ↔ _ := fun b => by rw [← mem_support, ← hins, mem_insert, mem_singleton]
    by_cases ha : f a = a
    · have ha' := not_or.mp (mt (key a).mpr (not_not.mpr ha))
      rw [ha, swap_apply_of_ne_of_ne ha'.1 ha'.2]
    · have ha' := (key (f a)).mp (mt f.apply_eq_iff_eq.mp ha)
      obtain rfl | rfl := (key a).mp ha
      · rw [Or.resolve_left ha' ha, swap_apply_left]
      · rw [Or.resolve_right ha' ha, swap_apply_right]
  · obtain ⟨x, y, hxy, rfl⟩ := h
    exact card_support_swap hxy
#align equiv.perm.card_support_eq_two Equiv.Perm.card_support_eq_two

theorem Disjoint.card_support_mul (h : Disjoint f g) :
    (f * g).support.card = f.support.card + g.support.card := by
  rw [← Finset.card_union_of_disjoint]
  · congr
    ext
    simp [h.support_mul]
  · simpa using h.disjoint_support
#align equiv.perm.disjoint.card_support_mul Equiv.Perm.Disjoint.card_support_mul

theorem card_support_prod_list_of_pairwise_disjoint {l : List (Perm α)} (h : l.Pairwise Disjoint) :
    l.prod.support.card = (l.map (Finset.card ∘ support)).sum := by
  induction' l with a t ih
  · exact card_support_eq_zero.mpr rfl
  · obtain ⟨ha, ht⟩ := List.pairwise_cons.1 h
    rw [List.prod_cons, List.map_cons, List.sum_cons, ← ih ht]
    exact (disjoint_prod_right _ ha).card_support_mul
#align equiv.perm.card_support_prod_list_of_pairwise_disjoint Equiv.Perm.card_support_prod_list_of_pairwise_disjoint

end Card

end support

@[simp]
theorem support_subtype_perm [DecidableEq α] {s : Finset α} (f : Perm α) (h) :
    ((f.subtypePerm h : Perm { x // x ∈ s }).support) =
    (s.attach.filter ((fun x => decide (f x ≠ x))) : Finset { x // x ∈ s }) := by
  ext
  simp [Subtype.ext_iff]
#align equiv.perm.support_subtype_perm Equiv.Perm.support_subtype_perm

end Equiv.Perm

section FixedPoints

namespace Equiv.Perm
/-!
### Fixed points
-/

variable {α : Type*}

theorem fixed_point_card_lt_of_ne_one [DecidableEq α] [Fintype α] {σ : Perm α} (h : σ ≠ 1) :
    (filter (fun x => σ x = x) univ).card < Fintype.card α - 1 := by
  rw [Nat.lt_sub_iff_add_lt, ← Nat.lt_sub_iff_add_lt', ← Finset.card_compl, Finset.compl_filter]
  exact one_lt_card_support_of_ne_one h
#align equiv.perm.fixed_point_card_lt_of_ne_one Equiv.Perm.fixed_point_card_lt_of_ne_one

end Equiv.Perm

end FixedPoints

section Conjugation

namespace Equiv.Perm

variable {α : Type*} [Fintype α] [DecidableEq α] {σ τ : Perm α}

@[simp]
theorem support_conj : (σ * τ * σ⁻¹).support = τ.support.map σ.toEmbedding := by
  ext
  simp only [mem_map_equiv, Perm.coe_mul, Function.comp_apply, Ne, Perm.mem_support,
    Equiv.eq_symm_apply, inv_def]
#align equiv.perm.support_conj Equiv.Perm.support_conj

theorem card_support_conj : (σ * τ * σ⁻¹).support.card = τ.support.card := by simp
#align equiv.perm.card_support_conj Equiv.Perm.card_support_conj

end Equiv.Perm

end Conjugation<|MERGE_RESOLUTION|>--- conflicted
+++ resolved
@@ -448,10 +448,6 @@
   by_contra!
   rw [← this] at h
   simp only [swap_self, support_refl, pair_eq_singleton] at h
-<<<<<<< HEAD
-  #adaptation_note /--  nightly-2024-06-05: needed to add `Finset α` type ascription  -/
-=======
->>>>>>> dc11996a
   have : x ∈ (∅ : Finset α) := by
     rw [h]
     exact mem_singleton.mpr rfl
