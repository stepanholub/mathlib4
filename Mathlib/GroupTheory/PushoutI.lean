/-
Copyright (c) 2023 Chris Hughes. All rights reserved.
Released under Apache 2.0 license as described in the file LICENSE.
Authors: Chris Hughes
-/

import Mathlib.GroupTheory.CoprodI
import Mathlib.GroupTheory.Coprod.Basic
import Mathlib.GroupTheory.Complement

/-!

## Pushouts of Monoids and Groups

This file defines wide pushouts of monoids and groups and proves some properties
of the amalgamated product of groups (i.e. the special case where all the maps
in the diagram are injective).

## Main definitions

- `Monoid.PushoutI`: the pushout of a diagram of monoids indexed by a type `ι`
- `Monoid.PushoutI.base`: the map from the amalgamating monoid to the pushout
- `Monoid.PushoutI.of`: the map from each Monoid in the family to the pushout
- `Monoid.PushoutI.lift`: the universal property used to define homomorphisms out of the pushout.

- `Monoid.PushoutI.NormalWord`: a normal form for words in the pushout
- `Monoid.PushoutI.of_injective`: if all the maps in the diagram are injective in a pushout of
groups then so is `of`
- `Monoid.PushoutI.Reduced.eq_empty_of_mem_range`: For any word `w` in the coproduct,
if `w` is reduced (i.e none its letters are in the image of the base monoid), and nonempty, then
`w` itself is not in the image of the base monoid.

## References

* The normal form theorem follows these [notes](https://webspace.maths.qmul.ac.uk/i.m.chiswell/ggt/lecture_notes/lecture2.pdf)
from Queen Mary University

## Tags

amalgamated product, pushout, group

-/

namespace Monoid

open CoprodI Subgroup Coprod Function List

variable {ι : Type*} {G : ι → Type*} {H : Type*} {K : Type*} [Monoid K]

/-- The relation we quotient by to form the pushout -/
def PushoutI.con [∀ i, Monoid (G i)] [Monoid H] (φ : ∀ i, H →* G i) :
    Con (Coprod (CoprodI G) H) :=
  conGen (fun x y : Coprod (CoprodI G) H =>
    ∃ i x', x = inl (of (φ i x')) ∧ y = inr x')

/-- The indexed pushout of monoids, which is the pushout in the category of monoids,
or the category of groups. -/
def PushoutI [∀ i, Monoid (G i)] [Monoid H] (φ : ∀ i, H →* G i) : Type _ :=
  (PushoutI.con φ).Quotient

namespace PushoutI

section Monoid

variable [∀ i, Monoid (G i)] [Monoid H] {φ : ∀ i, H →* G i}

protected instance mul : Mul (PushoutI φ) := by
  delta PushoutI; infer_instance

protected instance one : One (PushoutI φ) := by
  delta PushoutI; infer_instance

instance monoid : Monoid (PushoutI φ) :=
  { Con.monoid _ with
    toMul := PushoutI.mul
    toOne := PushoutI.one }

/-- The map from each indexing group into the pushout -/
def of (i : ι) : G i →* PushoutI φ :=
  (Con.mk' _).comp <| inl.comp CoprodI.of

variable (φ) in
/-- The map from the base monoid into the pushout -/
def base : H →* PushoutI φ :=
  (Con.mk' _).comp inr

theorem of_comp_eq_base (i : ι) : (of i).comp (φ i) = (base φ) := by
  ext x
  apply (Con.eq _).2
  refine ConGen.Rel.of _ _ ?_
  simp only [MonoidHom.comp_apply, Set.mem_iUnion, Set.mem_range]
  exact ⟨_, _, rfl, rfl⟩

variable (φ) in
theorem of_apply_eq_base (i : ι) (x : H) : of i (φ i x) = base φ x := by
  rw [← MonoidHom.comp_apply, of_comp_eq_base]

/-- Define a homomorphism out of the pushout of monoids be defining it on each object in the
diagram -/
def lift (f : ∀ i, G i →* K) (k : H →* K)
    (hf : ∀ i, (f i).comp (φ i) = k) :
    PushoutI φ →* K :=
  Con.lift _ (Coprod.lift (CoprodI.lift f) k) <| by
    apply Con.conGen_le fun x y => ?_
    rintro ⟨i, x', rfl, rfl⟩
    simp only [DFunLike.ext_iff, MonoidHom.coe_comp, comp_apply] at hf
    simp [hf]

@[simp]
theorem lift_of (f : ∀ i, G i →* K) (k : H →* K)
    (hf : ∀ i, (f i).comp (φ i) = k)
    {i : ι} (g : G i) : (lift f k hf) (of i g : PushoutI φ) = f i g := by
  delta PushoutI lift of
  simp only [MonoidHom.coe_comp, Con.coe_mk', comp_apply, Con.lift_coe,
    lift_apply_inl, CoprodI.lift_of]

@[simp]
theorem lift_base (f : ∀ i, G i →* K) (k : H →* K)
    (hf : ∀ i, (f i).comp (φ i) = k)
    (g : H) : (lift f k hf) (base φ g : PushoutI φ) = k g := by
  delta PushoutI lift base
  simp only [MonoidHom.coe_comp, Con.coe_mk', comp_apply, Con.lift_coe, lift_apply_inr]

-- `ext` attribute should be lower priority then `hom_ext_nonempty`
@[ext 1199]
theorem hom_ext {f g : PushoutI φ →* K}
    (h : ∀ i, f.comp (of i : G i →* _) = g.comp (of i : G i →* _))
    (hbase : f.comp (base φ) = g.comp (base φ)) : f = g :=
  (MonoidHom.cancel_right Con.mk'_surjective).mp <|
    Coprod.hom_ext
      (CoprodI.ext_hom _ _ h)
      hbase

@[ext high]
theorem hom_ext_nonempty [hn : Nonempty ι]
    {f g : PushoutI φ →* K}
    (h : ∀ i, f.comp (of i : G i →* _) = g.comp (of i : G i →* _)) : f = g :=
  hom_ext h <| by
    cases hn with
    | intro i =>
      ext
      rw [← of_comp_eq_base i, ← MonoidHom.comp_assoc, h, MonoidHom.comp_assoc]

/-- The equivalence that is part of the universal property of the pushout. A hom out of
the pushout is just a morphism out of all groups in the pushout that satisfies a commutativity
condition. -/
@[simps]
def homEquiv :
    (PushoutI φ →* K) ≃ { f : (Π i, G i →* K) × (H →* K) // ∀ i, (f.1 i).comp (φ i) = f.2 } :=
  { toFun := fun f => ⟨(fun i => f.comp (of i), f.comp (base φ)),
      fun i => by rw [MonoidHom.comp_assoc, of_comp_eq_base]⟩
    invFun := fun f => lift f.1.1 f.1.2 f.2,
    left_inv := fun _ => hom_ext (by simp [DFunLike.ext_iff])
      (by simp [DFunLike.ext_iff])
    right_inv := fun ⟨⟨_, _⟩, _⟩ => by simp [DFunLike.ext_iff, Function.funext_iff] }

/-- The map from the coproduct into the pushout -/
def ofCoprodI : CoprodI G →* PushoutI φ :=
  CoprodI.lift of

@[simp]
theorem ofCoprodI_of (i : ι) (g : G i) :
    (ofCoprodI (CoprodI.of g) : PushoutI φ) = of i g := by
  simp [ofCoprodI]

theorem induction_on {motive : PushoutI φ → Prop}
    (x : PushoutI φ)
    (of : ∀ (i : ι) (g : G i), motive (of i g))
    (base : ∀ h, motive (base φ h))
    (mul : ∀ x y, motive x → motive y → motive (x * y)) : motive x := by
  delta PushoutI PushoutI.of PushoutI.base at *
  induction x using Con.induction_on with
  | H x =>
    induction x using Coprod.induction_on with
    | inl g =>
      induction g using CoprodI.induction_on with
      | h_of i g => exact of i g
      | h_mul x y ihx ihy =>
        rw [map_mul]
        exact mul _ _ ihx ihy
      | h_one => simpa using base 1
    | inr h => exact base h
    | mul x y ihx ihy => exact mul _ _ ihx ihy

end Monoid

variable [∀ i, Group (G i)] [Group H] {φ : ∀ i, H →* G i}

instance : Group (PushoutI φ) :=
  { Con.group (PushoutI.con φ) with
    toMonoid := PushoutI.monoid }

namespace NormalWord

/-
In this section we show that there is a normal form for words in the amalgamated product. To have a
normal form, we need to pick canonical choice of element of each right coset of the base group. The
choice of element in the base group itself is `1`. Given a choice of element of each right coset,
given by the type `Transversal φ` we can find a normal form. The normal form for an element is an
element of the base group, multiplied by a word in the coproduct, where each letter in the word is
the canonical choice of element of its coset. We then show that all groups in the diagram act
faithfully on the normal form. This implies that the maps into the coproduct are injective.

We demonstrate the action is faithful using the equivalence `equivPair`. We show that `G i` acts
faithfully on `Pair d i` and that `Pair d i` is isomorphic to `NormalWord d`. Here, `d` is a
`Transversal`. A `Pair d i` is a word in the coproduct, `Coprod G`, the `tail`, and an element
of the group `G i`, the `head`. The first letter of the `tail` must not be an element of `G i`.
Note that the `head` may be `1` Every letter in the `tail` must be in the transversal given by `d`.

We then show that the equivalence between `NormalWord` and `PushoutI`, between the set of normal
words and the elements of the amalgamated product. The key to this is the theorem `prod_smul_empty`,
which says that going from `NormalWord` to `PushoutI` and back is the identity. This is proven
by induction on the word using `consRecOn`.
-/

variable (φ)

/-- The data we need to pick a normal form for words in the pushout. We need to pick a
canonical element of each coset. We also need all the maps in the diagram to be injective  -/
structure Transversal : Type _ where
  /-- All maps in the diagram are injective -/
  injective : ∀ i, Injective (φ i)
  /-- The underlying set, containing exactly one element of each coset of the base group -/
  set : ∀ i, Set (G i)
  /-- The chosen element of the base group itself is the identity -/
  one_mem : ∀ i, 1 ∈ set i
  /-- We have exactly one element of each coset of the base group -/
  compl : ∀ i, IsComplement (φ i).range (set i)

theorem transversal_nonempty (hφ : ∀ i, Injective (φ i)) : Nonempty (Transversal φ) := by
  choose t ht using fun i => (φ i).range.exists_right_transversal 1
  apply Nonempty.intro
  exact
    { injective := hφ
      set := t
      one_mem := fun i => (ht i).2
      compl := fun i => (ht i).1 }

variable {φ}

/-- The normal form for words in the pushout. Every element of the pushout is the product of an
element of the base group and a word made up of letters each of which is in the transversal. -/
structure _root_.Monoid.PushoutI.NormalWord (d : Transversal φ) extends CoprodI.Word G where
  /-- Every `NormalWord` is the product of an element of the base group and a word made up
  of letters each of which is in the transversal. `head` is that element of the base group. -/
  head : H
  /-- All letter in the word are in the transversal. -/
  normalized : ∀ i g, ⟨i, g⟩ ∈ toList → g ∈ d.set i

/--
A `Pair d i` is a word in the coproduct, `Coprod G`, the `tail`, and an element of the group `G i`,
the `head`. The first letter of the `tail` must not be an element of `G i`.
Note that the `head` may be `1` Every letter in the `tail` must be in the transversal given by `d`.
Similar to `Monoid.CoprodI.Pair` except every letter must be in the transversal
(not including the head letter). -/
structure Pair (d : Transversal φ) (i : ι) extends CoprodI.Word.Pair G i where
  /-- All letters in the word are in the transversal. -/
  normalized : ∀ i g, ⟨i, g⟩ ∈ tail.toList → g ∈ d.set i

variable {d : Transversal φ}

/-- The empty normalized word, representing the identity element of the group. -/
@[simps!]
def empty : NormalWord d := ⟨CoprodI.Word.empty, 1, fun i g => by simp [CoprodI.Word.empty]⟩

instance : Inhabited (NormalWord d) := ⟨NormalWord.empty⟩

instance (i : ι) : Inhabited (Pair d i) :=
  ⟨{ (empty : NormalWord d) with
      head := 1,
      fstIdx_ne := fun h => by cases h }⟩

@[ext]
theorem ext {w₁ w₂ : NormalWord d} (hhead : w₁.head = w₂.head)
    (hlist : w₁.toList = w₂.toList) : w₁ = w₂ := by
  rcases w₁ with ⟨⟨_, _, _⟩, _, _⟩
  rcases w₂ with ⟨⟨_, _, _⟩, _, _⟩
  simp_all

open Subgroup.IsComplement

instance baseAction : MulAction H (NormalWord d) :=
  { smul := fun h w => { w with head := h * w.head },
    one_smul := by simp [instHSMul]
    mul_smul := by simp [instHSMul, mul_assoc] }

theorem base_smul_def' (h : H) (w : NormalWord d) :
    h • w = { w with head := h * w.head } := rfl
/-- Take the product of a normal word as an element of the `PushoutI`. We show that this is
bijective, in `NormalWord.equiv`. -/
def prod (w : NormalWord d) : PushoutI φ :=
  base φ w.head * ofCoprodI (w.toWord).prod

@[simp]
theorem prod_base_smul (h : H) (w : NormalWord d) :
    (h • w).prod = base φ h * w.prod := by
  simp only [base_smul_def', prod, map_mul, mul_assoc]

@[simp]
theorem prod_empty : (empty : NormalWord d).prod = 1 := by
  simp [prod, empty]

/-- A constructor that multiplies a `NormalWord` by an element, with condition to make
sure the underlying list does get longer.  -/
@[simps!]
noncomputable def cons {i} (g : G i) (w : NormalWord d) (hmw : w.fstIdx ≠ some i)
    (hgr : g ∉ (φ i).range) : NormalWord d :=
  letI n := (d.compl i).equiv (g * (φ i w.head))
  letI w' := Word.cons (n.2 : G i) w.toWord hmw
    (mt (coe_equiv_snd_eq_one_iff_mem _ (d.one_mem _)).1
      (mt (mul_mem_cancel_right (by simp)).1 hgr))
  { toWord := w'
    head := (MonoidHom.ofInjective (d.injective i)).symm n.1
    normalized := fun i g hg => by
      simp only [w', Word.cons, mem_cons, Sigma.mk.inj_iff] at hg
      rcases hg with ⟨rfl, hg | hg⟩
      · simp
      · exact w.normalized _ _ (by assumption) }

@[simp]
theorem prod_cons {i} (g : G i) (w : NormalWord d) (hmw : w.fstIdx ≠ some i)
    (hgr : g ∉ (φ i).range) : (cons g w hmw hgr).prod = of i g * w.prod := by
  simp only [prod, cons, Word.prod, List.map, ← of_apply_eq_base φ i, equiv_fst_eq_mul_inv,
    mul_assoc, MonoidHom.apply_ofInjective_symm, List.prod_cons, map_mul, map_inv,
    ofCoprodI_of, inv_mul_cancel_left]

variable [DecidableEq ι] [∀ i, DecidableEq (G i)]

/-- Given a word in `CoprodI`, if every letter is in the transversal and when
we multiply by an element of the base group it still has this property,
then the element of the base group we multiplied by was one.  -/
theorem eq_one_of_smul_normalized (w : CoprodI.Word G) {i : ι} (h : H)
    (hw : ∀ i g, ⟨i, g⟩ ∈ w.toList → g ∈ d.set i)
    (hφw : ∀ j g, ⟨j, g⟩ ∈ (CoprodI.of (φ i h) • w).toList → g ∈ d.set j) :
    h = 1 := by
  simp only [← (d.compl _).equiv_snd_eq_self_iff_mem (one_mem _)] at hw hφw
  have hhead : ((d.compl i).equiv (Word.equivPair i w).head).2 =
      (Word.equivPair i w).head := by
    rw [Word.equivPair_head]
    split_ifs with h
    · rcases h with ⟨_, rfl⟩
      exact hw _ _ (List.head_mem _)
    · rw [equiv_one (d.compl i) (one_mem _) (d.one_mem _)]
  by_contra hh1
  have := hφw i (φ i h * (Word.equivPair i w).head) ?_
  · apply hh1
    rw [equiv_mul_left_of_mem (d.compl i) ⟨_, rfl⟩, hhead] at this
    simpa [((injective_iff_map_eq_one' _).1 (d.injective i))] using this
  · simp only [Word.mem_smul_iff, not_true, false_and, ne_eq, Option.mem_def, mul_right_inj,
      exists_eq_right', mul_right_eq_self, exists_prop, true_and, false_or]
    constructor
    · intro h
      apply_fun (d.compl i).equiv at h
      simp only [Prod.ext_iff, equiv_one (d.compl i) (one_mem _) (d.one_mem _),
        equiv_mul_left_of_mem (d.compl i) ⟨_, rfl⟩ , hhead, Subtype.ext_iff,
        Prod.ext_iff, Subgroup.coe_mul] at h
      rcases h with ⟨h₁, h₂⟩
      rw [h₂, equiv_one (d.compl i) (one_mem _) (d.one_mem _), mul_one,
        ((injective_iff_map_eq_one' _).1 (d.injective i))] at h₁
      contradiction
    · rw [Word.equivPair_head]
      dsimp
      split_ifs with hep
      · rcases hep with ⟨hnil, rfl⟩
        rw [head?_eq_head hnil]
        simp_all
      · push_neg at hep
        by_cases hw : w.toList = []
        · simp [hw, Word.fstIdx]
        · simp [head?_eq_head hw, Word.fstIdx, hep hw]

theorem ext_smul {w₁ w₂ : NormalWord d} (i : ι)
    (h : CoprodI.of (φ i w₁.head) • w₁.toWord =
         CoprodI.of (φ i w₂.head) • w₂.toWord) :
    w₁ = w₂ := by
  rcases w₁ with ⟨w₁, h₁, hw₁⟩
  rcases w₂ with ⟨w₂, h₂, hw₂⟩
  dsimp at *
  rw [smul_eq_iff_eq_inv_smul, ← mul_smul] at h
  subst h
  simp only [← map_inv, ← map_mul] at hw₁
  have : h₁⁻¹ * h₂ = 1 := eq_one_of_smul_normalized w₂ (h₁⁻¹ * h₂) hw₂ hw₁
  rw [inv_mul_eq_one] at this; subst this
  simp

/-- Given a pair `(head, tail)`, we can form a word by prepending `head` to `tail`, but
putting head into normal form first, by making sure it is expressed as an element
of the base group multiplied by an element of the transversal. -/
noncomputable def rcons (i : ι) (p : Pair d i) : NormalWord d :=
  letI n := (d.compl i).equiv p.head
  let w := (Word.equivPair i).symm { p.toPair with head := n.2 }
  { toWord := w
    head := (MonoidHom.ofInjective (d.injective i)).symm n.1
    normalized := fun i g hg => by
        dsimp [w] at hg
        rw [Word.equivPair_symm, Word.mem_rcons_iff] at hg
        rcases hg with hg | ⟨_, rfl, rfl⟩
        · exact p.normalized _ _ hg
        · simp }

theorem rcons_injective {i : ι} : Function.Injective (rcons (d := d) i) := by
  rintro ⟨⟨head₁, tail₁⟩, _⟩ ⟨⟨head₂, tail₂⟩, _⟩
  simp only [rcons, NormalWord.mk.injEq, EmbeddingLike.apply_eq_iff_eq,
    Word.Pair.mk.injEq, Pair.mk.injEq, and_imp]
  intro h₁ h₂ h₃
  subst h₂
  rw [← equiv_fst_mul_equiv_snd (d.compl i) head₁,
      ← equiv_fst_mul_equiv_snd (d.compl i) head₂,
    h₁, h₃]
  simp

/-- The equivalence between `NormalWord`s and pairs. We can turn a `NormalWord` into a
pair by taking the head of the `List` if it is in `G i` and multiplying it by the element of the
base group. -/
noncomputable def equivPair (i) : NormalWord d ≃ Pair d i :=
  letI toFun : NormalWord d → Pair d i :=
    fun w =>
      letI p := Word.equivPair i (CoprodI.of (φ i w.head) • w.toWord)
      { toPair := p
        normalized := fun j g hg => by
          dsimp only [p] at hg
          rw [Word.of_smul_def, ← Word.equivPair_symm, Equiv.apply_symm_apply] at hg
          dsimp at hg
          exact w.normalized _ _ (Word.mem_of_mem_equivPair_tail _ hg) }
  haveI leftInv : Function.LeftInverse (rcons i) toFun :=
    fun w => ext_smul i <| by
      simp only [rcons, Word.equivPair_symm,
        Word.equivPair_smul_same, Word.equivPair_tail_eq_inv_smul, Word.rcons_eq_smul,
        MonoidHom.apply_ofInjective_symm, equiv_fst_eq_mul_inv, mul_assoc, map_mul, map_inv,
        mul_smul, inv_smul_smul, smul_inv_smul]
  { toFun := toFun
    invFun := rcons i
    left_inv := leftInv
    right_inv := fun _ => rcons_injective (leftInv _) }

noncomputable instance summandAction (i : ι) : MulAction (G i) (NormalWord d) :=
  { smul := fun g w => (equivPair i).symm
      { equivPair i w with
        head := g * (equivPair i w).head }
    one_smul := fun _ => by
      dsimp [instHSMul]
      rw [one_mul]
      exact (equivPair i).symm_apply_apply _
    mul_smul := fun _ _ _ => by
      dsimp [instHSMul]
      simp [mul_assoc, Equiv.apply_symm_apply, Function.End.mul_def] }

theorem summand_smul_def' {i : ι} (g : G i) (w : NormalWord d) :
    g • w = (equivPair i).symm
      { equivPair i w with
        head := g * (equivPair i w).head } := rfl

noncomputable instance mulAction : MulAction (PushoutI φ) (NormalWord d) :=
  MulAction.ofEndHom <|
    lift
      (fun i => MulAction.toEndHom)
      MulAction.toEndHom <| by
    intro i
    simp only [MulAction.toEndHom, DFunLike.ext_iff, MonoidHom.coe_comp, MonoidHom.coe_mk,
      OneHom.coe_mk, comp_apply]
    intro h
    funext w
    apply NormalWord.ext_smul i
    simp only [summand_smul_def', equivPair, rcons, Word.equivPair_symm, Equiv.coe_fn_mk,
      Equiv.coe_fn_symm_mk, Word.equivPair_smul_same, Word.equivPair_tail_eq_inv_smul,
      Word.rcons_eq_smul, equiv_fst_eq_mul_inv, map_mul, map_inv, mul_smul, inv_smul_smul,
      smul_inv_smul, base_smul_def', MonoidHom.apply_ofInjective_symm]

theorem base_smul_def (h : H) (w : NormalWord d) :
    base φ h • w = { w with head := h * w.head } := by
  dsimp [NormalWord.mulAction, instHSMul, SMul.smul]
  rw [lift_base]
  rfl

theorem summand_smul_def {i : ι} (g : G i) (w : NormalWord d) :
    of (φ := φ) i g • w = (equivPair i).symm
      { equivPair i w with
        head := g * (equivPair i w).head } := by
  dsimp [NormalWord.mulAction, instHSMul, SMul.smul]
  rw [lift_of]
  rfl

theorem of_smul_eq_smul {i : ι} (g : G i) (w : NormalWord d) :
    of (φ := φ) i g • w = g • w := by
  rw [summand_smul_def, summand_smul_def']

theorem base_smul_eq_smul (h : H) (w : NormalWord d) :
    base φ h • w = h • w := by
  rw [base_smul_def, base_smul_def']

/-- Induction principle for `NormalWord`, that corresponds closely to inducting on
the underlying list. -/
@[elab_as_elim]
noncomputable def consRecOn {motive : NormalWord d → Sort _} (w : NormalWord d)
    (h_empty : motive empty)
    (h_cons : ∀ (i : ι) (g : G i) (w : NormalWord d) (hmw : w.fstIdx ≠ some i)
      (_hgn : g ∈ d.set i) (hgr : g ∉ (φ i).range) (_hw1 : w.head = 1),
      motive w →  motive (cons g w hmw hgr))
    (h_base : ∀ (h : H) (w : NormalWord d), w.head = 1 → motive w → motive
      (base φ h • w)) : motive w := by
  rcases w with ⟨w, head, h3⟩
  convert h_base head ⟨w, 1, h3⟩ rfl ?_
  · simp [base_smul_def]
  · induction w using Word.consRecOn with
    | h_empty => exact h_empty
    | h_cons i g w h1 hg1 ih =>
      convert h_cons i g ⟨w, 1, fun _ _ h => h3 _ _ (List.mem_cons_of_mem _ h)⟩
        h1 (h3 _ _ (List.mem_cons_self _ _)) ?_ rfl
        (ih ?_)
      · ext
        simp only [Word.cons, Option.mem_def, cons, map_one, mul_one,
          (equiv_snd_eq_self_iff_mem (d.compl i) (one_mem _)).2
          (h3 _ _ (List.mem_cons_self _ _))]
      · apply d.injective i
        simp only [cons, equiv_fst_eq_mul_inv, MonoidHom.apply_ofInjective_symm,
          map_one, mul_one, mul_right_inv, (equiv_snd_eq_self_iff_mem (d.compl i) (one_mem _)).2
          (h3 _ _ (List.mem_cons_self _ _))]
      · rwa [← SetLike.mem_coe,
          ← coe_equiv_snd_eq_one_iff_mem (d.compl i) (d.one_mem _),
          (equiv_snd_eq_self_iff_mem (d.compl i) (one_mem _)).2
          (h3 _ _ (List.mem_cons_self _ _))]


theorem cons_eq_smul {i : ι} (g : G i)
    (w : NormalWord d) (hmw : w.fstIdx ≠ some i)
    (hgr : g ∉ (φ i).range) : cons g w hmw hgr = of (φ := φ) i g  • w := by
  apply ext_smul i
  simp only [cons, ne_eq, Word.cons_eq_smul, MonoidHom.apply_ofInjective_symm,
    equiv_fst_eq_mul_inv, mul_assoc, map_mul, map_inv, mul_smul, inv_smul_smul, summand_smul_def,
    equivPair, rcons, Word.equivPair_symm, Word.rcons_eq_smul, Equiv.coe_fn_mk,
    Word.equivPair_tail_eq_inv_smul, Equiv.coe_fn_symm_mk, smul_inv_smul]

@[simp]
theorem prod_summand_smul {i : ι} (g : G i) (w : NormalWord d) :
    (g • w).prod = of i g * w.prod := by
  simp only [prod, summand_smul_def', equivPair, rcons, Word.equivPair_symm,
    Equiv.coe_fn_mk, Equiv.coe_fn_symm_mk, Word.equivPair_smul_same,
    Word.equivPair_tail_eq_inv_smul, Word.rcons_eq_smul, ← of_apply_eq_base φ i,
    MonoidHom.apply_ofInjective_symm, equiv_fst_eq_mul_inv, mul_assoc, map_mul, map_inv,
    Word.prod_smul, ofCoprodI_of, inv_mul_cancel_left, mul_inv_cancel_left]

@[simp]
theorem prod_smul (g : PushoutI φ) (w : NormalWord d) :
    (g • w).prod = g * w.prod := by
  induction g using PushoutI.induction_on generalizing w with
  | of i g => rw [of_smul_eq_smul, prod_summand_smul]
  | base h => rw [base_smul_eq_smul, prod_base_smul]
  | mul x y ihx ihy => rw [mul_smul, ihx, ihy, mul_assoc]

theorem prod_smul_empty (w : NormalWord d) : w.prod • empty = w := by
  induction w using consRecOn with
  | h_empty => simp
  | h_cons i g w _ _ _ _ ih =>
    rw [prod_cons, mul_smul, ih, cons_eq_smul]
  | h_base h w _ ih =>
    rw [prod_smul, mul_smul, ih]

/-- The equivalence between normal forms and elements of the pushout -/
noncomputable def equiv : PushoutI φ ≃ NormalWord d :=
  { toFun := fun g => g • .empty
    invFun := fun w => w.prod
    left_inv := fun g => by
      simp only [prod_smul, prod_empty, mul_one]
    right_inv := fun w => prod_smul_empty w }

<<<<<<< HEAD
theorem prod_injective {ι} {G : ι → Type*} [(i : ι) → Group (G i)] {φ : (i : ι) → H →* G i}
=======
theorem prod_injective {ι : Type*} {G : ι → Type*} [(i : ι) → Group (G i)] {φ : (i : ι) → H →* G i}
>>>>>>> bc37ac3c
    {d : Transversal φ} : Function.Injective (prod : NormalWord d → PushoutI φ) := by
  letI := Classical.decEq ι
  letI := fun i => Classical.decEq (G i)
  classical exact equiv.symm.injective

instance : FaithfulSMul (PushoutI φ) (NormalWord d) :=
  ⟨fun h => by simpa using congr_arg prod (h empty)⟩

instance (i : ι) : FaithfulSMul (G i) (NormalWord d) :=
  ⟨by simp [summand_smul_def']⟩

instance : FaithfulSMul H (NormalWord d) :=
  ⟨by simp [base_smul_def']⟩

end NormalWord

open NormalWord

/-- All maps into the `PushoutI`, or amalgamated product of groups are injective,
provided all maps in the diagram are injective.

See also `base_injective` -/
theorem of_injective (hφ : ∀ i, Function.Injective (φ i)) (i : ι) :
    Function.Injective (of (φ := φ) i) := by
  rcases transversal_nonempty φ hφ with ⟨d⟩
  let _ := Classical.decEq ι
  let _ := fun i => Classical.decEq (G i)
  refine Function.Injective.of_comp
    (f := ((· • ·) : PushoutI φ → NormalWord d → NormalWord d)) ?_
  intros _ _ h
  exact eq_of_smul_eq_smul (fun w : NormalWord d =>
    by simp_all [Function.funext_iff, of_smul_eq_smul])

theorem base_injective (hφ : ∀ i, Function.Injective (φ i)) :
    Function.Injective (base φ) := by
  rcases transversal_nonempty φ hφ with ⟨d⟩
  let _ := Classical.decEq ι
  let _ := fun i => Classical.decEq (G i)
  refine Function.Injective.of_comp
    (f := ((· • ·) : PushoutI φ → NormalWord d → NormalWord d)) ?_
  intros _ _ h
  exact eq_of_smul_eq_smul (fun w : NormalWord d =>
    by simp_all [Function.funext_iff, base_smul_eq_smul])

section Reduced

open NormalWord

variable (φ)

/-- A word in `CoprodI` is reduced if none of its letters are in the base group. -/
def Reduced (w : Word G) : Prop :=
  ∀ g, g ∈ w.toList → g.2 ∉ (φ g.1).range

variable {φ}

theorem Reduced.exists_normalWord_prod_eq (d : Transversal φ) {w : Word G} (hw : Reduced φ w) :
    ∃ w' : NormalWord d, w'.prod = ofCoprodI w.prod ∧
      w'.toList.map Sigma.fst = w.toList.map Sigma.fst := by
  classical
  induction w using Word.consRecOn with
  | h_empty => exact ⟨empty, by simp, rfl⟩
  | h_cons i g w hIdx hg1 ih =>
    rcases ih (fun _ hg => hw _ (List.mem_cons_of_mem _ hg)) with
      ⟨w', hw'prod, hw'map⟩
    refine ⟨cons g w' ?_ ?_, ?_⟩
    · rwa [Word.fstIdx, ← List.head?_map, hw'map, List.head?_map]
    · exact hw _ (List.mem_cons_self _ _)
    · simp [hw'prod, hw'map]

/-- For any word `w` in the coproduct,
if `w` is reduced (i.e none its letters are in the image of the base monoid), and nonempty, then
`w` itself is not in the image of the base group. -/
theorem Reduced.eq_empty_of_mem_range
    (hφ : ∀ i, Injective (φ i)) {w : Word G} (hw : Reduced φ w)
    (h : ofCoprodI w.prod ∈ (base φ).range) : w = .empty := by
  rcases transversal_nonempty φ hφ with ⟨d⟩
  rcases hw.exists_normalWord_prod_eq d with ⟨w', hw'prod, hw'map⟩
  rcases h with ⟨h, heq⟩
  have : (NormalWord.prod (d := d) ⟨.empty, h, by simp⟩) = base φ h := by
    simp [NormalWord.prod]
  rw [← hw'prod, ← this] at heq
  suffices w'.toWord = .empty by
    simp [this, @eq_comm _ []] at hw'map
    ext
    simp [hw'map]
  rw [← prod_injective heq]

end Reduced

/-- The intersection of the images of the maps from any two distinct groups in the diagram
into the amalgamated product is the image of the map from the base group in the diagram. -/
theorem inf_of_range_eq_base_range
    (hφ : ∀ i, Injective (φ i)) {i j : ι} (hij : i ≠ j) :
    (of i).range ⊓ (of j).range = (base φ).range :=
  le_antisymm
    (by
      intro x ⟨⟨g₁, hg₁⟩, ⟨g₂, hg₂⟩⟩
      by_contra hx
      have hx1 : x ≠ 1 := by rintro rfl; simp_all only [ne_eq, one_mem, not_true_eq_false]
      have hg₁1 : g₁ ≠ 1 :=
        ne_of_apply_ne (of (φ := φ) i) (by simp_all)
      have hg₂1 : g₂ ≠ 1 :=
        ne_of_apply_ne (of (φ := φ) j) (by simp_all)
      have hg₁r : g₁ ∉ (φ i).range := by
        rintro ⟨y, rfl⟩
        subst hg₁
        exact hx (of_apply_eq_base φ i y ▸ MonoidHom.mem_range.2 ⟨y, rfl⟩)
      have hg₂r : g₂ ∉ (φ j).range := by
        rintro ⟨y, rfl⟩
        subst hg₂
        exact hx (of_apply_eq_base φ j y ▸ MonoidHom.mem_range.2 ⟨y, rfl⟩)
      let w : Word G := ⟨[⟨_, g₁⟩, ⟨_, g₂⁻¹⟩], by simp_all, by simp_all⟩
      have hw : Reduced φ w := by
        simp only [not_exists, ne_eq, Reduced, List.find?, List.mem_cons, List.mem_singleton,
          forall_eq_or_imp, not_false_eq_true, forall_const, forall_eq, true_and, hg₁r, hg₂r,
          List.mem_nil_iff, false_imp_iff, imp_true_iff, and_true, inv_mem_iff]
      have := hw.eq_empty_of_mem_range hφ (by
        simp only [Word.prod, List.map_cons, List.prod_cons, List.prod_nil,
          List.map_nil, map_mul, ofCoprodI_of, hg₁, hg₂, map_inv, map_one, mul_one,
          mul_inv_self, one_mem])
      simp [w, Word.empty] at this)
    (le_inf
      (by rw [← of_comp_eq_base i]
          rintro _ ⟨h, rfl⟩
          exact MonoidHom.mem_range.2 ⟨φ i h, rfl⟩)
      (by rw [← of_comp_eq_base j]
          rintro _ ⟨h, rfl⟩
          exact MonoidHom.mem_range.2 ⟨φ j h, rfl⟩))

end PushoutI

end Monoid<|MERGE_RESOLUTION|>--- conflicted
+++ resolved
@@ -563,11 +563,7 @@
       simp only [prod_smul, prod_empty, mul_one]
     right_inv := fun w => prod_smul_empty w }
 
-<<<<<<< HEAD
-theorem prod_injective {ι} {G : ι → Type*} [(i : ι) → Group (G i)] {φ : (i : ι) → H →* G i}
-=======
 theorem prod_injective {ι : Type*} {G : ι → Type*} [(i : ι) → Group (G i)] {φ : (i : ι) → H →* G i}
->>>>>>> bc37ac3c
     {d : Transversal φ} : Function.Injective (prod : NormalWord d → PushoutI φ) := by
   letI := Classical.decEq ι
   letI := fun i => Classical.decEq (G i)
