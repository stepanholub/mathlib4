/-
Copyright (c) 2020 Yury Kudryashov. All rights reserved.
Released under Apache 2.0 license as described in the file LICENSE.
Authors: Yury Kudryashov
-/
import Mathlib.LinearAlgebra.Quotient.Basic
import Mathlib.LinearAlgebra.Prod
import Mathlib.Algebra.Module.Submodule.Invariant
import Mathlib.LinearAlgebra.GeneralLinearGroup
import Mathlib.Algebra.Ring.Idempotent

/-!
# Projection to a subspace

In this file we define
* `Submodule.linearProjOfIsCompl (p q : Submodule R E) (h : IsCompl p q)`:
  the projection of a module `E` to a submodule `p` along its complement `q`;
  it is the unique linear map `f : E → p` such that `f x = x` for `x ∈ p` and `f x = 0` for `x ∈ q`.
* `Submodule.isComplEquivProj p`: equivalence between submodules `q`
  such that `IsCompl p q` and projections `f : E → p`, `∀ x ∈ p, f x = x`.

We also provide some lemmas justifying correctness of our definitions.

## Tags

projection, complement subspace
-/

noncomputable section Ring

variable {R : Type*} [Ring R] {E : Type*} [AddCommGroup E] [Module R E]
variable {F : Type*} [AddCommGroup F] [Module R F] {G : Type*} [AddCommGroup G] [Module R G]
variable (p q : Submodule R E)
variable {S : Type*} [Semiring S] {M : Type*} [AddCommMonoid M] [Module S M] (m : Submodule S M)

namespace LinearMap

variable {p}

open Submodule

theorem ker_id_sub_eq_of_proj {f : E →ₗ[R] p} (hf : ∀ x : p, f x = x) :
    ker (id - p.subtype.comp f) = p := by
  ext x
  simp only [comp_apply, mem_ker, subtype_apply, sub_apply, id_apply, sub_eq_zero]
  exact ⟨fun h => h.symm ▸ Submodule.coe_mem _, fun hx => by rw [hf ⟨x, hx⟩, Subtype.coe_mk]⟩

theorem range_eq_of_proj {f : E →ₗ[R] p} (hf : ∀ x : p, f x = x) : range f = ⊤ :=
  range_eq_top.2 fun x => ⟨x, hf x⟩

theorem isCompl_of_proj {f : E →ₗ[R] p} (hf : ∀ x : p, f x = x) : IsCompl p (ker f) := by
  constructor
  · rw [disjoint_iff_inf_le]
    rintro x ⟨hpx, hfx⟩
    rw [SetLike.mem_coe, mem_ker, hf ⟨x, hpx⟩, mk_eq_zero] at hfx
    simp only [hfx, zero_mem]
  · rw [codisjoint_iff_le_sup]
    intro x _
    rw [mem_sup']
    refine ⟨f x, ⟨x - f x, ?_⟩, add_sub_cancel _ _⟩
    rw [mem_ker, LinearMap.map_sub, hf, sub_self]

end LinearMap

namespace Submodule

open LinearMap

/-- If `q` is a complement of `p`, then `M/p ≃ q`. -/
def quotientEquivOfIsCompl (h : IsCompl p q) : (E ⧸ p) ≃ₗ[R] q :=
  LinearEquiv.symm <|
    LinearEquiv.ofBijective (p.mkQ.comp q.subtype)
      ⟨by rw [← ker_eq_bot, ker_comp, ker_mkQ, disjoint_iff_comap_eq_bot.1 h.symm.disjoint], by
        rw [← range_eq_top, range_comp, range_subtype, map_mkQ_eq_top, h.sup_eq_top]⟩

@[simp]
theorem quotientEquivOfIsCompl_symm_apply (h : IsCompl p q) (x : q) :
    -- Porting note: type ascriptions needed on the RHS
    (quotientEquivOfIsCompl p q h).symm x = (Quotient.mk x : E ⧸ p) := rfl

@[simp]
theorem quotientEquivOfIsCompl_apply_mk_coe (h : IsCompl p q) (x : q) :
    quotientEquivOfIsCompl p q h (Quotient.mk x) = x :=
  (quotientEquivOfIsCompl p q h).apply_symm_apply x

@[simp]
theorem mk_quotientEquivOfIsCompl_apply (h : IsCompl p q) (x : E ⧸ p) :
    (Quotient.mk (quotientEquivOfIsCompl p q h x) : E ⧸ p) = x :=
  (quotientEquivOfIsCompl p q h).symm_apply_apply x

/-- If `q` is a complement of `p`, then `p × q` is isomorphic to `E`. -/
def prodEquivOfIsCompl (h : IsCompl p q) : (p × q) ≃ₗ[R] E := by
  apply LinearEquiv.ofBijective (p.subtype.coprod q.subtype)
  constructor
  · rw [← ker_eq_bot, ker_coprod_of_disjoint_range, ker_subtype, ker_subtype, prod_bot]
    rw [range_subtype, range_subtype]
    exact h.1
  · rw [← range_eq_top, ← sup_eq_range, h.sup_eq_top]

@[simp]
theorem coe_prodEquivOfIsCompl (h : IsCompl p q) :
    (prodEquivOfIsCompl p q h : p × q →ₗ[R] E) = p.subtype.coprod q.subtype := rfl

@[simp]
theorem coe_prodEquivOfIsCompl' (h : IsCompl p q) (x : p × q) :
    prodEquivOfIsCompl p q h x = x.1 + x.2 := rfl

@[simp]
theorem prodEquivOfIsCompl_symm_apply_left (h : IsCompl p q) (x : p) :
    (prodEquivOfIsCompl p q h).symm x = (x, 0) :=
  (prodEquivOfIsCompl p q h).symm_apply_eq.2 <| by simp

@[simp]
theorem prodEquivOfIsCompl_symm_apply_right (h : IsCompl p q) (x : q) :
    (prodEquivOfIsCompl p q h).symm x = (0, x) :=
  (prodEquivOfIsCompl p q h).symm_apply_eq.2 <| by simp

@[simp]
theorem prodEquivOfIsCompl_symm_apply_fst_eq_zero (h : IsCompl p q) {x : E} :
    ((prodEquivOfIsCompl p q h).symm x).1 = 0 ↔ x ∈ q := by
  conv_rhs => rw [← (prodEquivOfIsCompl p q h).apply_symm_apply x]
  rw [coe_prodEquivOfIsCompl', Submodule.add_mem_iff_left _ (Submodule.coe_mem _),
    mem_right_iff_eq_zero_of_disjoint h.disjoint]

@[simp]
theorem prodEquivOfIsCompl_symm_apply_snd_eq_zero (h : IsCompl p q) {x : E} :
    ((prodEquivOfIsCompl p q h).symm x).2 = 0 ↔ x ∈ p := by
  conv_rhs => rw [← (prodEquivOfIsCompl p q h).apply_symm_apply x]
  rw [coe_prodEquivOfIsCompl', Submodule.add_mem_iff_right _ (Submodule.coe_mem _),
    mem_left_iff_eq_zero_of_disjoint h.disjoint]

@[simp]
theorem prodComm_trans_prodEquivOfIsCompl (h : IsCompl p q) :
    LinearEquiv.prodComm R q p ≪≫ₗ prodEquivOfIsCompl p q h = prodEquivOfIsCompl q p h.symm :=
  LinearEquiv.ext fun _ => add_comm _ _

/-- Projection to a submodule along a complement. It is the unique
linear map `f : E → p` such that `f x = x` for `x ∈ p` and `f x = 0` for `x ∈ q`.

See also `LinearMap.linearProjOfIsCompl`. -/
def linearProjOfIsCompl (h : IsCompl p q) : E →ₗ[R] p :=
  LinearMap.fst R p q ∘ₗ ↑(prodEquivOfIsCompl p q h).symm

variable {p q}

@[simp]
theorem linearProjOfIsCompl_apply_left (h : IsCompl p q) (x : p) :
    linearProjOfIsCompl p q h x = x := by simp [linearProjOfIsCompl]

@[simp]
theorem linearProjOfIsCompl_range (h : IsCompl p q) : range (linearProjOfIsCompl p q h) = ⊤ :=
  range_eq_of_proj (linearProjOfIsCompl_apply_left h)

theorem linearProjOfIsCompl_surjective (h : IsCompl p q) :
    Function.Surjective (linearProjOfIsCompl p q h) :=
  range_eq_top.mp (linearProjOfIsCompl_range h)

@[simp]
theorem linearProjOfIsCompl_apply_eq_zero_iff (h : IsCompl p q) {x : E} :
    linearProjOfIsCompl p q h x = 0 ↔ x ∈ q := by simp [linearProjOfIsCompl]

theorem linearProjOfIsCompl_apply_right' (h : IsCompl p q) (x : E) (hx : x ∈ q) :
    linearProjOfIsCompl p q h x = 0 :=
  (linearProjOfIsCompl_apply_eq_zero_iff h).2 hx

@[simp]
theorem linearProjOfIsCompl_apply_right (h : IsCompl p q) (x : q) :
    linearProjOfIsCompl p q h x = 0 :=
  linearProjOfIsCompl_apply_right' h x x.2

@[simp]
theorem linearProjOfIsCompl_ker (h : IsCompl p q) : ker (linearProjOfIsCompl p q h) = q :=
  ext fun _ => mem_ker.trans (linearProjOfIsCompl_apply_eq_zero_iff h)

theorem linearProjOfIsCompl_comp_subtype (h : IsCompl p q) :
    (linearProjOfIsCompl p q h).comp p.subtype = LinearMap.id :=
  LinearMap.ext <| linearProjOfIsCompl_apply_left h

theorem linearProjOfIsCompl_idempotent (h : IsCompl p q) (x : E) :
    linearProjOfIsCompl p q h (linearProjOfIsCompl p q h x) = linearProjOfIsCompl p q h x :=
  linearProjOfIsCompl_apply_left h _

lemma isIdempotentElem_subtype_comp_linearProjOfIsCompl (hpq : IsCompl p q) :
    IsIdempotentElem (p.subtype ∘ₗ p.linearProjOfIsCompl q hpq) := by ext; simp

theorem existsUnique_add_of_isCompl_prod (hc : IsCompl p q) (x : E) :
    ∃! u : p × q, (u.fst : E) + u.snd = x :=
  (prodEquivOfIsCompl _ _ hc).toEquiv.bijective.existsUnique _

theorem existsUnique_add_of_isCompl (hc : IsCompl p q) (x : E) :
    ∃ (u : p) (v : q), (u : E) + v = x ∧ ∀ (r : p) (s : q), (r : E) + s = x → r = u ∧ s = v :=
  let ⟨u, hu₁, hu₂⟩ := existsUnique_add_of_isCompl_prod hc x
  ⟨u.1, u.2, hu₁, fun r s hrs => Prod.eq_iff_fst_eq_snd_eq.1 (hu₂ ⟨r, s⟩ hrs)⟩

theorem linearProjOfIsCompl_add_linearProjOfIsCompl_eq_self (hpq : IsCompl p q) (x : E) :
    (p.linearProjOfIsCompl q hpq x + q.linearProjOfIsCompl p hpq.symm x : E) = x := by
  dsimp only [linearProjOfIsCompl]
  rw [← prodComm_trans_prodEquivOfIsCompl _ _ hpq]
  exact (prodEquivOfIsCompl _ _ hpq).apply_symm_apply x

@[deprecated (since := "2025-07-11")] alias linear_proj_add_linearProjOfIsCompl_eq_self :=
  linearProjOfIsCompl_add_linearProjOfIsCompl_eq_self

lemma linearProjOfIsCompl_eq_self_sub_linearProjOfIsCompl (hpq : IsCompl p q) (x : E) :
    (q.linearProjOfIsCompl p hpq.symm x : E) = x - (p.linearProjOfIsCompl q hpq x : E) := by
  rw [eq_sub_iff_add_eq, linearProjOfIsCompl_add_linearProjOfIsCompl_eq_self]

/-- The projection to `p` along `q` of `x` equals `x` if and only if `x ∈ p`. -/
@[simp] lemma linearProjOfIsCompl_eq_self_iff (hpq : IsCompl p q) (x : E) :
    (p.linearProjOfIsCompl q hpq x : E) = x ↔ x ∈ p := by
  rw [eq_comm, ← sub_eq_zero, ← linearProjOfIsCompl_eq_self_sub_linearProjOfIsCompl,
    coe_eq_zero, linearProjOfIsCompl_apply_eq_zero_iff]

end Submodule

namespace LinearMap

open Submodule

/-- Projection to the image of an injection along a complement.

This has an advantage over `Submodule.linearProjOfIsCompl` in that it allows the user better
definitional control over the type. -/
def linearProjOfIsCompl {F : Type*} [AddCommGroup F] [Module R F]
    (i : F →ₗ[R] E) (hi : Function.Injective i)
    (h : IsCompl (LinearMap.range i) q) : E →ₗ[R] F :=
  (LinearEquiv.ofInjective i hi).symm ∘ₗ (LinearMap.range i).linearProjOfIsCompl q h

@[simp]
theorem linearProjOfIsCompl_apply_left {F : Type*} [AddCommGroup F] [Module R F]
    (i : F →ₗ[R] E) (hi : Function.Injective i)
    (h : IsCompl (LinearMap.range i) q) (x : F) :
    linearProjOfIsCompl q i hi h (i x) = x := by
  let ix : LinearMap.range i := ⟨i x, mem_range_self i x⟩
  change linearProjOfIsCompl q i hi h ix = x
  rw [linearProjOfIsCompl, coe_comp, LinearEquiv.coe_coe, Function.comp_apply,
    LinearEquiv.symm_apply_eq, Submodule.linearProjOfIsCompl_apply_left, Subtype.ext_iff,
    LinearEquiv.ofInjective_apply]

/-- Given linear maps `φ` and `ψ` from complement submodules, `LinearMap.ofIsCompl` is
the induced linear map over the entire module. -/
def ofIsCompl {p q : Submodule R E} (h : IsCompl p q) (φ : p →ₗ[R] F) (ψ : q →ₗ[R] F) : E →ₗ[R] F :=
  LinearMap.coprod φ ψ ∘ₗ ↑(Submodule.prodEquivOfIsCompl _ _ h).symm

variable {p q}

@[simp]
theorem ofIsCompl_left_apply (h : IsCompl p q) {φ : p →ₗ[R] F} {ψ : q →ₗ[R] F} (u : p) :
    ofIsCompl h φ ψ (u : E) = φ u := by simp [ofIsCompl]

@[simp]
theorem ofIsCompl_right_apply (h : IsCompl p q) {φ : p →ₗ[R] F} {ψ : q →ₗ[R] F} (v : q) :
    ofIsCompl h φ ψ (v : E) = ψ v := by simp [ofIsCompl]

theorem ofIsCompl_eq (h : IsCompl p q) {φ : p →ₗ[R] F} {ψ : q →ₗ[R] F} {χ : E →ₗ[R] F}
    (hφ : ∀ u, φ u = χ u) (hψ : ∀ u, ψ u = χ u) : ofIsCompl h φ ψ = χ := by
  ext x
  obtain ⟨_, _, rfl, _⟩ := existsUnique_add_of_isCompl h x
  simp [ofIsCompl, hφ, hψ]

theorem ofIsCompl_eq' (h : IsCompl p q) {φ : p →ₗ[R] F} {ψ : q →ₗ[R] F} {χ : E →ₗ[R] F}
    (hφ : φ = χ.comp p.subtype) (hψ : ψ = χ.comp q.subtype) : ofIsCompl h φ ψ = χ :=
  ofIsCompl_eq h (fun _ => hφ.symm ▸ rfl) fun _ => hψ.symm ▸ rfl

theorem ofIsCompl_eq_add (hpq : IsCompl p q) {φ : p →ₗ[R] F} {ψ : q →ₗ[R] F} :
    ofIsCompl hpq φ ψ = (φ ∘ₗ p.linearProjOfIsCompl q hpq)
      + (ψ ∘ₗ q.linearProjOfIsCompl p hpq.symm) := by
  ext x
  obtain ⟨a, b, rfl, _⟩ := existsUnique_add_of_isCompl hpq x
  simp

@[simp]
theorem ofIsCompl_zero (h : IsCompl p q) : (ofIsCompl h 0 0 : E →ₗ[R] F) = 0 :=
  ofIsCompl_eq _ (fun _ => rfl) fun _ => rfl

@[simp]
theorem ofIsCompl_add (h : IsCompl p q) {φ₁ φ₂ : p →ₗ[R] F} {ψ₁ ψ₂ : q →ₗ[R] F} :
    ofIsCompl h (φ₁ + φ₂) (ψ₁ + ψ₂) = ofIsCompl h φ₁ ψ₁ + ofIsCompl h φ₂ ψ₂ :=
  ofIsCompl_eq _ (by simp) (by simp)

@[simp]
theorem ofIsCompl_smul {R : Type*} [CommRing R] {E : Type*} [AddCommGroup E] [Module R E]
    {F : Type*} [AddCommGroup F] [Module R F] {p q : Submodule R E} (h : IsCompl p q)
    {φ : p →ₗ[R] F} {ψ : q →ₗ[R] F} (c : R) : ofIsCompl h (c • φ) (c • ψ) = c • ofIsCompl h φ ψ :=
  ofIsCompl_eq _ (by simp) (by simp)

<<<<<<< HEAD
theorem surjective_comp_linearProjOfIsCompl (h : IsCompl p q) [Module R M] :
    Function.Surjective (comp (p.linearProjOfIsCompl q h) : (M →ₗ[R] E) → _) :=
  fun f ↦ ⟨p.subtype ∘ₗ f, by ext; simp⟩

theorem surjective_comp_subtype_of_isComplemented (h : IsComplemented p) [Module R M] :
    Function.Surjective fun f : E →ₗ[R] M ↦ f ∘ₗ p.subtype :=
  have ⟨q, h⟩ := h; fun f ↦ ⟨f ∘ₗ p.linearProjOfIsCompl q h, by ext; simp⟩
=======
@[simp]
theorem range_ofIsCompl (hpq : IsCompl p q) {φ : p →ₗ[R] F} {ψ : q →ₗ[R] F} :
    range (ofIsCompl hpq φ ψ) = range φ ⊔ range ψ := by
  rw [ofIsCompl_eq_add]
  apply le_antisymm
  · apply range_add_le _ _ |>.trans
    gcongr
    all_goals exact range_comp_le_range ..
  · apply sup_le
    all_goals rintro - ⟨x, rfl⟩; exact ⟨x, by simp⟩

theorem ofIsCompl_subtype_zero_eq (hpq : IsCompl p q) :
    ofIsCompl hpq p.subtype 0 = p.subtype ∘ₗ p.linearProjOfIsCompl q hpq := by
  simp [ofIsCompl_eq_add]

theorem ofIsCompl_symm (hpq : IsCompl p q) {φ : p →ₗ[R] F} {ψ : q →ₗ[R] F} :
    ofIsCompl hpq.symm ψ φ = ofIsCompl hpq φ ψ := by
  simp [ofIsCompl_eq_add, add_comm]
>>>>>>> 9d7b3506

section

variable {R₁ : Type*} [CommRing R₁] [Module R₁ E] [Module R₁ F]

/-- The linear map from `(p →ₗ[R₁] F) × (q →ₗ[R₁] F)` to `E →ₗ[R₁] F`. -/
def ofIsComplProd {p q : Submodule R₁ E} (h : IsCompl p q) :
    (p →ₗ[R₁] F) × (q →ₗ[R₁] F) →ₗ[R₁] E →ₗ[R₁] F where
  toFun φ := ofIsCompl h φ.1 φ.2
  map_add' := by intro φ ψ; rw [Prod.snd_add, Prod.fst_add, ofIsCompl_add]
  map_smul' := by intro c φ; simp [Prod.smul_snd, Prod.smul_fst, ofIsCompl_smul]

@[simp]
theorem ofIsComplProd_apply {p q : Submodule R₁ E} (h : IsCompl p q)
    (φ : (p →ₗ[R₁] F) × (q →ₗ[R₁] F)) : ofIsComplProd h φ = ofIsCompl h φ.1 φ.2 :=
  rfl

/-- The natural linear equivalence between `(p →ₗ[R₁] F) × (q →ₗ[R₁] F)` and `E →ₗ[R₁] F`. -/
def ofIsComplProdEquiv {p q : Submodule R₁ E} (h : IsCompl p q) :
    ((p →ₗ[R₁] F) × (q →ₗ[R₁] F)) ≃ₗ[R₁] E →ₗ[R₁] F :=
  { ofIsComplProd h with
    invFun := fun φ => ⟨φ.domRestrict p, φ.domRestrict q⟩
    left_inv := fun φ ↦ by
      ext x
      · exact ofIsCompl_left_apply h x
      · exact ofIsCompl_right_apply h x
    right_inv := fun φ ↦ by
      ext x
      obtain ⟨a, b, hab, _⟩ := existsUnique_add_of_isCompl h x
      rw [← hab]; simp }

end

@[simp]
theorem linearProjOfIsCompl_of_proj (f : E →ₗ[R] p) (hf : ∀ x : p, f x = x) :
    p.linearProjOfIsCompl (ker f) (isCompl_of_proj hf) = f := by
  ext x
  have : x ∈ p ⊔ (ker f) := by simp only [(isCompl_of_proj hf).sup_eq_top, mem_top]
  rcases mem_sup'.1 this with ⟨x, y, rfl⟩
  simp [hf]

/-- If `f : E →ₗ[R] F` and `g : E →ₗ[R] G` are two surjective linear maps and
their kernels are complement of each other, then `x ↦ (f x, g x)` defines
a linear equivalence `E ≃ₗ[R] F × G`. -/
def equivProdOfSurjectiveOfIsCompl (f : E →ₗ[R] F) (g : E →ₗ[R] G) (hf : range f = ⊤)
    (hg : range g = ⊤) (hfg : IsCompl (ker f) (ker g)) : E ≃ₗ[R] F × G :=
  LinearEquiv.ofBijective (f.prod g)
    ⟨by simp [← ker_eq_bot, hfg.inf_eq_bot], by
      rw [← range_eq_top]
      simp [range_prod_eq hfg.sup_eq_top, *]⟩

@[simp]
theorem coe_equivProdOfSurjectiveOfIsCompl {f : E →ₗ[R] F} {g : E →ₗ[R] G} (hf : range f = ⊤)
    (hg : range g = ⊤) (hfg : IsCompl (ker f) (ker g)) :
    (equivProdOfSurjectiveOfIsCompl f g hf hg hfg : E →ₗ[R] F × G) = f.prod g := rfl

@[simp]
theorem equivProdOfSurjectiveOfIsCompl_apply {f : E →ₗ[R] F} {g : E →ₗ[R] G} (hf : range f = ⊤)
    (hg : range g = ⊤) (hfg : IsCompl (ker f) (ker g)) (x : E) :
    equivProdOfSurjectiveOfIsCompl f g hf hg hfg x = (f x, g x) := rfl

end LinearMap

namespace Submodule

open LinearMap

/-- Equivalence between submodules `q` such that `IsCompl p q` and linear maps `f : E →ₗ[R] p`
such that `∀ x : p, f x = x`. -/
def isComplEquivProj : { q // IsCompl p q } ≃ { f : E →ₗ[R] p // ∀ x : p, f x = x } where
  toFun q := ⟨linearProjOfIsCompl p q q.2, linearProjOfIsCompl_apply_left q.2⟩
  invFun f := ⟨ker (f : E →ₗ[R] p), isCompl_of_proj f.2⟩
  left_inv := fun ⟨q, hq⟩ => by simp only [linearProjOfIsCompl_ker]
  right_inv := fun ⟨f, hf⟩ => Subtype.eq <| f.linearProjOfIsCompl_of_proj hf

@[simp]
theorem coe_isComplEquivProj_apply (q : { q // IsCompl p q }) :
    (p.isComplEquivProj q : E →ₗ[R] p) = linearProjOfIsCompl p q q.2 := rfl

@[simp]
theorem coe_isComplEquivProj_symm_apply (f : { f : E →ₗ[R] p // ∀ x : p, f x = x }) :
    (p.isComplEquivProj.symm f : Submodule R E) = ker (f : E →ₗ[R] p) := rfl

/-- The idempotent endomorphisms of a module with range equal to a submodule are in 1-1
correspondence with linear maps to the submodule that restrict to the identity on the submodule. -/
@[simps] def isIdempotentElemEquiv :
    { f : Module.End R E // IsIdempotentElem f ∧ range f = p } ≃
    { f : E →ₗ[R] p // ∀ x : p, f x = x } where
  toFun f := ⟨f.1.codRestrict _ fun x ↦ by simp_rw [← f.2.2]; exact mem_range_self f.1 x,
    fun ⟨x, hx⟩ ↦ Subtype.ext <| by
      obtain ⟨x, rfl⟩ := f.2.2.symm ▸ hx
      exact DFunLike.congr_fun f.2.1 x⟩
  invFun f := ⟨p.subtype ∘ₗ f.1, LinearMap.ext fun x ↦ by simp [f.2], le_antisymm
    ((range_comp_le_range _ _).trans_eq p.range_subtype)
    fun x hx ↦ ⟨x, Subtype.ext_iff.1 <| f.2 ⟨x, hx⟩⟩⟩

end Submodule

namespace LinearMap

open Submodule

/--
A linear endomorphism of a module `E` is a projection onto a submodule `p` if it sends every element
of `E` to `p` and fixes every element of `p`.
The definition allow more generally any `FunLike` type and not just linear maps, so that it can be
used for example with `ContinuousLinearMap` or `Matrix`.
-/
structure IsProj {F : Type*} [FunLike F M M] (f : F) : Prop where
  map_mem : ∀ x, f x ∈ m
  map_id : ∀ x ∈ m, f x = x

theorem isProj_range_iff_isIdempotentElem (f : M →ₗ[S] M) :
    IsProj (range f) f ↔ IsIdempotentElem f := by
  refine ⟨fun ⟨h1, h2⟩ => ?_, fun hf =>
    ⟨fun x => mem_range_self f x, fun x ⟨y, hy⟩ => by rw [← hy, ← Module.End.mul_apply, hf.eq]⟩⟩
  ext x
  exact h2 (f x) (h1 x)

alias ⟨_, IsIdempotentElem.isProj_range⟩ := isProj_range_iff_isIdempotentElem

theorem isProj_iff_isIdempotentElem (f : M →ₗ[S] M) :
    (∃ p : Submodule S M, IsProj p f) ↔ IsIdempotentElem f := by
  refine ⟨fun ⟨p, hp⟩ => ?_, fun h => ⟨_, IsIdempotentElem.isProj_range _ h⟩⟩
  ext x
  exact hp.map_id (f x) (hp.map_mem x)

@[deprecated (since := "2025-01-12")] alias isProj_iff_idempotent := isProj_iff_isIdempotentElem

namespace IsProj

variable {p m}

theorem isIdempotentElem {f : M →ₗ[S] M} (h : IsProj m f) : IsIdempotentElem f :=
  f.isProj_iff_isIdempotentElem.mp ⟨m, h⟩

theorem mem_iff_map_id {f : M →ₗ[S] M} (hf : IsProj m f) {x : M} :
    x ∈ m ↔ f x = x :=
  ⟨hf.map_id x, fun h ↦ h ▸ hf.map_mem x⟩

/-- Restriction of the codomain of a projection of onto a subspace `p` to `p` instead of the whole
space.
-/
def codRestrict {f : M →ₗ[S] M} (h : IsProj m f) : M →ₗ[S] m :=
  f.codRestrict m h.map_mem

@[simp]
theorem codRestrict_apply {f : M →ₗ[S] M} (h : IsProj m f) (x : M) : ↑(h.codRestrict x) = f x :=
  f.codRestrict_apply m x

@[simp]
theorem codRestrict_apply_cod {f : M →ₗ[S] M} (h : IsProj m f) (x : m) : h.codRestrict x = x := by
  ext
  rw [codRestrict_apply]
  exact h.map_id x x.2

theorem codRestrict_ker {f : M →ₗ[S] M} (h : IsProj m f) : ker h.codRestrict = ker f :=
  f.ker_codRestrict m _

theorem isCompl {f : E →ₗ[R] E} (h : IsProj p f) : IsCompl p (ker f) := by
  rw [← codRestrict_ker]
  exact isCompl_of_proj h.codRestrict_apply_cod

theorem eq_conj_prod_map' {f : E →ₗ[R] E} (h : IsProj p f) :
    f = (p.prodEquivOfIsCompl (ker f) h.isCompl).toLinearMap ∘ₗ
        prodMap id 0 ∘ₗ (p.prodEquivOfIsCompl (ker f) h.isCompl).symm.toLinearMap := by
  rw [← LinearMap.comp_assoc, LinearEquiv.eq_comp_toLinearMap_symm]
  ext x
  · simp only [coe_prodEquivOfIsCompl, comp_apply, coe_inl, coprod_apply, coe_subtype,
      map_zero, add_zero, h.map_id x x.2, prodMap_apply, id_apply]
  · simp only [coe_prodEquivOfIsCompl, comp_apply, coe_inr, coprod_apply, map_zero,
      coe_subtype, zero_add, map_coe_ker, prodMap_apply, zero_apply, add_zero]

theorem submodule_unique {f : M →ₗ[S] M} {m₁ m₂ : Submodule S M}
    (hf₁ : IsProj m₁ f) (hf₂ : IsProj m₂ f) : m₁ = m₂ := by
  ext; simp [hf₁.mem_iff_map_id, hf₂.mem_iff_map_id]

open LinearMap in
protected theorem range {f : M →ₗ[S] M} (h : IsProj m f) : range f = m :=
  h.isIdempotentElem.isProj_range.submodule_unique h

variable (S M) in
protected theorem bot : IsProj (⊥ : Submodule S M) (0 : M →ₗ[S] M) :=
  ⟨congrFun rfl, by simp only [mem_bot, zero_apply, forall_eq]⟩

variable (S M) in
protected theorem top : IsProj (⊤ : Submodule S M) (id (R := S)) :=
  ⟨fun _ ↦ trivial, fun _ ↦ congrFun rfl⟩

theorem subtype_comp_codRestrict {U : Submodule S M} {f : M →ₗ[S] M} (hf : IsProj U f) :
    U.subtype ∘ₗ hf.codRestrict = f := rfl

theorem submodule_eq_top_iff {f : M →ₗ[S] M} (hf : IsProj m f) :
    m = (⊤ : Submodule S M) ↔ f = LinearMap.id := by
  constructor <;> rintro rfl
  · ext
    simp [hf.map_id]
  · rw [← hf.range, range_id]

theorem submodule_eq_bot_iff {f : M →ₗ[S] M} (hf : IsProj m f) :
    m = (⊥ : Submodule S M) ↔ f = 0 := by
  constructor <;> rintro rfl
  · ext
    simpa using hf.map_mem _
  · rw [← hf.range, range_zero]

end IsProj

open LinearMap in
/-- Given an idempotent linear operator `p`, we have
`x ∈ range p` if and only if `p(x) = x` for all `x`. -/
theorem IsIdempotentElem.mem_range_iff {p : M →ₗ[S] M} (hp : IsIdempotentElem p) {x : M} :
    x ∈ range p ↔ p x = x := hp.isProj_range.mem_iff_map_id

open LinearMap in
/-- Given an idempotent linear operator `q`,
we have `q ∘ p = p` iff `range p ⊆ range q` for all `p`. -/
theorem IsIdempotentElem.comp_eq_right_iff {q : M →ₗ[S] M} (hq : IsIdempotentElem q)
    {E : Type*} [AddCommMonoid E] [Module S E] (p : E →ₗ[S] M) :
    q.comp p = p ↔ range p ≤ range q := by
  simp_rw [LinearMap.ext_iff, comp_apply, ← hq.mem_range_iff,
    SetLike.le_def, mem_range, forall_exists_index, forall_apply_eq_imp_iff]

open LinearMap in
lemma IsIdempotentElem.isCompl {f : E →ₗ[R] E} (hf : IsIdempotentElem f) :
    IsCompl (range f) (ker f) := hf.isProj_range.isCompl

open LinearMap in
/-- Idempotent operators are equal iff their range and kernels are. -/
lemma IsIdempotentElem.ext_iff {p q : E →ₗ[R] E}
    (hp : IsIdempotentElem p) (hq : IsIdempotentElem q) :
    p = q ↔ range p = range q ∧ ker p = ker q := by
  refine ⟨fun h => ⟨congrArg range h, congrArg ker h⟩, fun ⟨hr, hk⟩ => ?_⟩
  ext x
  obtain ⟨⟨v, hv⟩, ⟨w, hw⟩, rfl, _⟩ :=
    (ker p).existsUnique_add_of_isCompl hp.isCompl.symm x
  simp [mem_ker.mp, hv, (hk ▸ hv), (mem_range_iff hp).mp, hw, (mem_range_iff hq).mp, (hr ▸ hw)]

alias ⟨_, IsIdempotentElem.ext⟩ := IsIdempotentElem.ext_iff

theorem IsIdempotentElem.range_eq_ker {E : Type*} [AddCommGroup E] [Module S E]
    {p : E →ₗ[S] E} (hp : IsIdempotentElem p) : LinearMap.range p = LinearMap.ker (1 - p) :=
  le_antisymm
    (LinearMap.range_le_ker_iff.mpr hp.one_sub_mul_self)
    fun x hx ↦ ⟨x, by simpa [sub_eq_zero, eq_comm (a := x)] using hx⟩

open LinearMap in
theorem IsIdempotentElem.ker_eq_range {E : Type*} [AddCommGroup E] [Module S E]
    {p : E →ₗ[S] E} (hp : IsIdempotentElem p) : LinearMap.ker p = LinearMap.range (1 - p) := by
  simpa using hp.one_sub.range_eq_ker.symm

open LinearMap in
theorem IsIdempotentElem.comp_eq_left_iff {M : Type*} [AddCommGroup M] [Module S M] {q : M →ₗ[S] M}
    (hq : IsIdempotentElem q) {E : Type*} [AddCommGroup E] [Module S E] (p : M →ₗ[S] E) :
    p ∘ₗ q = p ↔ ker q ≤ ker p := by
  simp [hq.ker_eq_range, range_le_ker_iff, comp_sub, Module.End.one_eq_id, sub_eq_zero,
    eq_comm (a := p)]

end LinearMap

end Ring

section CommRing

namespace LinearMap

variable {R : Type*} [CommRing R] {E : Type*} [AddCommGroup E] [Module R E] {p : Submodule R E}

theorem IsProj.eq_conj_prodMap {f : E →ₗ[R] E} (h : IsProj p f) :
    f = (p.prodEquivOfIsCompl (ker f) h.isCompl).conj (prodMap id 0) := by
  rw [LinearEquiv.conj_apply]
  exact h.eq_conj_prod_map'

end LinearMap

end CommRing

namespace LinearMap.IsIdempotentElem

open Submodule LinearMap

variable {E R : Type*} [Ring R] [AddCommGroup E] [Module R E] {T f : E →ₗ[R] E}

lemma subtype_comp_linearProjOfIsCompl_range_eq (hf : IsIdempotentElem f) :
    (range f).subtype ∘ₗ (Submodule.linearProjOfIsCompl _ _ hf.isCompl) = f := by
  convert ofIsCompl_subtype_zero_eq hf.isCompl |>.symm
  exact ofIsCompl_eq _ (by simp [hf.isProj_range.map_id]) (by simp) |>.symm

/-- `range f` is invariant under `T` if and only if `f ∘ₗ T ∘ₗ f = T ∘ₗ f`,
for idempotent `f`. -/
lemma range_mem_invtSubmodule_iff (hf : IsIdempotentElem f) :
    range f ∈ Module.End.invtSubmodule T ↔ f ∘ₗ T ∘ₗ f = T ∘ₗ f := by
  rw [hf.comp_eq_right_iff, range_comp, Module.End.mem_invtSubmodule_iff_map_le]

alias ⟨conj_eq_of_range_mem_invtSubmodule, range_mem_invtSubmodule⟩ := range_mem_invtSubmodule_iff

lemma _root_.LinearMap.IsProj.mem_invtSubmodule_iff {U : Submodule R E}
    (hf : IsProj U f) : U ∈ Module.End.invtSubmodule T ↔ f ∘ₗ T ∘ₗ f = T ∘ₗ f :=
  hf.range ▸ hf.isIdempotentElem.range_mem_invtSubmodule_iff

open LinearMap in
/-- `ker f` is invariant under `T` if and only if `f ∘ₗ T ∘ₗ f = f ∘ₗ T`,
for idempotent `f`. -/
lemma ker_mem_invtSubmodule_iff (hf : IsIdempotentElem f) :
    ker f ∈ Module.End.invtSubmodule T ↔ f ∘ₗ T ∘ₗ f = f ∘ₗ T := by
  rw [← comp_assoc, hf.comp_eq_left_iff, ker_comp, Module.End.mem_invtSubmodule]

alias ⟨conj_eq_of_ker_mem_invtSubmodule, ker_mem_invtSubmodule⟩ := ker_mem_invtSubmodule_iff

/-- An idempotent operator `f` commutes with a linear operator `T` if and only if
both `range f` and `ker f` are invariant under `T`. -/
lemma commute_iff (hf : IsIdempotentElem f) :
    Commute f T ↔ (range f ∈ Module.End.invtSubmodule T ∧ ker f ∈ Module.End.invtSubmodule T) := by
  simp_rw [hf.range_mem_invtSubmodule_iff, hf.ker_mem_invtSubmodule_iff, ← Module.End.mul_eq_comp]
  exact ⟨fun h => (by simp [← h.eq, ← mul_assoc, hf.eq]), fun ⟨h1, h2⟩ => h2.symm.trans h1⟩

/-- An idempotent operator `f` commutes with an unit operator `T` if and only if
`T (range f) = range f` and `T (ker f) = ker f`. -/
theorem commute_iff_of_isUnit (hT : IsUnit T) (hf : IsIdempotentElem f) :
    Commute f T ↔ (range f).map T = range f ∧ (ker f).map T = ker f := by
  lift T to GeneralLinearGroup R E using hT
  have {a : E ≃ₗ[R] E} {b : Submodule R E} : b ≤ b.map a.toLinearMap ↔ b ≤ b.map a := by rfl
  simp_rw [← GeneralLinearGroup.generalLinearEquiv_to_linearMap, le_antisymm_iff,
    ← Module.End.mem_invtSubmodule_iff_map_le, this, ← Module.End.mem_invtSubmodule_symm_iff_le_map,
    and_and_and_comm (c := (ker f ∈ _)), ← hf.commute_iff,
    GeneralLinearGroup.generalLinearEquiv_to_linearMap, iff_self_and]
  exact Commute.units_inv_right

end LinearMap.IsIdempotentElem<|MERGE_RESOLUTION|>--- conflicted
+++ resolved
@@ -284,7 +284,6 @@
     {φ : p →ₗ[R] F} {ψ : q →ₗ[R] F} (c : R) : ofIsCompl h (c • φ) (c • ψ) = c • ofIsCompl h φ ψ :=
   ofIsCompl_eq _ (by simp) (by simp)
 
-<<<<<<< HEAD
 theorem surjective_comp_linearProjOfIsCompl (h : IsCompl p q) [Module R M] :
     Function.Surjective (comp (p.linearProjOfIsCompl q h) : (M →ₗ[R] E) → _) :=
   fun f ↦ ⟨p.subtype ∘ₗ f, by ext; simp⟩
@@ -292,7 +291,7 @@
 theorem surjective_comp_subtype_of_isComplemented (h : IsComplemented p) [Module R M] :
     Function.Surjective fun f : E →ₗ[R] M ↦ f ∘ₗ p.subtype :=
   have ⟨q, h⟩ := h; fun f ↦ ⟨f ∘ₗ p.linearProjOfIsCompl q h, by ext; simp⟩
-=======
+
 @[simp]
 theorem range_ofIsCompl (hpq : IsCompl p q) {φ : p →ₗ[R] F} {ψ : q →ₗ[R] F} :
     range (ofIsCompl hpq φ ψ) = range φ ⊔ range ψ := by
@@ -311,7 +310,6 @@
 theorem ofIsCompl_symm (hpq : IsCompl p q) {φ : p →ₗ[R] F} {ψ : q →ₗ[R] F} :
     ofIsCompl hpq.symm ψ φ = ofIsCompl hpq φ ψ := by
   simp [ofIsCompl_eq_add, add_comm]
->>>>>>> 9d7b3506
 
 section
 
