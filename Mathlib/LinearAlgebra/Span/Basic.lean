/-
Copyright (c) 2017 Johannes Hölzl. All rights reserved.
Released under Apache 2.0 license as described in the file LICENSE.
Authors: Johannes Hölzl, Mario Carneiro, Kevin Buzzard, Yury Kudryashov, Frédéric Dupuis,
  Heather Macbeth
-/
import Mathlib.Algebra.Module.Prod
import Mathlib.Algebra.Module.Submodule.EqLocus
import Mathlib.Algebra.Module.Submodule.Equiv
import Mathlib.Algebra.Module.Submodule.RestrictScalars
import Mathlib.Algebra.NoZeroSMulDivisors.Basic
import Mathlib.Algebra.Ring.Idempotents
import Mathlib.Data.Set.Pointwise.SMul
import Mathlib.LinearAlgebra.Span.Defs
import Mathlib.Order.CompactlyGenerated.Basic
import Mathlib.Order.OmegaCompletePartialOrder

/-!
# The span of a set of vectors, as a submodule

* `Submodule.span s` is defined to be the smallest submodule containing the set `s`.

## Notations

* We introduce the notation `R ∙ v` for the span of a singleton, `Submodule.span R {v}`.  This is
  `\span`, not the same as the scalar multiplication `•`/`\bub`.

-/

variable {R R₂ K M M₂ V S : Type*}

namespace Submodule

open Function Set

open Pointwise

section AddCommMonoid

variable [Semiring R] [AddCommMonoid M] [Module R M]
variable {x : M} (p p' : Submodule R M)
variable [Semiring R₂] {σ₁₂ : R →+* R₂}
variable [AddCommMonoid M₂] [Module R₂ M₂]
variable {F : Type*} [FunLike F M M₂] [SemilinearMapClass F σ₁₂ M M₂]

variable {s t : Set M}

/-- A version of `Submodule.span_eq` for when the span is by a smaller ring. -/
@[simp]
theorem span_coe_eq_restrictScalars [Semiring S] [SMul S R] [Module S M] [IsScalarTower S R M] :
    span S (p : Set M) = p.restrictScalars S :=
  span_eq (p.restrictScalars S)

include σ₁₂ in
/-- A version of `Submodule.map_span_le` that does not require the `RingHomSurjective`
assumption. -/
theorem image_span_subset (f : F) (s : Set M) (N : Submodule R₂ M₂) :
    f '' span R s ⊆ N ↔ ∀ m ∈ s, f m ∈ N := image_subset_iff.trans <| span_le (p := N.comap f)

include σ₁₂ in
theorem image_span_subset_span (f : F) (s : Set M) : f '' span R s ⊆ span R₂ (f '' s) :=
  (image_span_subset f s _).2 fun x hx ↦ subset_span ⟨x, hx, rfl⟩

theorem map_span [RingHomSurjective σ₁₂] (f : F) (s : Set M) :
    (span R s).map f = span R₂ (f '' s) :=
  Eq.symm <| span_eq_of_le _ (Set.image_subset f subset_span) (image_span_subset_span f s)

alias _root_.LinearMap.map_span := Submodule.map_span

theorem map_span_le [RingHomSurjective σ₁₂] (f : F) (s : Set M) (N : Submodule R₂ M₂) :
    map f (span R s) ≤ N ↔ ∀ m ∈ s, f m ∈ N := image_span_subset f s N

alias _root_.LinearMap.map_span_le := Submodule.map_span_le

-- See also `span_preimage_eq` below.
theorem span_preimage_le (f : F) (s : Set M₂) :
    span R (f ⁻¹' s) ≤ (span R₂ s).comap f := by
  rw [span_le, comap_coe]
  exact preimage_mono subset_span

alias _root_.LinearMap.span_preimage_le := Submodule.span_preimage_le

section

variable {N : Type*} [AddCommMonoid N] [Module R N]

lemma linearMap_eq_iff_of_eq_span {V : Submodule R M} (f g : V →ₗ[R] N)
    {S : Set M} (hV : V = span R S) :
    f = g ↔ ∀ (s : S), f ⟨s, by simpa only [hV] using subset_span (by simp)⟩ =
      g ⟨s, by simpa only [hV] using subset_span (by simp)⟩ := by
  constructor
  · rintro rfl _
    rfl
  · intro h
    subst hV
    suffices ∀ (x : M) (hx : x ∈ span R S), f ⟨x, hx⟩ = g ⟨x, hx⟩ by
      ext ⟨x, hx⟩
      exact this x hx
    intro x hx
    induction hx using span_induction with
    | mem x hx => exact h ⟨x, hx⟩
    | zero => erw [map_zero, map_zero]
    | add x y hx hy hx' hy' =>
        erw [f.map_add ⟨x, hx⟩ ⟨y, hy⟩, g.map_add ⟨x, hx⟩ ⟨y, hy⟩]
        rw [hx', hy']
    | smul a x hx hx' =>
        erw [f.map_smul a ⟨x, hx⟩, g.map_smul a ⟨x, hx⟩]
        rw [hx']

lemma linearMap_eq_iff_of_span_eq_top (f g : M →ₗ[R] N)
    {S : Set M} (hM : span R S = ⊤) :
    f = g ↔ ∀ (s : S), f s = g s := by
  convert linearMap_eq_iff_of_eq_span (f.comp (Submodule.subtype _))
    (g.comp (Submodule.subtype _)) hM.symm
  constructor
  · rintro rfl
    rfl
  · intro h
    ext x
    exact DFunLike.congr_fun h ⟨x, by simp⟩

lemma linearMap_eq_zero_iff_of_span_eq_top (f : M →ₗ[R] N)
    {S : Set M} (hM : span R S = ⊤) :
    f = 0 ↔ ∀ (s : S), f s = 0 :=
  linearMap_eq_iff_of_span_eq_top f 0 hM

lemma linearMap_eq_zero_iff_of_eq_span {V : Submodule R M} (f : V →ₗ[R] N)
    {S : Set M} (hV : V = span R S) :
    f = 0 ↔ ∀ (s : S), f ⟨s, by simpa only [hV] using subset_span (by simp)⟩ = 0 :=
  linearMap_eq_iff_of_eq_span f 0 hV

end

/-- See `Submodule.span_smul_eq` (in `RingTheory.Ideal.Operations`) for
`span R (r • s) = r • span R s` that holds for arbitrary `r` in a `CommSemiring`. -/
theorem span_smul_eq_of_isUnit (s : Set M) (r : R) (hr : IsUnit r) : span R (r • s) = span R s := by
  apply le_antisymm
  · apply span_smul_le
  · convert span_smul_le (r • s) ((hr.unit⁻¹ : _) : R)
    rw [smul_smul]
    erw [hr.unit.inv_val]
    rw [one_smul]

/-- We can regard `coe_iSup_of_chain` as the statement that `(↑) : (Submodule R M) → Set M` is
Scott continuous for the ω-complete partial order induced by the complete lattice structures. -/
theorem coe_scott_continuous :
    OmegaCompletePartialOrder.ωScottContinuous ((↑) : Submodule R M → Set M) :=
  OmegaCompletePartialOrder.ωScottContinuous.of_monotone_map_ωSup
    ⟨SetLike.coe_mono, coe_iSup_of_chain⟩

variable (R S s)

/-- If `R` is "smaller" ring than `S` then the span by `R` is smaller than the span by `S`. -/
theorem span_le_restrictScalars [Semiring S] [SMul R S] [Module S M] [IsScalarTower R S M] :
    span R s ≤ (span S s).restrictScalars R :=
  Submodule.span_le.2 Submodule.subset_span

/-- A version of `Submodule.span_le_restrictScalars` with coercions. -/
@[simp]
theorem span_subset_span [Semiring S] [SMul R S] [Module S M] [IsScalarTower R S M] :
    ↑(span R s) ⊆ (span S s : Set M) :=
  span_le_restrictScalars R S s

/-- Taking the span by a large ring of the span by the small ring is the same as taking the span
by just the large ring. -/
theorem span_span_of_tower [Semiring S] [SMul R S] [Module S M] [IsScalarTower R S M] :
    span S (span R s : Set M) = span S s :=
  le_antisymm (span_le.2 <| span_subset_span R S s) (span_mono subset_span)

variable {R S s}

theorem span_singleton_eq_span_singleton {R M : Type*} [Ring R] [AddCommGroup M] [Module R M]
    [NoZeroSMulDivisors R M] {x y : M} : ((R ∙ x) = R ∙ y) ↔ ∃ z : Rˣ, z • x = y := by
  constructor
  · simp only [le_antisymm_iff, span_singleton_le_iff_mem, mem_span_singleton]
    rintro ⟨⟨a, rfl⟩, b, hb⟩
    rcases eq_or_ne y 0 with rfl | hy; · simp
    refine ⟨⟨b, a, ?_, ?_⟩, hb⟩
    · apply smul_left_injective R hy
      simpa only [mul_smul, one_smul]
    · rw [← hb] at hy
      apply smul_left_injective R (smul_ne_zero_iff.1 hy).2
      simp only [mul_smul, one_smul, hb]
  · rintro ⟨u, rfl⟩
    exact (span_singleton_group_smul_eq _ _ _).symm

-- Should be `@[simp]` but doesn't fire due to https://github.com/leanprover/lean4/pull/3701.
theorem span_image [RingHomSurjective σ₁₂] (f : F) :
    span R₂ (f '' s) = map f (span R s) :=
  (map_span f s).symm

@[simp] -- Should be replaced with `Submodule.span_image` when https://github.com/leanprover/lean4/pull/3701 is fixed.
theorem span_image' [RingHomSurjective σ₁₂] (f : M →ₛₗ[σ₁₂] M₂) :
    span R₂ (f '' s) = map f (span R s) :=
  span_image _

theorem apply_mem_span_image_of_mem_span [RingHomSurjective σ₁₂] (f : F) {x : M}
    {s : Set M} (h : x ∈ Submodule.span R s) : f x ∈ Submodule.span R₂ (f '' s) := by
  rw [Submodule.span_image]
  exact Submodule.mem_map_of_mem h

theorem apply_mem_span_image_iff_mem_span [RingHomSurjective σ₁₂] {f : F} {x : M}
    {s : Set M} (hf : Function.Injective f) :
    f x ∈ Submodule.span R₂ (f '' s) ↔ x ∈ Submodule.span R s := by
  rw [← Submodule.mem_comap, ← Submodule.map_span, Submodule.comap_map_eq_of_injective hf]

@[simp]
theorem map_subtype_span_singleton {p : Submodule R M} (x : p) :
    map p.subtype (R ∙ x) = R ∙ (x : M) := by simp [← span_image]

/-- `f` is an explicit argument so we can `apply` this theorem and obtain `h` as a new goal. -/
theorem not_mem_span_of_apply_not_mem_span_image [RingHomSurjective σ₁₂] (f : F) {x : M}
    {s : Set M} (h : f x ∉ Submodule.span R₂ (f '' s)) : x ∉ Submodule.span R s :=
  h.imp (apply_mem_span_image_of_mem_span f)

theorem iSup_toAddSubmonoid {ι : Sort*} (p : ι → Submodule R M) :
    (⨆ i, p i).toAddSubmonoid = ⨆ i, (p i).toAddSubmonoid := by
  refine le_antisymm (fun x => ?_) (iSup_le fun i => toAddSubmonoid_mono <| le_iSup _ i)
  simp_rw [iSup_eq_span, AddSubmonoid.iSup_eq_closure, mem_toAddSubmonoid, coe_toAddSubmonoid]
  intro hx
  refine Submodule.span_induction (fun x hx => ?_) ?_ (fun x y _ _ hx hy => ?_)
    (fun r x _ hx => ?_) hx
  · exact AddSubmonoid.subset_closure hx
  · exact AddSubmonoid.zero_mem _
  · exact AddSubmonoid.add_mem _ hx hy
  · refine AddSubmonoid.closure_induction ?_ ?_ ?_ hx
    · rintro x ⟨_, ⟨i, rfl⟩, hix : x ∈ p i⟩
      apply AddSubmonoid.subset_closure (Set.mem_iUnion.mpr ⟨i, _⟩)
      exact smul_mem _ r hix
    · rw [smul_zero]
      exact AddSubmonoid.zero_mem _
    · intro x y _ _ hx hy
      rw [smul_add]
      exact AddSubmonoid.add_mem _ hx hy

/-- An induction principle for elements of `⨆ i, p i`.
If `C` holds for `0` and all elements of `p i` for all `i`, and is preserved under addition,
then it holds for all elements of the supremum of `p`. -/
@[elab_as_elim]
theorem iSup_induction {ι : Sort*} (p : ι → Submodule R M) {C : M → Prop} {x : M}
    (hx : x ∈ ⨆ i, p i) (hp : ∀ (i), ∀ x ∈ p i, C x) (h0 : C 0)
    (hadd : ∀ x y, C x → C y → C (x + y)) : C x := by
  rw [← mem_toAddSubmonoid, iSup_toAddSubmonoid] at hx
  exact AddSubmonoid.iSup_induction (x := x) _ hx hp h0 hadd

/-- A dependent version of `submodule.iSup_induction`. -/
@[elab_as_elim]
theorem iSup_induction' {ι : Sort*} (p : ι → Submodule R M) {C : ∀ x, (x ∈ ⨆ i, p i) → Prop}
    (mem : ∀ (i) (x) (hx : x ∈ p i), C x (mem_iSup_of_mem i hx)) (zero : C 0 (zero_mem _))
    (add : ∀ x y hx hy, C x hx → C y hy → C (x + y) (add_mem ‹_› ‹_›)) {x : M}
    (hx : x ∈ ⨆ i, p i) : C x hx := by
  refine Exists.elim ?_ fun (hx : x ∈ ⨆ i, p i) (hc : C x hx) => hc
  refine iSup_induction p (C := fun x : M ↦ ∃ (hx : x ∈ ⨆ i, p i), C x hx) hx
    (fun i x hx => ?_) ?_ fun x y => ?_
  · exact ⟨_, mem _ _ hx⟩
  · exact ⟨_, zero⟩
  · rintro ⟨_, Cx⟩ ⟨_, Cy⟩
    exact ⟨_, add _ _ _ _ Cx Cy⟩

theorem singleton_span_isCompactElement (x : M) :
    CompleteLattice.IsCompactElement (span R {x} : Submodule R M) := by
  rw [CompleteLattice.isCompactElement_iff_le_of_directed_sSup_le]
  intro d hemp hdir hsup
  have : x ∈ (sSup d) := (SetLike.le_def.mp hsup) (mem_span_singleton_self x)
  obtain ⟨y, ⟨hyd, hxy⟩⟩ := (mem_sSup_of_directed hemp hdir).mp this
  exact ⟨y, ⟨hyd, by simpa only [span_le, singleton_subset_iff] ⟩⟩

/-- The span of a finite subset is compact in the lattice of submodules. -/
theorem finset_span_isCompactElement (S : Finset M) :
    CompleteLattice.IsCompactElement (span R S : Submodule R M) := by
  rw [span_eq_iSup_of_singleton_spans]
  simp only [Finset.mem_coe]
  rw [← Finset.sup_eq_iSup]
  exact
    CompleteLattice.isCompactElement_finsetSup S fun x _ => singleton_span_isCompactElement x

/-- The span of a finite subset is compact in the lattice of submodules. -/
theorem finite_span_isCompactElement (S : Set M) (h : S.Finite) :
    CompleteLattice.IsCompactElement (span R S : Submodule R M) :=
  Finite.coe_toFinset h ▸ finset_span_isCompactElement h.toFinset

instance : IsCompactlyGenerated (Submodule R M) :=
  ⟨fun s =>
    ⟨(fun x => span R {x}) '' s,
      ⟨fun t ht => by
        rcases (Set.mem_image _ _ _).1 ht with ⟨x, _, rfl⟩
        apply singleton_span_isCompactElement, by
        rw [sSup_eq_iSup, iSup_image, ← span_eq_iSup_of_singleton_spans, span_eq]⟩⟩⟩

variable {M' : Type*} [AddCommMonoid M'] [Module R M'] (q₁ q₁' : Submodule R M')

/-- The product of two submodules is a submodule. -/
def prod : Submodule R (M × M') :=
  { p.toAddSubmonoid.prod q₁.toAddSubmonoid with
    carrier := p ×ˢ q₁
    smul_mem' := by rintro a ⟨x, y⟩ ⟨hx, hy⟩; exact ⟨smul_mem _ a hx, smul_mem _ a hy⟩ }

@[simp]
theorem prod_coe : (prod p q₁ : Set (M × M')) = (p : Set M) ×ˢ (q₁ : Set M') :=
  rfl

@[simp]
theorem mem_prod {p : Submodule R M} {q : Submodule R M'} {x : M × M'} :
    x ∈ prod p q ↔ x.1 ∈ p ∧ x.2 ∈ q :=
  Set.mem_prod

theorem span_prod_le (s : Set M) (t : Set M') : span R (s ×ˢ t) ≤ prod (span R s) (span R t) :=
  span_le.2 <| Set.prod_mono subset_span subset_span

@[simp]
theorem prod_top : (prod ⊤ ⊤ : Submodule R (M × M')) = ⊤ := by ext; simp

@[simp]
theorem prod_bot : (prod ⊥ ⊥ : Submodule R (M × M')) = ⊥ := by ext ⟨x, y⟩; simp

theorem prod_mono {p p' : Submodule R M} {q q' : Submodule R M'} :
    p ≤ p' → q ≤ q' → prod p q ≤ prod p' q' :=
  Set.prod_mono

@[simp]
theorem prod_inf_prod : prod p q₁ ⊓ prod p' q₁' = prod (p ⊓ p') (q₁ ⊓ q₁') :=
  SetLike.coe_injective Set.prod_inter_prod

@[simp]
theorem prod_sup_prod : prod p q₁ ⊔ prod p' q₁' = prod (p ⊔ p') (q₁ ⊔ q₁') := by
  refine le_antisymm
    (sup_le (prod_mono le_sup_left le_sup_left) (prod_mono le_sup_right le_sup_right)) ?_
  simp only [SetLike.le_def, mem_prod, and_imp, Prod.forall]; intro xx yy hxx hyy
  rcases mem_sup.1 hxx with ⟨x, hx, x', hx', rfl⟩
  rcases mem_sup.1 hyy with ⟨y, hy, y', hy', rfl⟩
  exact mem_sup.2 ⟨(x, y), ⟨hx, hy⟩, (x', y'), ⟨hx', hy'⟩, rfl⟩

end AddCommMonoid

section AddCommGroup

variable [Ring R] [AddCommGroup M] [Module R M]

@[simp]
theorem span_neg (s : Set M) : span R (-s) = span R s :=
  calc
    span R (-s) = span R ((-LinearMap.id : M →ₗ[R] M) '' s) := by simp
    _ = map (-LinearMap.id) (span R s) := (map_span (-LinearMap.id) _).symm
    _ = span R s := by simp

instance : IsModularLattice (Submodule R M) :=
  ⟨fun y z xz a ha => by
    rw [mem_inf, mem_sup] at ha
    rcases ha with ⟨⟨b, hb, c, hc, rfl⟩, haz⟩
    rw [mem_sup]
    refine ⟨b, hb, c, mem_inf.2 ⟨hc, ?_⟩, rfl⟩
    rw [← add_sub_cancel_right c b, add_comm]
    apply z.sub_mem haz (xz hb)⟩

lemma isCompl_comap_subtype_of_isCompl_of_le {p q r : Submodule R M}
    (h₁ : IsCompl q r) (h₂ : q ≤ p) :
    IsCompl (q.comap p.subtype) (r.comap p.subtype) := by
  simpa [p.mapIic.isCompl_iff, Iic.isCompl_iff] using Iic.isCompl_inf_inf_of_isCompl_of_le h₁ h₂

end AddCommGroup

section AddCommGroup

variable [Semiring R] [Semiring R₂]
variable [AddCommGroup M] [Module R M] [AddCommGroup M₂] [Module R₂ M₂]
variable {τ₁₂ : R →+* R₂} [RingHomSurjective τ₁₂]
variable {F : Type*} [FunLike F M M₂] [SemilinearMapClass F τ₁₂ M M₂]

theorem comap_map_eq (f : F) (p : Submodule R M) : comap f (map f p) = p ⊔ LinearMap.ker f := by
  refine le_antisymm ?_ (sup_le (le_comap_map _ _) (comap_mono bot_le))
  rintro x ⟨y, hy, e⟩
  exact mem_sup.2 ⟨y, hy, x - y, by simpa using sub_eq_zero.2 e.symm, by simp⟩

theorem comap_map_eq_self {f : F} {p : Submodule R M} (h : LinearMap.ker f ≤ p) :
    comap f (map f p) = p := by rw [Submodule.comap_map_eq, sup_of_le_left h]

lemma _root_.LinearMap.range_domRestrict_eq_range_iff {f : M →ₛₗ[τ₁₂] M₂} {S : Submodule R M} :
    LinearMap.range (f.domRestrict S) = LinearMap.range f ↔ S ⊔ (LinearMap.ker f) = ⊤ := by
  refine ⟨fun h ↦ ?_, fun h ↦ ?_⟩
  · rw [eq_top_iff]
    intro x _
    have : f x ∈ LinearMap.range f := LinearMap.mem_range_self f x
    rw [← h] at this
    obtain ⟨y, hy⟩ : ∃ y : S, f.domRestrict S y = f x := this
    have : (y : M) + (x - y) ∈ S ⊔ (LinearMap.ker f) := Submodule.add_mem_sup y.2 (by simp [← hy])
    simpa using this
  · refine le_antisymm (LinearMap.range_domRestrict_le_range f S) ?_
    rintro x ⟨y, rfl⟩
    obtain ⟨s, hs, t, ht, rfl⟩ : ∃ s, s ∈ S ∧ ∃ t, t ∈ LinearMap.ker f ∧ s + t = y :=
      Submodule.mem_sup.1 (by simp [h])
    exact ⟨⟨s, hs⟩, by simp [LinearMap.mem_ker.1 ht]⟩

@[simp] lemma _root_.LinearMap.surjective_domRestrict_iff
    {f : M →ₛₗ[τ₁₂] M₂} {S : Submodule R M} (hf : Surjective f) :
    Surjective (f.domRestrict S) ↔ S ⊔ LinearMap.ker f = ⊤ := by
  rw [← LinearMap.range_eq_top] at hf ⊢
  rw [← hf]
  exact LinearMap.range_domRestrict_eq_range_iff

@[simp]
lemma biSup_comap_subtype_eq_top {ι : Type*} (s : Set ι) (p : ι → Submodule R M) :
    ⨆ i ∈ s, (p i).comap (⨆ i ∈ s, p i).subtype = ⊤ := by
  refine eq_top_iff.mpr fun ⟨x, hx⟩ _ ↦ ?_
  suffices x ∈ (⨆ i ∈ s, (p i).comap (⨆ i ∈ s, p i).subtype).map (⨆ i ∈ s, (p i)).subtype by
    obtain ⟨y, hy, rfl⟩ := Submodule.mem_map.mp this
    exact hy
  suffices ∀ i ∈ s, (comap (⨆ i ∈ s, p i).subtype (p i)).map (⨆ i ∈ s, p i).subtype = p i by
    simpa only [map_iSup, biSup_congr this]
  intro i hi
  rw [map_comap_eq, range_subtype, inf_eq_right]
  exact le_biSup p hi

lemma biSup_comap_eq_top_of_surjective {ι : Type*} (s : Set ι) (hs : s.Nonempty)
    (p : ι → Submodule R₂ M₂) (hp : ⨆ i ∈ s, p i = ⊤)
    (f : M →ₛₗ[τ₁₂] M₂) (hf : Surjective f) :
    ⨆ i ∈ s, (p i).comap f = ⊤ := by
  obtain ⟨k, hk⟩ := hs
  suffices (⨆ i ∈ s, (p i).comap f) ⊔ LinearMap.ker f = ⊤ by
    rw [← this, left_eq_sup]; exact le_trans f.ker_le_comap (le_biSup (fun i ↦ (p i).comap f) hk)
  rw [iSup_subtype'] at hp ⊢
  rw [← comap_map_eq, map_iSup_comap_of_sujective hf, hp, comap_top]

lemma biSup_comap_eq_top_of_range_eq_biSup
    {R R₂ : Type*} [Ring R] [Ring R₂] {τ₁₂ : R →+* R₂} [RingHomSurjective τ₁₂]
    [Module R M] [Module R₂ M₂] {ι : Type*} (s : Set ι) (hs : s.Nonempty)
    (p : ι → Submodule R₂ M₂) (f : M →ₛₗ[τ₁₂] M₂) (hf : LinearMap.range f = ⨆ i ∈ s, p i) :
    ⨆ i ∈ s, (p i).comap f = ⊤ := by
  suffices ⨆ i ∈ s, (p i).comap (LinearMap.range f).subtype = ⊤ by
    rw [← biSup_comap_eq_top_of_surjective s hs _ this _ f.surjective_rangeRestrict]; rfl
  exact hf ▸ biSup_comap_subtype_eq_top s p

end AddCommGroup

section DivisionRing

variable [DivisionRing K] [AddCommGroup V] [Module K V] {s : Submodule K V} {x : V}

/-- There is no vector subspace between `s` and `(K ∙ x) ⊔ s`, `WCovBy` version. -/
theorem wcovBy_span_singleton_sup (x : V) (s : Submodule K V) : WCovBy s ((K ∙ x) ⊔ s) := by
  refine ⟨le_sup_right, fun q hpq hqp ↦ hqp.not_le ?_⟩
  rcases SetLike.exists_of_lt hpq with ⟨y, hyq, hyp⟩
  obtain ⟨c, z, hz, rfl⟩ : ∃ c : K, ∃ z ∈ s, c • x + z = y := by
    simpa [mem_sup, mem_span_singleton] using hqp.le hyq
  rcases eq_or_ne c 0 with rfl | hc
  · simp [hz] at hyp
  · have : x ∈ q := by
      rwa [q.add_mem_iff_left (hpq.le hz), q.smul_mem_iff hc] at hyq
    simp [hpq.le, this]

/-- There is no vector subspace between `s` and `(K ∙ x) ⊔ s`, `CovBy` version. -/
theorem covBy_span_singleton_sup {x : V} {s : Submodule K V} (h : x ∉ s) : CovBy s ((K ∙ x) ⊔ s) :=
  ⟨by simpa, (wcovBy_span_singleton_sup _ _).2⟩

theorem disjoint_span_singleton : Disjoint s (K ∙ x) ↔ x ∈ s → x = 0 := by
  refine disjoint_def.trans ⟨fun H hx => H x hx <| subset_span <| mem_singleton x, ?_⟩
  intro H y hy hyx
  obtain ⟨c, rfl⟩ := mem_span_singleton.1 hyx
  by_cases hc : c = 0
  · rw [hc, zero_smul]
  · rw [s.smul_mem_iff hc] at hy
    rw [H hy, smul_zero]

theorem disjoint_span_singleton' (x0 : x ≠ 0) : Disjoint s (K ∙ x) ↔ x ∉ s :=
  disjoint_span_singleton.trans ⟨fun h₁ h₂ => x0 (h₁ h₂), fun h₁ h₂ => (h₁ h₂).elim⟩

lemma disjoint_span_singleton_of_not_mem (hx : x ∉ s) : Disjoint s (K ∙ x) := by
  rw [disjoint_span_singleton]
  intro h
  contradiction

<<<<<<< HEAD
lemma isCompl_span_singleton_of_iscoatom_of_not_mem (hs : IsCoatom s) (hx : x ∉ s) :
    IsCompl s (K ∙ x) := by
  refine ⟨disjoint_span_singleton_of_not_mem hx, ?_⟩ 
=======
lemma isCompl_span_singleton_of_isCoatom_of_not_mem (hs : IsCoatom s) (hx : x ∉ s) :
    IsCompl s (K ∙ x) := by
  refine ⟨disjoint_span_singleton_of_not_mem hx, ?_⟩
>>>>>>> add4d4ae
  rw [← covBy_top_iff] at hs
  simpa only [codisjoint_iff, sup_comm, not_lt_top_iff] using hs.2 (covBy_span_singleton_sup hx).1

end DivisionRing

end Submodule

namespace LinearMap

open Submodule Function

section AddCommGroup

variable [Semiring R] [Semiring R₂]
variable [AddCommGroup M] [AddCommGroup M₂]
variable [Module R M] [Module R₂ M₂]
variable {τ₁₂ : R →+* R₂} [RingHomSurjective τ₁₂]
variable {F : Type*} [FunLike F M M₂] [SemilinearMapClass F τ₁₂ M M₂]

protected theorem map_le_map_iff (f : F) {p p'} : map f p ≤ map f p' ↔ p ≤ p' ⊔ ker f := by
  rw [map_le_iff_le_comap, Submodule.comap_map_eq]

theorem map_le_map_iff' {f : F} (hf : ker f = ⊥) {p p'} : map f p ≤ map f p' ↔ p ≤ p' := by
  rw [LinearMap.map_le_map_iff, hf, sup_bot_eq]

theorem map_injective {f : F} (hf : ker f = ⊥) : Injective (map f) := fun _ _ h =>
  le_antisymm ((map_le_map_iff' hf).1 (le_of_eq h)) ((map_le_map_iff' hf).1 (ge_of_eq h))

theorem map_eq_top_iff {f : F} (hf : range f = ⊤) {p : Submodule R M} :
    p.map f = ⊤ ↔ p ⊔ LinearMap.ker f = ⊤ := by
  simp_rw [← top_le_iff, ← hf, range_eq_map, LinearMap.map_le_map_iff]

end AddCommGroup

section

variable (R) (M) [Semiring R] [AddCommMonoid M] [Module R M]

/-- Given an element `x` of a module `M` over `R`, the natural map from
    `R` to scalar multiples of `x`. See also `LinearMap.ringLmapEquivSelf`. -/
@[simps!]
def toSpanSingleton (x : M) : R →ₗ[R] M :=
  LinearMap.id.smulRight x

/-- The range of `toSpanSingleton x` is the span of `x`. -/
theorem span_singleton_eq_range (x : M) : (R ∙ x) = range (toSpanSingleton R M x) :=
  Submodule.ext fun y => by
    refine Iff.trans ?_ LinearMap.mem_range.symm
    exact mem_span_singleton

theorem toSpanSingleton_one (x : M) : toSpanSingleton R M x 1 = x :=
  one_smul _ _

@[simp]
theorem toSpanSingleton_zero : toSpanSingleton R M 0 = 0 := by
  ext
  simp

variable {R M}

theorem toSpanSingleton_isIdempotentElem_iff {e : R} :
    IsIdempotentElem (toSpanSingleton R R e) ↔ IsIdempotentElem e := by
  simp_rw [IsIdempotentElem, LinearMap.ext_iff, mul_apply, toSpanSingleton_apply, smul_eq_mul,
    mul_assoc]
  exact ⟨fun h ↦ by conv_rhs => rw [← one_mul e, ← h, one_mul], fun h _ ↦ by rw [h]⟩

theorem isIdempotentElem_apply_one_iff {f : Module.End R R} :
    IsIdempotentElem (f 1) ↔ IsIdempotentElem f := by
  rw [IsIdempotentElem, ← smul_eq_mul, ← map_smul, smul_eq_mul, mul_one, IsIdempotentElem,
    LinearMap.ext_iff]
  simp_rw [mul_apply]
  exact ⟨fun h r ↦ by rw [← mul_one r, ← smul_eq_mul, map_smul, map_smul, h], (· 1)⟩

end

section AddCommMonoid

variable [Semiring R] [AddCommMonoid M] [Module R M]
variable [Semiring R₂] [AddCommMonoid M₂] [Module R₂ M₂]
variable {F : Type*} {σ₁₂ : R →+* R₂} [FunLike F M M₂] [SemilinearMapClass F σ₁₂ M M₂]
include σ₁₂

/-- Two linear maps are equal on `Submodule.span s` iff they are equal on `s`. -/
theorem eqOn_span_iff {s : Set M} {f g : F} : Set.EqOn f g (span R s) ↔ Set.EqOn f g s := by
  rw [← le_eqLocus, span_le]; rfl

/-- If two linear maps are equal on a set `s`, then they are equal on `Submodule.span s`.

This version uses `Set.EqOn`, and the hidden argument will expand to `h : x ∈ (span R s : Set M)`.
See `LinearMap.eqOn_span` for a version that takes `h : x ∈ span R s` as an argument. -/
theorem eqOn_span' {s : Set M} {f g : F} (H : Set.EqOn f g s) :
    Set.EqOn f g (span R s : Set M) :=
  eqOn_span_iff.2 H

/-- If two linear maps are equal on a set `s`, then they are equal on `Submodule.span s`.

See also `LinearMap.eqOn_span'` for a version using `Set.EqOn`. -/
theorem eqOn_span {s : Set M} {f g : F} (H : Set.EqOn f g s) ⦃x⦄ (h : x ∈ span R s) :
    f x = g x :=
  eqOn_span' H h

/-- If `s` generates the whole module and linear maps `f`, `g` are equal on `s`, then they are
equal. -/
theorem ext_on {s : Set M} {f g : F} (hv : span R s = ⊤) (h : Set.EqOn f g s) : f = g :=
  DFunLike.ext _ _ fun _ => eqOn_span h (eq_top_iff'.1 hv _)

/-- If the range of `v : ι → M` generates the whole module and linear maps `f`, `g` are equal at
each `v i`, then they are equal. -/
theorem ext_on_range {ι : Sort*} {v : ι → M} {f g : F} (hv : span R (Set.range v) = ⊤)
    (h : ∀ i, f (v i) = g (v i)) : f = g :=
  ext_on hv (Set.forall_mem_range.2 h)

end AddCommMonoid

section NoZeroDivisors

variable (R M)
variable [Ring R] [AddCommGroup M] [Module R M] [NoZeroSMulDivisors R M]

theorem ker_toSpanSingleton {x : M} (h : x ≠ 0) : LinearMap.ker (toSpanSingleton R M x) = ⊥ :=
  SetLike.ext fun _ => smul_eq_zero.trans <| or_iff_left_of_imp fun h' => (h h').elim

end NoZeroDivisors

section Field

variable [Field K] [AddCommGroup V] [Module K V]

theorem span_singleton_sup_ker_eq_top (f : V →ₗ[K] K) {x : V} (hx : f x ≠ 0) :
    (K ∙ x) ⊔ ker f = ⊤ :=
  top_unique fun y _ =>
    Submodule.mem_sup.2
      ⟨(f y * (f x)⁻¹) • x, Submodule.mem_span_singleton.2 ⟨f y * (f x)⁻¹, rfl⟩,
        ⟨y - (f y * (f x)⁻¹) • x, by simp [hx]⟩⟩

end Field

end LinearMap

open LinearMap

namespace LinearEquiv

variable (R M)
variable [Ring R] [AddCommGroup M] [Module R M] [NoZeroSMulDivisors R M] (x : M) (h : x ≠ 0)

/-- Given a nonzero element `x` of a torsion-free module `M` over a ring `R`, the natural
isomorphism from `R` to the span of `x` given by $r \mapsto r \cdot x$. -/
noncomputable
def toSpanNonzeroSingleton : R ≃ₗ[R] R ∙ x :=
  LinearEquiv.trans
    (LinearEquiv.ofInjective (LinearMap.toSpanSingleton R M x)
      (ker_eq_bot.1 <| ker_toSpanSingleton R M h))
    (LinearEquiv.ofEq (range <| toSpanSingleton R M x) (R ∙ x) (span_singleton_eq_range R M x).symm)

@[simp] theorem toSpanNonzeroSingleton_apply (t : R) :
    toSpanNonzeroSingleton R M x h t =
      (⟨t • x, Submodule.smul_mem _ _ (Submodule.mem_span_singleton_self x)⟩ : R ∙ x) := by
  rfl

@[simp]
<<<<<<< HEAD
lemma toSpanNonzeroSingleton_symm_apply_smul (y) :
    (toSpanNonzeroSingleton R M x h).symm y • x = y :=
  congrArg Subtype.val <| apply_symm_apply (toSpanNonzeroSingleton R M x h) y
=======
lemma toSpanNonzeroSingleton_symm_apply_smul (m : R ∙ x) :
    (toSpanNonzeroSingleton R M x h).symm m • x = m :=
  congrArg Subtype.val <| apply_symm_apply (toSpanNonzeroSingleton R M x h) m
>>>>>>> add4d4ae

theorem toSpanNonzeroSingleton_one :
    LinearEquiv.toSpanNonzeroSingleton R M x h 1 =
      (⟨x, Submodule.mem_span_singleton_self x⟩ : R ∙ x) := by simp

/-- Given a nonzero element `x` of a torsion-free module `M` over a ring `R`, the natural
isomorphism from the span of `x` to `R` given by $r \cdot x \mapsto r$. -/
noncomputable
abbrev coord : (R ∙ x) ≃ₗ[R] R :=
  (toSpanNonzeroSingleton R M x h).symm

theorem coord_self : (coord R M x h) (⟨x, Submodule.mem_span_singleton_self x⟩ : R ∙ x) = 1 := by
  rw [← toSpanNonzeroSingleton_one R M x h, LinearEquiv.symm_apply_apply]

theorem coord_apply_smul (y : Submodule.span R ({x} : Set M)) : coord R M x h y • x = y :=
  Subtype.ext_iff.1 <| (toSpanNonzeroSingleton R M x h).apply_symm_apply _

end LinearEquiv<|MERGE_RESOLUTION|>--- conflicted
+++ resolved
@@ -468,15 +468,9 @@
   intro h
   contradiction
 
-<<<<<<< HEAD
-lemma isCompl_span_singleton_of_iscoatom_of_not_mem (hs : IsCoatom s) (hx : x ∉ s) :
-    IsCompl s (K ∙ x) := by
-  refine ⟨disjoint_span_singleton_of_not_mem hx, ?_⟩ 
-=======
 lemma isCompl_span_singleton_of_isCoatom_of_not_mem (hs : IsCoatom s) (hx : x ∉ s) :
     IsCompl s (K ∙ x) := by
   refine ⟨disjoint_span_singleton_of_not_mem hx, ?_⟩
->>>>>>> add4d4ae
   rw [← covBy_top_iff] at hs
   simpa only [codisjoint_iff, sup_comm, not_lt_top_iff] using hs.2 (covBy_span_singleton_sup hx).1
 
@@ -638,15 +632,9 @@
   rfl
 
 @[simp]
-<<<<<<< HEAD
-lemma toSpanNonzeroSingleton_symm_apply_smul (y) :
-    (toSpanNonzeroSingleton R M x h).symm y • x = y :=
-  congrArg Subtype.val <| apply_symm_apply (toSpanNonzeroSingleton R M x h) y
-=======
 lemma toSpanNonzeroSingleton_symm_apply_smul (m : R ∙ x) :
     (toSpanNonzeroSingleton R M x h).symm m • x = m :=
   congrArg Subtype.val <| apply_symm_apply (toSpanNonzeroSingleton R M x h) m
->>>>>>> add4d4ae
 
 theorem toSpanNonzeroSingleton_one :
     LinearEquiv.toSpanNonzeroSingleton R M x h 1 =
