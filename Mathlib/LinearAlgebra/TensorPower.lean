--- conflicted
+++ resolved
@@ -156,12 +156,7 @@
     refine congr_arg a (Fin.ext ?_)
     simp
   | add x y hx hy =>
-<<<<<<< HEAD
-    rw [TensorProduct.tmul_add, LinearEquiv.map_add, LinearEquiv.map_add, hx, hy]
-#align tensor_power.one_mul TensorPower.one_mul
-=======
     rw [TensorProduct.tmul_add, map_add, map_add, hx, hy]
->>>>>>> e7062ed4
 
 theorem mul_one {n} (a : ⨂[R]^n M) : cast R M (add_zero _) (a ₜ* ₜ1) = a := by
   rw [gMul_def, gOne_def]
@@ -174,12 +169,7 @@
     refine congr_arg a (Fin.ext ?_)
     simp
   | add x y hx hy =>
-<<<<<<< HEAD
-    rw [TensorProduct.add_tmul, LinearEquiv.map_add, LinearEquiv.map_add, hx, hy]
-#align tensor_power.mul_one TensorPower.mul_one
-=======
     rw [TensorProduct.add_tmul, map_add, map_add, hx, hy]
->>>>>>> e7062ed4
 
 theorem mul_assoc {na nb nc} (a : (⨂[R]^na) M) (b : (⨂[R]^nb) M) (c : (⨂[R]^nc) M) :
     cast R M (add_assoc _ _ _) (a ₜ* b ₜ* c) = a ₜ* (b ₜ* c) := by
@@ -245,12 +235,7 @@
     add_mul := fun a₁ a₂ b => LinearMap.map_add₂ _ _ _ _
     natCast := fun n => algebraMap₀ (n : R)
     natCast_zero := by simp only [Nat.cast_zero, map_zero]
-<<<<<<< HEAD
-    natCast_succ := fun n => by simp only [Nat.cast_succ, LinearEquiv.map_add, algebraMap₀_one] }
-#align tensor_power.gsemiring TensorPower.gsemiring
-=======
     natCast_succ := fun n => by simp only [Nat.cast_succ, map_add, algebraMap₀_one] }
->>>>>>> e7062ed4
 
 example : Semiring (⨁ n : ℕ, ⨂[R]^n M) := by infer_instance
 
