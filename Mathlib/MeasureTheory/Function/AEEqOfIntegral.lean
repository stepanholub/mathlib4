/-
Copyright (c) 2021 Rémy Degenne. All rights reserved.
Released under Apache 2.0 license as described in the file LICENSE.
Authors: Rémy Degenne
-/
import Mathlib.Analysis.InnerProductSpace.Basic
import Mathlib.Analysis.NormedSpace.Dual
import Mathlib.MeasureTheory.Function.StronglyMeasurable.Lp
import Mathlib.MeasureTheory.Integral.SetIntegral

#align_import measure_theory.function.ae_eq_of_integral from "leanprover-community/mathlib"@"915591b2bb3ea303648db07284a161a7f2a9e3d4"

/-! # From equality of integrals to equality of functions

This file provides various statements of the general form "if two functions have the same integral
on all sets, then they are equal almost everywhere".
The different lemmas use various hypotheses on the class of functions, on the target space or on the
possible finiteness of the measure.

## Main statements

All results listed below apply to two functions `f, g`, together with two main hypotheses,
* `f` and `g` are integrable on all measurable sets with finite measure,
* for all measurable sets `s` with finite measure, `∫ x in s, f x ∂μ = ∫ x in s, g x ∂μ`.
The conclusion is then `f =ᵐ[μ] g`. The main lemmas are:
* `ae_eq_of_forall_set_integral_eq_of_sigmaFinite`: case of a sigma-finite measure.
* `AEFinStronglyMeasurable.ae_eq_of_forall_set_integral_eq`: for functions which are
  `AEFinStronglyMeasurable`.
* `Lp.ae_eq_of_forall_set_integral_eq`: for elements of `Lp`, for `0 < p < ∞`.
* `Integrable.ae_eq_of_forall_set_integral_eq`: for integrable functions.

For each of these results, we also provide a lemma about the equality of one function and 0. For
example, `Lp.ae_eq_zero_of_forall_set_integral_eq_zero`.

We also register the corresponding lemma for integrals of `ℝ≥0∞`-valued functions, in
`ae_eq_of_forall_set_lintegral_eq_of_sigmaFinite`.

Generally useful lemmas which are not related to integrals:
* `ae_eq_zero_of_forall_inner`: if for all constants `c`, `fun x => inner c (f x) =ᵐ[μ] 0` then
  `f =ᵐ[μ] 0`.
* `ae_eq_zero_of_forall_dual`: if for all constants `c` in the dual space,
  `fun x => c (f x) =ᵐ[μ] 0` then `f =ᵐ[μ] 0`.

-/


open MeasureTheory TopologicalSpace NormedSpace Filter

open scoped ENNReal NNReal MeasureTheory Topology

namespace MeasureTheory

section AeEqOfForall

variable {α E 𝕜 : Type*} {m : MeasurableSpace α} {μ : Measure α} [IsROrC 𝕜]

theorem ae_eq_zero_of_forall_inner [NormedAddCommGroup E] [InnerProductSpace 𝕜 E]
    [SecondCountableTopology E] {f : α → E} (hf : ∀ c : E, (fun x => (inner c (f x) : 𝕜)) =ᵐ[μ] 0) :
    f =ᵐ[μ] 0 := by
  let s := denseSeq E
  have hs : DenseRange s := denseRange_denseSeq E
  have hf' : ∀ᵐ x ∂μ, ∀ n : ℕ, inner (s n) (f x) = (0 : 𝕜) := ae_all_iff.mpr fun n => hf (s n)
  refine' hf'.mono fun x hx => _
  rw [Pi.zero_apply, ← @inner_self_eq_zero 𝕜]
  have h_closed : IsClosed {c : E | inner c (f x) = (0 : 𝕜)} :=
    isClosed_eq (continuous_id.inner continuous_const) continuous_const
  exact @isClosed_property ℕ E _ s (fun c => inner c (f x) = (0 : 𝕜)) hs h_closed (fun n => hx n) _
#align measure_theory.ae_eq_zero_of_forall_inner MeasureTheory.ae_eq_zero_of_forall_inner

-- mathport name: «expr⟪ , ⟫»
local notation "⟪" x ", " y "⟫" => y x

variable (𝕜)

theorem ae_eq_zero_of_forall_dual_of_isSeparable [NormedAddCommGroup E] [NormedSpace 𝕜 E]
    {t : Set E} (ht : TopologicalSpace.IsSeparable t) {f : α → E}
    (hf : ∀ c : Dual 𝕜 E, (fun x => ⟪f x, c⟫) =ᵐ[μ] 0) (h't : ∀ᵐ x ∂μ, f x ∈ t) : f =ᵐ[μ] 0 := by
  rcases ht with ⟨d, d_count, hd⟩
  haveI : Encodable d := d_count.toEncodable
  have : ∀ x : d, ∃ g : E →L[𝕜] 𝕜, ‖g‖ ≤ 1 ∧ g x = ‖(x : E)‖ :=
    fun x => exists_dual_vector'' 𝕜 (x : E)
  choose s hs using this
  have A : ∀ a : E, a ∈ t → (∀ x, ⟪a, s x⟫ = (0 : 𝕜)) → a = 0 := by
    intro a hat ha
    contrapose! ha
    have a_pos : 0 < ‖a‖ := by simp only [ha, norm_pos_iff, Ne.def, not_false_iff]
    have a_mem : a ∈ closure d := hd hat
    obtain ⟨x, hx⟩ : ∃ x : d, dist a x < ‖a‖ / 2 := by
      rcases Metric.mem_closure_iff.1 a_mem (‖a‖ / 2) (half_pos a_pos) with ⟨x, h'x, hx⟩
      exact ⟨⟨x, h'x⟩, hx⟩
    use x
    have I : ‖a‖ / 2 < ‖(x : E)‖ := by
      have : ‖a‖ ≤ ‖(x : E)‖ + ‖a - x‖ := norm_le_insert' _ _
      have : ‖a - x‖ < ‖a‖ / 2 := by rwa [dist_eq_norm] at hx
      linarith
    intro h
    apply lt_irrefl ‖s x x‖
    calc
      ‖s x x‖ = ‖s x (x - a)‖ := by simp only [h, sub_zero, ContinuousLinearMap.map_sub]
      _ ≤ 1 * ‖(x : E) - a‖ := (ContinuousLinearMap.le_of_op_norm_le _ (hs x).1 _)
      _ < ‖a‖ / 2 := by rw [one_mul]; rwa [dist_eq_norm'] at hx
      _ < ‖(x : E)‖ := I
      _ = ‖s x x‖ := by rw [(hs x).2, IsROrC.norm_coe_norm]
  have hfs : ∀ y : d, ∀ᵐ x ∂μ, ⟪f x, s y⟫ = (0 : 𝕜) := fun y => hf (s y)
  have hf' : ∀ᵐ x ∂μ, ∀ y : d, ⟪f x, s y⟫ = (0 : 𝕜) := by rwa [ae_all_iff]
  filter_upwards [hf', h't] with x hx h'x
  exact A (f x) h'x hx
#align measure_theory.ae_eq_zero_of_forall_dual_of_is_separable MeasureTheory.ae_eq_zero_of_forall_dual_of_isSeparable

theorem ae_eq_zero_of_forall_dual [NormedAddCommGroup E] [NormedSpace 𝕜 E]
    [SecondCountableTopology E] {f : α → E} (hf : ∀ c : Dual 𝕜 E, (fun x => ⟪f x, c⟫) =ᵐ[μ] 0) :
    f =ᵐ[μ] 0 :=
  ae_eq_zero_of_forall_dual_of_isSeparable 𝕜 (isSeparable_of_separableSpace (Set.univ : Set E)) hf
    (eventually_of_forall fun _ => Set.mem_univ _)
#align measure_theory.ae_eq_zero_of_forall_dual MeasureTheory.ae_eq_zero_of_forall_dual

variable {𝕜}

end AeEqOfForall

variable {α E : Type*} {m m0 : MeasurableSpace α} {μ : Measure α} {s t : Set α}
  [NormedAddCommGroup E] [NormedSpace ℝ E] [CompleteSpace E] {p : ℝ≥0∞}

section AeEqOfForallSetIntegralEq

theorem ae_const_le_iff_forall_lt_measure_zero {β} [LinearOrder β] [TopologicalSpace β]
    [OrderTopology β] [FirstCountableTopology β] (f : α → β) (c : β) :
    (∀ᵐ x ∂μ, c ≤ f x) ↔ ∀ b < c, μ {x | f x ≤ b} = 0 := by
  rw [ae_iff]
  push_neg
  constructor
  · intro h b hb
    exact measure_mono_null (fun y hy => (lt_of_le_of_lt hy hb : _)) h
  intro hc
  by_cases h : ∀ b, c ≤ b
  · have : {a : α | f a < c} = ∅ := by
      apply Set.eq_empty_iff_forall_not_mem.2 fun x hx => ?_
      exact (lt_irrefl _ (lt_of_lt_of_le hx (h (f x)))).elim
    simp [this]
  by_cases H : ¬IsLUB (Set.Iio c) c
  · have : c ∈ upperBounds (Set.Iio c) := fun y hy => le_of_lt hy
    obtain ⟨b, b_up, bc⟩ : ∃ b : β, b ∈ upperBounds (Set.Iio c) ∧ b < c := by
      simpa [IsLUB, IsLeast, this, lowerBounds] using H
    exact measure_mono_null (fun x hx => b_up hx) (hc b bc)
  push_neg at H h
  obtain ⟨u, _, u_lt, u_lim, -⟩ :
    ∃ u : ℕ → β,
      StrictMono u ∧ (∀ n : ℕ, u n < c) ∧ Tendsto u atTop (nhds c) ∧ ∀ n : ℕ, u n ∈ Set.Iio c :=
    H.exists_seq_strictMono_tendsto_of_not_mem (lt_irrefl c) h
  have h_Union : {x | f x < c} = ⋃ n : ℕ, {x | f x ≤ u n} := by
    ext1 x
    simp_rw [Set.mem_iUnion, Set.mem_setOf_eq]
    constructor <;> intro h
    · obtain ⟨n, hn⟩ := ((tendsto_order.1 u_lim).1 _ h).exists; exact ⟨n, hn.le⟩
    · obtain ⟨n, hn⟩ := h; exact hn.trans_lt (u_lt _)
  rw [h_Union, measure_iUnion_null_iff]
  intro n
  exact hc _ (u_lt n)
#align measure_theory.ae_const_le_iff_forall_lt_measure_zero MeasureTheory.ae_const_le_iff_forall_lt_measure_zero

section ENNReal

open scoped Topology

theorem ae_le_of_forall_set_lintegral_le_of_sigmaFinite [SigmaFinite μ] {f g : α → ℝ≥0∞}
    (hf : Measurable f) (hg : Measurable g)
    (h : ∀ s, MeasurableSet s → μ s < ∞ → (∫⁻ x in s, f x ∂μ) ≤ ∫⁻ x in s, g x ∂μ) : f ≤ᵐ[μ] g := by
  have A :
    ∀ (ε N : ℝ≥0) (p : ℕ), 0 < ε → μ ({x | g x + ε ≤ f x ∧ g x ≤ N} ∩ spanningSets μ p) = 0 := by
    intro ε N p εpos
    let s := {x | g x + ε ≤ f x ∧ g x ≤ N} ∩ spanningSets μ p
    have s_meas : MeasurableSet s := by
      have A : MeasurableSet {x | g x + ε ≤ f x} := measurableSet_le (hg.add measurable_const) hf
      have B : MeasurableSet {x | g x ≤ N} := measurableSet_le hg measurable_const
      exact (A.inter B).inter (measurable_spanningSets μ p)
    have s_lt_top : μ s < ∞ :=
      (measure_mono (Set.inter_subset_right _ _)).trans_lt (measure_spanningSets_lt_top μ p)
    have A : (∫⁻ x in s, g x ∂μ) + ε * μ s ≤ (∫⁻ x in s, g x ∂μ) + 0 :=
      calc
        (∫⁻ x in s, g x ∂μ) + ε * μ s = (∫⁻ x in s, g x ∂μ) + ∫⁻ _ in s, ε ∂μ := by
          simp only [lintegral_const, Set.univ_inter, MeasurableSet.univ, Measure.restrict_apply]
        _ = ∫⁻ x in s, g x + ε ∂μ := (lintegral_add_right _ measurable_const).symm
        _ ≤ ∫⁻ x in s, f x ∂μ :=
          (set_lintegral_mono (hg.add measurable_const) hf fun x hx => hx.1.1)
        _ ≤ (∫⁻ x in s, g x ∂μ) + 0 := by rw [add_zero]; exact h s s_meas s_lt_top
    have B : (∫⁻ x in s, g x ∂μ) ≠ ∞ := by
      apply ne_of_lt
      calc
        (∫⁻ x in s, g x ∂μ) ≤ ∫⁻ _ in s, N ∂μ :=
          set_lintegral_mono hg measurable_const fun x hx => hx.1.2
        _ = N * μ s := by
          simp only [lintegral_const, Set.univ_inter, MeasurableSet.univ, Measure.restrict_apply]
        _ < ∞ := by
          simp only [lt_top_iff_ne_top, s_lt_top.ne, and_false_iff, ENNReal.coe_ne_top,
            ENNReal.mul_eq_top, Ne.def, not_false_iff, false_and_iff, or_self_iff]
    have : (ε : ℝ≥0∞) * μ s ≤ 0 := ENNReal.le_of_add_le_add_left B A
    simpa only [ENNReal.coe_eq_zero, nonpos_iff_eq_zero, mul_eq_zero, εpos.ne', false_or_iff]
  obtain ⟨u, _, u_pos, u_lim⟩ :
    ∃ u : ℕ → ℝ≥0, StrictAnti u ∧ (∀ n, 0 < u n) ∧ Tendsto u atTop (nhds 0) :=
    exists_seq_strictAnti_tendsto (0 : ℝ≥0)
  let s := fun n : ℕ => {x | g x + u n ≤ f x ∧ g x ≤ (n : ℝ≥0)} ∩ spanningSets μ n
  have μs : ∀ n, μ (s n) = 0 := fun n => A _ _ _ (u_pos n)
  have B : {x | f x ≤ g x}ᶜ ⊆ ⋃ n, s n := by
    intro x hx
    simp only [Set.mem_compl_iff, Set.mem_setOf, not_le] at hx
    have L1 : ∀ᶠ n in atTop, g x + u n ≤ f x := by
      have : Tendsto (fun n => g x + u n) atTop (𝓝 (g x + (0 : ℝ≥0))) :=
        tendsto_const_nhds.add (ENNReal.tendsto_coe.2 u_lim)
      simp only [ENNReal.coe_zero, add_zero] at this
      exact eventually_le_of_tendsto_lt hx this
    have L2 : ∀ᶠ n : ℕ in (atTop : Filter ℕ), g x ≤ (n : ℝ≥0) :=
      haveI : Tendsto (fun n : ℕ => ((n : ℝ≥0) : ℝ≥0∞)) atTop (𝓝 ∞) := by
        simp only [ENNReal.coe_nat]
        exact ENNReal.tendsto_nat_nhds_top
      eventually_ge_of_tendsto_gt (hx.trans_le le_top) this
    apply Set.mem_iUnion.2
    exact ((L1.and L2).and (eventually_mem_spanningSets μ x)).exists
  refine' le_antisymm _ bot_le
  calc
    μ {x : α | (fun x : α => f x ≤ g x) x}ᶜ ≤ μ (⋃ n, s n) := measure_mono B
    _ ≤ ∑' n, μ (s n) := (measure_iUnion_le _)
    _ = 0 := by simp only [μs, tsum_zero]
#align measure_theory.ae_le_of_forall_set_lintegral_le_of_sigma_finite MeasureTheory.ae_le_of_forall_set_lintegral_le_of_sigmaFinite

<<<<<<< HEAD
theorem ae_le_of_forall_set_lintegral_le_of_sigmaFinite₀ {μ : Measure α} [SigmaFinite μ]
=======
theorem ae_le_of_forall_set_lintegral_le_of_sigmaFinite₀ [SigmaFinite μ]
>>>>>>> 92fe122e
    {f g : α → ℝ≥0∞} (hf : AEMeasurable f μ) (hg : AEMeasurable g μ)
    (h : ∀ s, MeasurableSet s → μ s < ∞ → ∫⁻ x in s, f x ∂μ ≤ ∫⁻ x in s, g x ∂μ) :
    f ≤ᵐ[μ] g := by
  have h' : ∀ s, MeasurableSet s → μ s < ∞ → ∫⁻ x in s, hf.mk f x ∂μ ≤ ∫⁻ x in s, hg.mk g x ∂μ := by
<<<<<<< HEAD
    intro s hs hμs
    specialize h s hs hμs
    refine (set_lintegral_congr_fun hs ?_).trans_le (h.trans_eq (set_lintegral_congr_fun hs ?_))
=======
    refine fun s hs hμs ↦ (set_lintegral_congr_fun hs ?_).trans_le
      ((h s hs hμs).trans_eq (set_lintegral_congr_fun hs ?_))
>>>>>>> 92fe122e
    · filter_upwards [hf.ae_eq_mk] with a ha using fun _ ↦ ha.symm
    · filter_upwards [hg.ae_eq_mk] with a ha using fun _ ↦ ha
  filter_upwards [hf.ae_eq_mk, hg.ae_eq_mk,
    ae_le_of_forall_set_lintegral_le_of_sigmaFinite hf.measurable_mk hg.measurable_mk h']
    with a haf hag ha
  rwa [haf, hag]

<<<<<<< HEAD
theorem ae_eq_of_forall_set_lintegral_eq_of_sigmaFinite₀ {μ : Measure α} [SigmaFinite μ]
=======
theorem ae_eq_of_forall_set_lintegral_eq_of_sigmaFinite₀ [SigmaFinite μ]
>>>>>>> 92fe122e
    {f g : α → ℝ≥0∞} (hf : AEMeasurable f μ) (hg : AEMeasurable g μ)
    (h : ∀ s, MeasurableSet s → μ s < ∞ → ∫⁻ x in s, f x ∂μ = ∫⁻ x in s, g x ∂μ) : f =ᵐ[μ] g := by
  have A : f ≤ᵐ[μ] g :=
    ae_le_of_forall_set_lintegral_le_of_sigmaFinite₀ hf hg fun s hs h's => le_of_eq (h s hs h's)
  have B : g ≤ᵐ[μ] f :=
    ae_le_of_forall_set_lintegral_le_of_sigmaFinite₀ hg hf fun s hs h's => ge_of_eq (h s hs h's)
  filter_upwards [A, B] with x using le_antisymm

theorem ae_eq_of_forall_set_lintegral_eq_of_sigmaFinite [SigmaFinite μ] {f g : α → ℝ≥0∞}
    (hf : Measurable f) (hg : Measurable g)
    (h : ∀ s, MeasurableSet s → μ s < ∞ → ∫⁻ x in s, f x ∂μ = ∫⁻ x in s, g x ∂μ) : f =ᵐ[μ] g :=
  ae_eq_of_forall_set_lintegral_eq_of_sigmaFinite₀ hf.aemeasurable hg.aemeasurable h
#align measure_theory.ae_eq_of_forall_set_lintegral_eq_of_sigma_finite MeasureTheory.ae_eq_of_forall_set_lintegral_eq_of_sigmaFinite

end ENNReal

section Real

variable {f : α → ℝ}

/-- Don't use this lemma. Use `ae_nonneg_of_forall_set_integral_nonneg`. -/
theorem ae_nonneg_of_forall_set_integral_nonneg_of_stronglyMeasurable (hfm : StronglyMeasurable f)
    (hf : Integrable f μ) (hf_zero : ∀ s, MeasurableSet s → μ s < ∞ → 0 ≤ ∫ x in s, f x ∂μ) :
    0 ≤ᵐ[μ] f := by
  simp_rw [EventuallyLE, Pi.zero_apply]
  rw [ae_const_le_iff_forall_lt_measure_zero]
  intro b hb_neg
  let s := {x | f x ≤ b}
  have hs : MeasurableSet s := hfm.measurableSet_le stronglyMeasurable_const
  have mus : μ s < ∞ := by
    let c : ℝ≥0 := ⟨|b|, abs_nonneg _⟩
    have c_pos : (c : ℝ≥0∞) ≠ 0 := by simpa [← NNReal.coe_eq_zero] using hb_neg.ne
    calc
      μ s ≤ μ {x | (c : ℝ≥0∞) ≤ ‖f x‖₊} := by
        apply measure_mono
        intro x hx
        simp only [Set.mem_setOf_eq] at hx
        simpa only [nnnorm, abs_of_neg hb_neg, abs_of_neg (hx.trans_lt hb_neg), Real.norm_eq_abs,
          Subtype.mk_le_mk, neg_le_neg_iff, Set.mem_setOf_eq, ENNReal.coe_le_coe, NNReal] using hx
      _ ≤ (∫⁻ x, ‖f x‖₊ ∂μ) / c :=
        (meas_ge_le_lintegral_div hfm.aemeasurable.ennnorm c_pos ENNReal.coe_ne_top)
      _ < ∞ := ENNReal.div_lt_top (ne_of_lt hf.2) c_pos
  have h_int_gt : (∫ x in s, f x ∂μ) ≤ b * (μ s).toReal := by
    have h_const_le : (∫ x in s, f x ∂μ) ≤ ∫ _ in s, b ∂μ := by
      refine'
        set_integral_mono_ae_restrict hf.integrableOn (integrableOn_const.mpr (Or.inr mus)) _
      rw [EventuallyLE, ae_restrict_iff hs]
      exact eventually_of_forall fun x hxs => hxs
    rwa [set_integral_const, smul_eq_mul, mul_comm] at h_const_le
  by_contra h
  refine' (lt_self_iff_false (∫ x in s, f x ∂μ)).mp (h_int_gt.trans_lt _)
  refine' (mul_neg_iff.mpr (Or.inr ⟨hb_neg, _⟩)).trans_le _
  swap
  · exact hf_zero s hs mus
  refine' ENNReal.toReal_nonneg.lt_of_ne fun h_eq => h _
  cases' (ENNReal.toReal_eq_zero_iff _).mp h_eq.symm with hμs_eq_zero hμs_eq_top
  · exact hμs_eq_zero
  · exact absurd hμs_eq_top mus.ne
#align measure_theory.ae_nonneg_of_forall_set_integral_nonneg_of_strongly_measurable MeasureTheory.ae_nonneg_of_forall_set_integral_nonneg_of_stronglyMeasurable

theorem ae_nonneg_of_forall_set_integral_nonneg (hf : Integrable f μ)
    (hf_zero : ∀ s, MeasurableSet s → μ s < ∞ → 0 ≤ ∫ x in s, f x ∂μ) : 0 ≤ᵐ[μ] f := by
  rcases hf.1 with ⟨f', hf'_meas, hf_ae⟩
  have hf'_integrable : Integrable f' μ := Integrable.congr hf hf_ae
  have hf'_zero : ∀ s, MeasurableSet s → μ s < ∞ → 0 ≤ ∫ x in s, f' x ∂μ := by
    intro s hs h's
    rw [set_integral_congr_ae hs (hf_ae.mono fun x hx _ => hx.symm)]
    exact hf_zero s hs h's
  exact
    (ae_nonneg_of_forall_set_integral_nonneg_of_stronglyMeasurable hf'_meas hf'_integrable
          hf'_zero).trans
      hf_ae.symm.le
#align measure_theory.ae_nonneg_of_forall_set_integral_nonneg MeasureTheory.ae_nonneg_of_forall_set_integral_nonneg

theorem ae_le_of_forall_set_integral_le {f g : α → ℝ} (hf : Integrable f μ) (hg : Integrable g μ)
    (hf_le : ∀ s, MeasurableSet s → μ s < ∞ → (∫ x in s, f x ∂μ) ≤ ∫ x in s, g x ∂μ) :
    f ≤ᵐ[μ] g := by
  rw [← eventually_sub_nonneg]
  refine' ae_nonneg_of_forall_set_integral_nonneg (hg.sub hf) fun s hs => _
  rw [integral_sub' hg.integrableOn hf.integrableOn, sub_nonneg]
  exact hf_le s hs
#align measure_theory.ae_le_of_forall_set_integral_le MeasureTheory.ae_le_of_forall_set_integral_le

theorem ae_nonneg_restrict_of_forall_set_integral_nonneg_inter {f : α → ℝ} {t : Set α}
    (hf : IntegrableOn f t μ)
    (hf_zero : ∀ s, MeasurableSet s → μ (s ∩ t) < ∞ → 0 ≤ ∫ x in s ∩ t, f x ∂μ) :
    0 ≤ᵐ[μ.restrict t] f := by
  refine' ae_nonneg_of_forall_set_integral_nonneg hf fun s hs h's => _
  simp_rw [Measure.restrict_restrict hs]
  apply hf_zero s hs
  rwa [Measure.restrict_apply hs] at h's
#align measure_theory.ae_nonneg_restrict_of_forall_set_integral_nonneg_inter MeasureTheory.ae_nonneg_restrict_of_forall_set_integral_nonneg_inter

theorem ae_nonneg_of_forall_set_integral_nonneg_of_sigmaFinite [SigmaFinite μ] {f : α → ℝ}
    (hf_int_finite : ∀ s, MeasurableSet s → μ s < ∞ → IntegrableOn f s μ)
    (hf_zero : ∀ s, MeasurableSet s → μ s < ∞ → 0 ≤ ∫ x in s, f x ∂μ) : 0 ≤ᵐ[μ] f := by
  apply ae_of_forall_measure_lt_top_ae_restrict
  intro t t_meas t_lt_top
  apply ae_nonneg_restrict_of_forall_set_integral_nonneg_inter (hf_int_finite t t_meas t_lt_top)
  intro s s_meas _
  exact
    hf_zero _ (s_meas.inter t_meas)
      (lt_of_le_of_lt (measure_mono (Set.inter_subset_right _ _)) t_lt_top)
#align measure_theory.ae_nonneg_of_forall_set_integral_nonneg_of_sigma_finite MeasureTheory.ae_nonneg_of_forall_set_integral_nonneg_of_sigmaFinite

theorem AEFinStronglyMeasurable.ae_nonneg_of_forall_set_integral_nonneg {f : α → ℝ}
    (hf : AEFinStronglyMeasurable f μ)
    (hf_int_finite : ∀ s, MeasurableSet s → μ s < ∞ → IntegrableOn f s μ)
    (hf_zero : ∀ s, MeasurableSet s → μ s < ∞ → 0 ≤ ∫ x in s, f x ∂μ) : 0 ≤ᵐ[μ] f := by
  let t := hf.sigmaFiniteSet
  suffices 0 ≤ᵐ[μ.restrict t] f from
    ae_of_ae_restrict_of_ae_restrict_compl _ this hf.ae_eq_zero_compl.symm.le
  haveI : SigmaFinite (μ.restrict t) := hf.sigmaFinite_restrict
  refine'
    ae_nonneg_of_forall_set_integral_nonneg_of_sigmaFinite (fun s hs hμts => _) fun s hs hμts => _
  · rw [IntegrableOn, Measure.restrict_restrict hs]
    rw [Measure.restrict_apply hs] at hμts
    exact hf_int_finite (s ∩ t) (hs.inter hf.measurableSet) hμts
  · rw [Measure.restrict_restrict hs]
    rw [Measure.restrict_apply hs] at hμts
    exact hf_zero (s ∩ t) (hs.inter hf.measurableSet) hμts
#align measure_theory.ae_fin_strongly_measurable.ae_nonneg_of_forall_set_integral_nonneg MeasureTheory.AEFinStronglyMeasurable.ae_nonneg_of_forall_set_integral_nonneg

theorem ae_nonneg_restrict_of_forall_set_integral_nonneg {f : α → ℝ}
    (hf_int_finite : ∀ s, MeasurableSet s → μ s < ∞ → IntegrableOn f s μ)
    (hf_zero : ∀ s, MeasurableSet s → μ s < ∞ → 0 ≤ ∫ x in s, f x ∂μ) {t : Set α}
    (ht : MeasurableSet t) (hμt : μ t ≠ ∞) : 0 ≤ᵐ[μ.restrict t] f := by
  refine'
    ae_nonneg_restrict_of_forall_set_integral_nonneg_inter
      (hf_int_finite t ht (lt_top_iff_ne_top.mpr hμt)) fun s hs _ => _
  refine' hf_zero (s ∩ t) (hs.inter ht) _
  exact (measure_mono (Set.inter_subset_right s t)).trans_lt (lt_top_iff_ne_top.mpr hμt)
#align measure_theory.ae_nonneg_restrict_of_forall_set_integral_nonneg MeasureTheory.ae_nonneg_restrict_of_forall_set_integral_nonneg

theorem ae_eq_zero_restrict_of_forall_set_integral_eq_zero_real {f : α → ℝ}
    (hf_int_finite : ∀ s, MeasurableSet s → μ s < ∞ → IntegrableOn f s μ)
    (hf_zero : ∀ s, MeasurableSet s → μ s < ∞ → ∫ x in s, f x ∂μ = 0) {t : Set α}
    (ht : MeasurableSet t) (hμt : μ t ≠ ∞) : f =ᵐ[μ.restrict t] 0 := by
  suffices h_and : f ≤ᵐ[μ.restrict t] 0 ∧ 0 ≤ᵐ[μ.restrict t] f
  exact h_and.1.mp (h_and.2.mono fun x hx1 hx2 => le_antisymm hx2 hx1)
  refine'
    ⟨_,
      ae_nonneg_restrict_of_forall_set_integral_nonneg hf_int_finite
        (fun s hs hμs => (hf_zero s hs hμs).symm.le) ht hμt⟩
  suffices h_neg : 0 ≤ᵐ[μ.restrict t] -f
  · refine' h_neg.mono fun x hx => _
    rw [Pi.neg_apply] at hx
    simpa using hx
  refine'
    ae_nonneg_restrict_of_forall_set_integral_nonneg (fun s hs hμs => (hf_int_finite s hs hμs).neg)
      (fun s hs hμs => _) ht hμt
  simp_rw [Pi.neg_apply]
  rw [integral_neg, neg_nonneg]
  exact (hf_zero s hs hμs).le
#align measure_theory.ae_eq_zero_restrict_of_forall_set_integral_eq_zero_real MeasureTheory.ae_eq_zero_restrict_of_forall_set_integral_eq_zero_real

end Real

theorem ae_eq_zero_restrict_of_forall_set_integral_eq_zero {f : α → E}
    (hf_int_finite : ∀ s, MeasurableSet s → μ s < ∞ → IntegrableOn f s μ)
    (hf_zero : ∀ s : Set α, MeasurableSet s → μ s < ∞ → ∫ x in s, f x ∂μ = 0) {t : Set α}
    (ht : MeasurableSet t) (hμt : μ t ≠ ∞) : f =ᵐ[μ.restrict t] 0 := by
  rcases (hf_int_finite t ht hμt.lt_top).aestronglyMeasurable.isSeparable_ae_range with
    ⟨u, u_sep, hu⟩
  refine' ae_eq_zero_of_forall_dual_of_isSeparable ℝ u_sep (fun c => _) hu
  refine' ae_eq_zero_restrict_of_forall_set_integral_eq_zero_real _ _ ht hμt
  · intro s hs hμs
    exact ContinuousLinearMap.integrable_comp c (hf_int_finite s hs hμs)
  · intro s hs hμs
    rw [ContinuousLinearMap.integral_comp_comm c (hf_int_finite s hs hμs), hf_zero s hs hμs]
    exact ContinuousLinearMap.map_zero _
#align measure_theory.ae_eq_zero_restrict_of_forall_set_integral_eq_zero MeasureTheory.ae_eq_zero_restrict_of_forall_set_integral_eq_zero

theorem ae_eq_restrict_of_forall_set_integral_eq {f g : α → E}
    (hf_int_finite : ∀ s, MeasurableSet s → μ s < ∞ → IntegrableOn f s μ)
    (hg_int_finite : ∀ s, MeasurableSet s → μ s < ∞ → IntegrableOn g s μ)
    (hfg_zero : ∀ s : Set α, MeasurableSet s → μ s < ∞ → ∫ x in s, f x ∂μ = ∫ x in s, g x ∂μ)
    {t : Set α} (ht : MeasurableSet t) (hμt : μ t ≠ ∞) : f =ᵐ[μ.restrict t] g := by
  rw [← sub_ae_eq_zero]
  have hfg' : ∀ s : Set α, MeasurableSet s → μ s < ∞ → (∫ x in s, (f - g) x ∂μ) = 0 := by
    intro s hs hμs
    rw [integral_sub' (hf_int_finite s hs hμs) (hg_int_finite s hs hμs)]
    exact sub_eq_zero.mpr (hfg_zero s hs hμs)
  have hfg_int : ∀ s, MeasurableSet s → μ s < ∞ → IntegrableOn (f - g) s μ := fun s hs hμs =>
    (hf_int_finite s hs hμs).sub (hg_int_finite s hs hμs)
  exact ae_eq_zero_restrict_of_forall_set_integral_eq_zero hfg_int hfg' ht hμt
#align measure_theory.ae_eq_restrict_of_forall_set_integral_eq MeasureTheory.ae_eq_restrict_of_forall_set_integral_eq

theorem ae_eq_zero_of_forall_set_integral_eq_of_sigmaFinite [SigmaFinite μ] {f : α → E}
    (hf_int_finite : ∀ s, MeasurableSet s → μ s < ∞ → IntegrableOn f s μ)
    (hf_zero : ∀ s : Set α, MeasurableSet s → μ s < ∞ → ∫ x in s, f x ∂μ = 0) : f =ᵐ[μ] 0 := by
  let S := spanningSets μ
  rw [← @Measure.restrict_univ _ _ μ, ← iUnion_spanningSets μ, EventuallyEq, ae_iff,
    Measure.restrict_apply' (MeasurableSet.iUnion (measurable_spanningSets μ))]
  rw [Set.inter_iUnion, measure_iUnion_null_iff]
  intro n
  have h_meas_n : MeasurableSet (S n) := measurable_spanningSets μ n
  have hμn : μ (S n) < ∞ := measure_spanningSets_lt_top μ n
  rw [← Measure.restrict_apply' h_meas_n]
  exact ae_eq_zero_restrict_of_forall_set_integral_eq_zero hf_int_finite hf_zero h_meas_n hμn.ne
#align measure_theory.ae_eq_zero_of_forall_set_integral_eq_of_sigma_finite MeasureTheory.ae_eq_zero_of_forall_set_integral_eq_of_sigmaFinite

theorem ae_eq_of_forall_set_integral_eq_of_sigmaFinite [SigmaFinite μ] {f g : α → E}
    (hf_int_finite : ∀ s, MeasurableSet s → μ s < ∞ → IntegrableOn f s μ)
    (hg_int_finite : ∀ s, MeasurableSet s → μ s < ∞ → IntegrableOn g s μ)
    (hfg_eq : ∀ s : Set α, MeasurableSet s → μ s < ∞ → ∫ x in s, f x ∂μ = ∫ x in s, g x ∂μ) :
    f =ᵐ[μ] g := by
  rw [← sub_ae_eq_zero]
  have hfg : ∀ s : Set α, MeasurableSet s → μ s < ∞ → (∫ x in s, (f - g) x ∂μ) = 0 := by
    intro s hs hμs
    rw [integral_sub' (hf_int_finite s hs hμs) (hg_int_finite s hs hμs),
      sub_eq_zero.mpr (hfg_eq s hs hμs)]
  have hfg_int : ∀ s, MeasurableSet s → μ s < ∞ → IntegrableOn (f - g) s μ := fun s hs hμs =>
    (hf_int_finite s hs hμs).sub (hg_int_finite s hs hμs)
  exact ae_eq_zero_of_forall_set_integral_eq_of_sigmaFinite hfg_int hfg
#align measure_theory.ae_eq_of_forall_set_integral_eq_of_sigma_finite MeasureTheory.ae_eq_of_forall_set_integral_eq_of_sigmaFinite

theorem AEFinStronglyMeasurable.ae_eq_zero_of_forall_set_integral_eq_zero {f : α → E}
    (hf_int_finite : ∀ s, MeasurableSet s → μ s < ∞ → IntegrableOn f s μ)
    (hf_zero : ∀ s : Set α, MeasurableSet s → μ s < ∞ → ∫ x in s, f x ∂μ = 0)
    (hf : AEFinStronglyMeasurable f μ) : f =ᵐ[μ] 0 := by
  let t := hf.sigmaFiniteSet
  suffices f =ᵐ[μ.restrict t] 0 from
    ae_of_ae_restrict_of_ae_restrict_compl _ this hf.ae_eq_zero_compl
  haveI : SigmaFinite (μ.restrict t) := hf.sigmaFinite_restrict
  refine' ae_eq_zero_of_forall_set_integral_eq_of_sigmaFinite _ _
  · intro s hs hμs
    rw [IntegrableOn, Measure.restrict_restrict hs]
    rw [Measure.restrict_apply hs] at hμs
    exact hf_int_finite _ (hs.inter hf.measurableSet) hμs
  · intro s hs hμs
    rw [Measure.restrict_restrict hs]
    rw [Measure.restrict_apply hs] at hμs
    exact hf_zero _ (hs.inter hf.measurableSet) hμs
#align measure_theory.ae_fin_strongly_measurable.ae_eq_zero_of_forall_set_integral_eq_zero MeasureTheory.AEFinStronglyMeasurable.ae_eq_zero_of_forall_set_integral_eq_zero

theorem AEFinStronglyMeasurable.ae_eq_of_forall_set_integral_eq {f g : α → E}
    (hf_int_finite : ∀ s, MeasurableSet s → μ s < ∞ → IntegrableOn f s μ)
    (hg_int_finite : ∀ s, MeasurableSet s → μ s < ∞ → IntegrableOn g s μ)
    (hfg_eq : ∀ s : Set α, MeasurableSet s → μ s < ∞ → ∫ x in s, f x ∂μ = ∫ x in s, g x ∂μ)
    (hf : AEFinStronglyMeasurable f μ) (hg : AEFinStronglyMeasurable g μ) : f =ᵐ[μ] g := by
  rw [← sub_ae_eq_zero]
  have hfg : ∀ s : Set α, MeasurableSet s → μ s < ∞ → (∫ x in s, (f - g) x ∂μ) = 0 := by
    intro s hs hμs
    rw [integral_sub' (hf_int_finite s hs hμs) (hg_int_finite s hs hμs),
      sub_eq_zero.mpr (hfg_eq s hs hμs)]
  have hfg_int : ∀ s, MeasurableSet s → μ s < ∞ → IntegrableOn (f - g) s μ := fun s hs hμs =>
    (hf_int_finite s hs hμs).sub (hg_int_finite s hs hμs)
  exact (hf.sub hg).ae_eq_zero_of_forall_set_integral_eq_zero hfg_int hfg
#align measure_theory.ae_fin_strongly_measurable.ae_eq_of_forall_set_integral_eq MeasureTheory.AEFinStronglyMeasurable.ae_eq_of_forall_set_integral_eq

theorem Lp.ae_eq_zero_of_forall_set_integral_eq_zero (f : Lp E p μ) (hp_ne_zero : p ≠ 0)
    (hp_ne_top : p ≠ ∞) (hf_int_finite : ∀ s, MeasurableSet s → μ s < ∞ → IntegrableOn f s μ)
    (hf_zero : ∀ s : Set α, MeasurableSet s → μ s < ∞ → ∫ x in s, f x ∂μ = 0) : f =ᵐ[μ] 0 :=
  AEFinStronglyMeasurable.ae_eq_zero_of_forall_set_integral_eq_zero hf_int_finite hf_zero
    (Lp.finStronglyMeasurable _ hp_ne_zero hp_ne_top).aefinStronglyMeasurable
set_option linter.uppercaseLean3 false in
#align measure_theory.Lp.ae_eq_zero_of_forall_set_integral_eq_zero MeasureTheory.Lp.ae_eq_zero_of_forall_set_integral_eq_zero

theorem Lp.ae_eq_of_forall_set_integral_eq (f g : Lp E p μ) (hp_ne_zero : p ≠ 0) (hp_ne_top : p ≠ ∞)
    (hf_int_finite : ∀ s, MeasurableSet s → μ s < ∞ → IntegrableOn f s μ)
    (hg_int_finite : ∀ s, MeasurableSet s → μ s < ∞ → IntegrableOn g s μ)
    (hfg : ∀ s : Set α, MeasurableSet s → μ s < ∞ → ∫ x in s, f x ∂μ = ∫ x in s, g x ∂μ) :
    f =ᵐ[μ] g :=
  AEFinStronglyMeasurable.ae_eq_of_forall_set_integral_eq hf_int_finite hg_int_finite hfg
    (Lp.finStronglyMeasurable _ hp_ne_zero hp_ne_top).aefinStronglyMeasurable
    (Lp.finStronglyMeasurable _ hp_ne_zero hp_ne_top).aefinStronglyMeasurable
set_option linter.uppercaseLean3 false in
#align measure_theory.Lp.ae_eq_of_forall_set_integral_eq MeasureTheory.Lp.ae_eq_of_forall_set_integral_eq

theorem ae_eq_zero_of_forall_set_integral_eq_of_finStronglyMeasurable_trim (hm : m ≤ m0) {f : α → E}
    (hf_int_finite : ∀ s, MeasurableSet[m] s → μ s < ∞ → IntegrableOn f s μ)
    (hf_zero : ∀ s : Set α, MeasurableSet[m] s → μ s < ∞ → ∫ x in s, f x ∂μ = 0)
    (hf : FinStronglyMeasurable f (μ.trim hm)) : f =ᵐ[μ] 0 := by
  obtain ⟨t, ht_meas, htf_zero, htμ⟩ := hf.exists_set_sigmaFinite
  haveI : SigmaFinite ((μ.restrict t).trim hm) := by rwa [restrict_trim hm μ ht_meas] at htμ
  have htf_zero : f =ᵐ[μ.restrict tᶜ] 0 := by
    rw [EventuallyEq, ae_restrict_iff' (MeasurableSet.compl (hm _ ht_meas))]
    exact eventually_of_forall htf_zero
  have hf_meas_m : StronglyMeasurable[m] f := hf.stronglyMeasurable
  suffices : f =ᵐ[μ.restrict t] 0
  exact ae_of_ae_restrict_of_ae_restrict_compl _ this htf_zero
  refine' measure_eq_zero_of_trim_eq_zero hm _
  refine' ae_eq_zero_of_forall_set_integral_eq_of_sigmaFinite _ _
  · intro s hs hμs
    unfold IntegrableOn
    rw [restrict_trim hm (μ.restrict t) hs, Measure.restrict_restrict (hm s hs)]
    rw [← restrict_trim hm μ ht_meas, Measure.restrict_apply hs,
      trim_measurableSet_eq hm (hs.inter ht_meas)] at hμs
    refine' Integrable.trim hm _ hf_meas_m
    exact hf_int_finite _ (hs.inter ht_meas) hμs
  · intro s hs hμs
    rw [restrict_trim hm (μ.restrict t) hs, Measure.restrict_restrict (hm s hs)]
    rw [← restrict_trim hm μ ht_meas, Measure.restrict_apply hs,
      trim_measurableSet_eq hm (hs.inter ht_meas)] at hμs
    rw [← integral_trim hm hf_meas_m]
    exact hf_zero _ (hs.inter ht_meas) hμs
#align measure_theory.ae_eq_zero_of_forall_set_integral_eq_of_fin_strongly_measurable_trim MeasureTheory.ae_eq_zero_of_forall_set_integral_eq_of_finStronglyMeasurable_trim

theorem Integrable.ae_eq_zero_of_forall_set_integral_eq_zero {f : α → E} (hf : Integrable f μ)
    (hf_zero : ∀ s, MeasurableSet s → μ s < ∞ → ∫ x in s, f x ∂μ = 0) : f =ᵐ[μ] 0 := by
  have hf_Lp : Memℒp f 1 μ := memℒp_one_iff_integrable.mpr hf
  let f_Lp := hf_Lp.toLp f
  have hf_f_Lp : f =ᵐ[μ] f_Lp := (Memℒp.coeFn_toLp hf_Lp).symm
  refine' hf_f_Lp.trans _
  refine' Lp.ae_eq_zero_of_forall_set_integral_eq_zero f_Lp one_ne_zero ENNReal.coe_ne_top _ _
  · exact fun s _ _ => Integrable.integrableOn (L1.integrable_coeFn _)
  · intro s hs hμs
    rw [integral_congr_ae (ae_restrict_of_ae hf_f_Lp.symm)]
    exact hf_zero s hs hμs
#align measure_theory.integrable.ae_eq_zero_of_forall_set_integral_eq_zero MeasureTheory.Integrable.ae_eq_zero_of_forall_set_integral_eq_zero

theorem Integrable.ae_eq_of_forall_set_integral_eq (f g : α → E) (hf : Integrable f μ)
    (hg : Integrable g μ)
    (hfg : ∀ s : Set α, MeasurableSet s → μ s < ∞ → ∫ x in s, f x ∂μ = ∫ x in s, g x ∂μ) :
    f =ᵐ[μ] g := by
  rw [← sub_ae_eq_zero]
  have hfg' : ∀ s : Set α, MeasurableSet s → μ s < ∞ → (∫ x in s, (f - g) x ∂μ) = 0 := by
    intro s hs hμs
    rw [integral_sub' hf.integrableOn hg.integrableOn]
    exact sub_eq_zero.mpr (hfg s hs hμs)
  exact Integrable.ae_eq_zero_of_forall_set_integral_eq_zero (hf.sub hg) hfg'
#align measure_theory.integrable.ae_eq_of_forall_set_integral_eq MeasureTheory.Integrable.ae_eq_of_forall_set_integral_eq

variable {β : Type*} [TopologicalSpace β] [MeasurableSpace β] [BorelSpace β]

/-- If an integrable function has zero integral on all closed sets, then it is zero
almost everwhere.-/
lemma ae_eq_zero_of_forall_set_integral_isClosed_eq_zero {μ : Measure β} {f : β → E}
    (hf : Integrable f μ) (h'f : ∀ (s : Set β), IsClosed s → ∫ x in s, f x ∂μ = 0) :
    f =ᵐ[μ] 0 := by
  suffices : ∀ s, MeasurableSet s → ∫ x in s, f x ∂μ = 0
  · exact hf.ae_eq_zero_of_forall_set_integral_eq_zero (fun s hs _ ↦ this s hs)
  have A : ∀ (t : Set β), MeasurableSet t → ∫ (x : β) in t, f x ∂μ = 0
      → ∫ (x : β) in tᶜ, f x ∂μ = 0 := by
    intro t t_meas ht
    have I : ∫ x, f x ∂μ = 0 := by rw [← integral_univ]; exact h'f _ isClosed_univ
    simpa [ht, I] using integral_add_compl t_meas hf
  intro s hs
  refine MeasurableSet.induction_on_open (fun U hU ↦ ?_) A (fun g g_disj g_meas hg ↦ ?_) hs
  · rw [← compl_compl U]
    exact A _ hU.measurableSet.compl (h'f _ hU.isClosed_compl)
  · rw [integral_iUnion g_meas g_disj hf.integrableOn]
    simp [hg]

/-- If an integrable function has zero integral on all compact sets in a sigma-compact space, then
it is zero almost everwhere. -/
lemma ae_eq_zero_of_forall_set_integral_isCompact_eq_zero
    [SigmaCompactSpace β] [T2Space β] {μ : Measure β} {f : β → E} (hf : Integrable f μ)
    (h'f : ∀ (s : Set β), IsCompact s → ∫ x in s, f x ∂μ = 0) :
    f =ᵐ[μ] 0 := by
  apply ae_eq_zero_of_forall_set_integral_isClosed_eq_zero hf (fun s hs ↦ ?_)
  let t : ℕ → Set β := fun n ↦ compactCovering β n ∩ s
  suffices H : Tendsto (fun n ↦ ∫ x in t n, f x ∂μ) atTop (𝓝 (∫ x in s, f x ∂μ))
  · have A : ∀ n, ∫ x in t n, f x ∂μ = 0 :=
      fun n ↦ h'f _ (IsCompact.inter_right (isCompact_compactCovering β n) hs)
    simp_rw [A, tendsto_const_nhds_iff] at H
    exact H.symm
  have B : s = ⋃ n, t n := by rw [← Set.iUnion_inter, iUnion_compactCovering, Set.univ_inter]
  rw [B]
  apply tendsto_set_integral_of_monotone
  · intros n
    exact ((isCompact_compactCovering β n).inter_right hs).isClosed.measurableSet
  · intros m n hmn
    exact Set.inter_subset_inter_left _ (compactCovering_subset β hmn)
  · exact hf.integrableOn

/-- If a locally integrable function has zero integral on all compact sets in a sigma-compact space,
then it is zero almost everwhere. -/
lemma ae_eq_zero_of_forall_set_integral_isCompact_eq_zero'
    [SigmaCompactSpace β] [T2Space β] {μ : Measure β} {f : β → E} (hf : LocallyIntegrable f μ)
    (h'f : ∀ (s : Set β), IsCompact s → ∫ x in s, f x ∂μ = 0) :
    f =ᵐ[μ] 0 := by
  rw [← Measure.restrict_univ (μ := μ), ← iUnion_compactCovering]
  apply (ae_restrict_iUnion_iff _ _).2 (fun n ↦ ?_)
  apply ae_eq_zero_of_forall_set_integral_isCompact_eq_zero
  · exact hf.integrableOn_isCompact (isCompact_compactCovering β n)
  · intro s hs
    rw [Measure.restrict_restrict hs.measurableSet]
    exact h'f _ (hs.inter (isCompact_compactCovering β n))

end AeEqOfForallSetIntegralEq

section Lintegral

theorem AEMeasurable.ae_eq_of_forall_set_lintegral_eq {f g : α → ℝ≥0∞} (hf : AEMeasurable f μ)
    (hg : AEMeasurable g μ) (hfi : ∫⁻ x, f x ∂μ ≠ ∞) (hgi : ∫⁻ x, g x ∂μ ≠ ∞)
    (hfg : ∀ ⦃s⦄, MeasurableSet s → μ s < ∞ → ∫⁻ x in s, f x ∂μ = ∫⁻ x in s, g x ∂μ) :
    f =ᵐ[μ] g := by
  refine'
    ENNReal.eventuallyEq_of_toReal_eventuallyEq (ae_lt_top' hf hfi).ne_of_lt
      (ae_lt_top' hg hgi).ne_of_lt
      (Integrable.ae_eq_of_forall_set_integral_eq _ _
        (integrable_toReal_of_lintegral_ne_top hf hfi)
        (integrable_toReal_of_lintegral_ne_top hg hgi) fun s hs hs' => _)
  rw [integral_eq_lintegral_of_nonneg_ae, integral_eq_lintegral_of_nonneg_ae]
  · congr 1
    rw [lintegral_congr_ae (ofReal_toReal_ae_eq _), lintegral_congr_ae (ofReal_toReal_ae_eq _)]
    · exact hfg hs hs'
    · refine' ae_lt_top' hg.restrict (ne_of_lt (lt_of_le_of_lt _ hgi.lt_top))
      exact @set_lintegral_univ α _ μ g ▸ lintegral_mono_set (Set.subset_univ _)
    · refine' ae_lt_top' hf.restrict (ne_of_lt (lt_of_le_of_lt _ hfi.lt_top))
      exact @set_lintegral_univ α _ μ f ▸ lintegral_mono_set (Set.subset_univ _)
  -- putting the proofs where they are used is extremely slow
  exacts [ae_of_all _ fun x => ENNReal.toReal_nonneg,
    hg.ennreal_toReal.restrict.aestronglyMeasurable, ae_of_all _ fun x => ENNReal.toReal_nonneg,
    hf.ennreal_toReal.restrict.aestronglyMeasurable]
#align measure_theory.ae_measurable.ae_eq_of_forall_set_lintegral_eq MeasureTheory.AEMeasurable.ae_eq_of_forall_set_lintegral_eq

lemma ae_eq_of_withDensity_eq {f g : α → ℝ≥0∞} (hf : AEMeasurable f μ)
    (hf_int : ∫⁻ x, f x ∂μ ≠ ∞) (hg : AEMeasurable g μ) (hg_int : ∫⁻ x, g x ∂μ ≠ ∞)
    (h : μ.withDensity f = μ.withDensity g) :
    f =ᵐ[μ] g := by
  refine AEMeasurable.ae_eq_of_forall_set_lintegral_eq hf hg hf_int hg_int fun s hs _ ↦ ?_
  rw [Measure.ext_iff] at h
  specialize h s hs
  rwa [withDensity_apply _ hs, withDensity_apply _ hs] at h

end Lintegral

section WithDensity

variable {m : MeasurableSpace α} {μ : Measure α}

theorem withDensity_eq_iff_of_sigmaFinite [SigmaFinite μ] {f g : α → ℝ≥0∞} (hf : AEMeasurable f μ)
    (hg : AEMeasurable g μ) : μ.withDensity f = μ.withDensity g ↔ f =ᵐ[μ] g :=
  ⟨fun hfg ↦ by
    refine ae_eq_of_forall_set_lintegral_eq_of_sigmaFinite₀ hf hg fun s hs _ ↦ ?_
    rw [← withDensity_apply f hs, ← withDensity_apply g hs, ← hfg], withDensity_congr_ae⟩

theorem withDensity_eq_iff {f g : α → ℝ≥0∞} (hf : AEMeasurable f μ)
    (hg : AEMeasurable g μ) (hfi : ∫⁻ x, f x ∂μ ≠ ∞) :
    μ.withDensity f = μ.withDensity g ↔ f =ᵐ[μ] g :=
  ⟨fun hfg ↦ by
    refine AEMeasurable.ae_eq_of_forall_set_lintegral_eq hf hg hfi ?_ fun s hs _ ↦ ?_
    · rwa [← set_lintegral_univ, ← withDensity_apply g MeasurableSet.univ, ← hfg,
        withDensity_apply f MeasurableSet.univ, set_lintegral_univ]
    · rw [← withDensity_apply f hs, ← withDensity_apply g hs, ← hfg], withDensity_congr_ae⟩

end WithDensity

end MeasureTheory<|MERGE_RESOLUTION|>--- conflicted
+++ resolved
@@ -222,23 +222,13 @@
     _ = 0 := by simp only [μs, tsum_zero]
 #align measure_theory.ae_le_of_forall_set_lintegral_le_of_sigma_finite MeasureTheory.ae_le_of_forall_set_lintegral_le_of_sigmaFinite
 
-<<<<<<< HEAD
-theorem ae_le_of_forall_set_lintegral_le_of_sigmaFinite₀ {μ : Measure α} [SigmaFinite μ]
-=======
 theorem ae_le_of_forall_set_lintegral_le_of_sigmaFinite₀ [SigmaFinite μ]
->>>>>>> 92fe122e
     {f g : α → ℝ≥0∞} (hf : AEMeasurable f μ) (hg : AEMeasurable g μ)
     (h : ∀ s, MeasurableSet s → μ s < ∞ → ∫⁻ x in s, f x ∂μ ≤ ∫⁻ x in s, g x ∂μ) :
     f ≤ᵐ[μ] g := by
   have h' : ∀ s, MeasurableSet s → μ s < ∞ → ∫⁻ x in s, hf.mk f x ∂μ ≤ ∫⁻ x in s, hg.mk g x ∂μ := by
-<<<<<<< HEAD
-    intro s hs hμs
-    specialize h s hs hμs
-    refine (set_lintegral_congr_fun hs ?_).trans_le (h.trans_eq (set_lintegral_congr_fun hs ?_))
-=======
     refine fun s hs hμs ↦ (set_lintegral_congr_fun hs ?_).trans_le
       ((h s hs hμs).trans_eq (set_lintegral_congr_fun hs ?_))
->>>>>>> 92fe122e
     · filter_upwards [hf.ae_eq_mk] with a ha using fun _ ↦ ha.symm
     · filter_upwards [hg.ae_eq_mk] with a ha using fun _ ↦ ha
   filter_upwards [hf.ae_eq_mk, hg.ae_eq_mk,
@@ -246,11 +236,7 @@
     with a haf hag ha
   rwa [haf, hag]
 
-<<<<<<< HEAD
-theorem ae_eq_of_forall_set_lintegral_eq_of_sigmaFinite₀ {μ : Measure α} [SigmaFinite μ]
-=======
 theorem ae_eq_of_forall_set_lintegral_eq_of_sigmaFinite₀ [SigmaFinite μ]
->>>>>>> 92fe122e
     {f g : α → ℝ≥0∞} (hf : AEMeasurable f μ) (hg : AEMeasurable g μ)
     (h : ∀ s, MeasurableSet s → μ s < ∞ → ∫⁻ x in s, f x ∂μ = ∫⁻ x in s, g x ∂μ) : f =ᵐ[μ] g := by
   have A : f ≤ᵐ[μ] g :=
