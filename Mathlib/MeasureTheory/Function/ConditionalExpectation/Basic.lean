--- conflicted
+++ resolved
@@ -38,11 +38,7 @@
   with respect to `m`.
 * `integrable_condExp` : `condExp` is integrable.
 * `stronglyMeasurable_condExp` : `condExp` is `m`-strongly-measurable.
-<<<<<<< HEAD
-* `setIntegral_condExp (hf : Integrable f μ) (hs : MeasurableSet[m] s)` : if `m ≤ m0` (the
-=======
 * `setIntegral_condExp (hf : Integrable f μ) (hs : MeasurableSet[m] s)` : if `m ≤ m₀` (the
->>>>>>> 10c0c64b
   σ-algebra over which the measure is defined), then the conditional expectation verifies
   `∫ x in s, condExp m μ f x ∂μ = ∫ x in s, f x ∂μ` for any `m`-measurable set `s`.
 
@@ -56,11 +52,6 @@
 
 ## Notations
 
-<<<<<<< HEAD
-For a measure `μ` defined on a measurable space structure `m0`, another measurable space structure
-`m` with `hm : m ≤ m0` (a sub-σ-algebra) and a function `f`, we define the notation
-* `μ[f|m] = condExp m μ f`.
-=======
 For a measure `μ` defined on a measurable space structure `m₀`, another measurable space structure
 `m` with `hm : m ≤ m₀` (a sub-σ-algebra) and a function `f`, we define the notation
 * `μ[f|m] = condExp m μ f`.
@@ -70,7 +61,6 @@
 See https://leanprover.zulipchat.com/#narrow/channel/217875-Is-there-code-for-X.3F/topic/Conditional.20expectation.20of.20product
 for how to prove that we can pull `m`-measurable continuous linear maps out of the `m`-conditional
 expectation. This would generalise `MeasureTheory.condExp_mul_of_stronglyMeasurable_left`.
->>>>>>> 10c0c64b
 
 ## Tags
 
@@ -97,45 +87,17 @@
 - `m` is not a sub-σ-algebra of `m₀`,
 - `μ` is not σ-finite with respect to `m`,
 - `f` is not integrable. -/
-<<<<<<< HEAD
-noncomputable irreducible_def condExp (m : MeasurableSpace α) {m0 : MeasurableSpace α}
-    (μ : Measure α) (f : α → F') : α → F' :=
-  if hm : m ≤ m0 then
-    if h : SigmaFinite (μ.trim hm) ∧ Integrable f μ then
-      if StronglyMeasurable[m] f then f
-      else (@aestronglyMeasurable'_condExpL1 _ _ _ _ _ m m0 μ hm h.1 _).mk
-        (@condExpL1 _ _ _ _ _ _ _ hm μ h.1 f)
-=======
 noncomputable irreducible_def condExp (μ : Measure[m₀] α) (f : α → E) : α → E :=
   if hm : m ≤ m₀ then
     if h : SigmaFinite (μ.trim hm) ∧ Integrable f μ then
       if StronglyMeasurable[m] f then f
       else have := h.1; aestronglyMeasurable_condExpL1.mk (condExpL1 hm μ f)
->>>>>>> 10c0c64b
     else 0
   else 0
 
 @[deprecated (since := "2025-01-21")] alias condexp := condExp
 
 -- We define notation `μ[f|m]` for the conditional expectation of `f` with respect to `m`.
-<<<<<<< HEAD
-scoped notation μ "[" f "|" m "]" => MeasureTheory.condExp m μ f
-
-theorem condExp_of_not_le (hm_not : ¬m ≤ m0) : μ[f|m] = 0 := by rw [condExp, dif_neg hm_not]
-
-@[deprecated (since := "2025-01-21")] alias condexp_of_not_le := condExp_of_not_le
-
-theorem condExp_of_not_sigmaFinite (hm : m ≤ m0) (hμm_not : ¬SigmaFinite (μ.trim hm)) :
-    μ[f|m] = 0 := by rw [condExp, dif_pos hm, dif_neg]; push_neg; exact fun h => absurd h hμm_not
-
-@[deprecated (since := "2025-01-21")] alias condexp_of_not_sigmaFinite := condExp_of_not_sigmaFinite
-
-theorem condExp_of_sigmaFinite (hm : m ≤ m0) [hμm : SigmaFinite (μ.trim hm)] :
-    μ[f|m] =
-      if Integrable f μ then
-        if StronglyMeasurable[m] f then f
-        else aestronglyMeasurable'_condExpL1.mk (condExpL1 hm μ f)
-=======
 @[inherit_doc] scoped notation μ "[" f "|" m "]" => MeasureTheory.condExp m μ f
 
 theorem condExp_of_not_le (hm_not : ¬m ≤ m₀) : μ[f|m] = 0 := by rw [condExp, dif_neg hm_not]
@@ -153,7 +115,6 @@
       if Integrable f μ then
         if StronglyMeasurable[m] f then f
         else aestronglyMeasurable_condExpL1.mk (condExpL1 hm μ f)
->>>>>>> 10c0c64b
       else 0 := by
   rw [condExp, dif_pos hm]
   simp only [hμm, Ne, true_and]
@@ -163,26 +124,12 @@
 
 @[deprecated (since := "2025-01-21")] alias condexp_of_sigmaFinite := condExp_of_sigmaFinite
 
-<<<<<<< HEAD
-theorem condExp_of_stronglyMeasurable (hm : m ≤ m0) [hμm : SigmaFinite (μ.trim hm)] {f : α → F'}
-=======
 theorem condExp_of_stronglyMeasurable (hm : m ≤ m₀) [hμm : SigmaFinite (μ.trim hm)] {f : α → E}
->>>>>>> 10c0c64b
     (hf : StronglyMeasurable[m] f) (hfi : Integrable f μ) : μ[f|m] = f := by
   rw [condExp_of_sigmaFinite hm, if_pos hfi, if_pos hf]
 
 @[deprecated (since := "2025-01-21")]
 alias condexp_of_stronglyMeasurable := condExp_of_stronglyMeasurable
-<<<<<<< HEAD
-
-theorem condExp_const (hm : m ≤ m0) (c : F') [IsFiniteMeasure μ] :
-    μ[fun _ : α => c|m] = fun _ => c :=
-  condExp_of_stronglyMeasurable hm (@stronglyMeasurable_const _ _ m _ _) (integrable_const c)
-
-@[deprecated (since := "2025-01-21")] alias condexp_const := condExp_const
-
-theorem condExp_ae_eq_condExpL1 (hm : m ≤ m0) [hμm : SigmaFinite (μ.trim hm)] (f : α → F') :
-=======
 
 @[simp]
 theorem condExp_const (hm : m ≤ m₀) (c : E) [IsFiniteMeasure μ] : μ[fun _ : α ↦ c|m] = fun _ ↦ c :=
@@ -191,56 +138,19 @@
 @[deprecated (since := "2025-01-21")] alias condexp_const := condExp_const
 
 theorem condExp_ae_eq_condExpL1 (hm : m ≤ m₀) [hμm : SigmaFinite (μ.trim hm)] (f : α → E) :
->>>>>>> 10c0c64b
     μ[f|m] =ᵐ[μ] condExpL1 hm μ f := by
   rw [condExp_of_sigmaFinite hm]
   by_cases hfi : Integrable f μ
   · rw [if_pos hfi]
     by_cases hfm : StronglyMeasurable[m] f
     · rw [if_pos hfm]
-<<<<<<< HEAD
-      exact (condExpL1_of_aestronglyMeasurable' (StronglyMeasurable.aeStronglyMeasurable' hfm)
-        hfi).symm
-    · rw [if_neg hfm]
-      exact (AEStronglyMeasurable'.ae_eq_mk aestronglyMeasurable'_condExpL1).symm
-=======
       exact (condExpL1_of_aestronglyMeasurable' hfm.aestronglyMeasurable hfi).symm
     · rw [if_neg hfm]
       exact aestronglyMeasurable_condExpL1.ae_eq_mk.symm
->>>>>>> 10c0c64b
   rw [if_neg hfi, condExpL1_undef hfi]
   exact (coeFn_zero _ _ _).symm
 
 @[deprecated (since := "2025-01-21")] alias condexp_ae_eq_condexpL1 := condExp_ae_eq_condExpL1
-<<<<<<< HEAD
-
-theorem condExp_ae_eq_condExpL1CLM (hm : m ≤ m0) [SigmaFinite (μ.trim hm)] (hf : Integrable f μ) :
-    μ[f|m] =ᵐ[μ] condExpL1CLM F' hm μ (hf.toL1 f) := by
-  refine (condExp_ae_eq_condExpL1 hm f).trans (Eventually.of_forall fun x => ?_)
-  rw [condExpL1_eq hf]
-
-@[deprecated (since := "2025-01-21")] alias condexp_ae_eq_condexpL1CLM := condExp_ae_eq_condExpL1CLM
-
-theorem condExp_undef (hf : ¬Integrable f μ) : μ[f|m] = 0 := by
-  by_cases hm : m ≤ m0
-  swap; · rw [condExp_of_not_le hm]
-  by_cases hμm : SigmaFinite (μ.trim hm)
-  swap; · rw [condExp_of_not_sigmaFinite hm hμm]
-  haveI : SigmaFinite (μ.trim hm) := hμm
-  rw [condExp_of_sigmaFinite, if_neg hf]
-
-@[deprecated (since := "2025-01-21")] alias condexp_undef := condExp_undef
-
-@[simp]
-theorem condExp_zero : μ[(0 : α → F')|m] = 0 := by
-  by_cases hm : m ≤ m0
-  swap; · rw [condExp_of_not_le hm]
-  by_cases hμm : SigmaFinite (μ.trim hm)
-  swap; · rw [condExp_of_not_sigmaFinite hm hμm]
-  haveI : SigmaFinite (μ.trim hm) := hμm
-  exact
-    condExp_of_stronglyMeasurable hm (@stronglyMeasurable_zero _ _ m _ _) (integrable_zero _ _ _)
-=======
 
 theorem condExp_ae_eq_condExpL1CLM (hm : m ≤ m₀) [SigmaFinite (μ.trim hm)] (hf : Integrable f μ) :
     μ[f|m] =ᵐ[μ] condExpL1CLM E hm μ (hf.toL1 f) := by
@@ -266,23 +176,14 @@
   by_cases hμm : SigmaFinite (μ.trim hm)
   swap; · rw [condExp_of_not_sigmaFinite hm hμm]
   exact condExp_of_stronglyMeasurable hm stronglyMeasurable_zero (integrable_zero _ _ _)
->>>>>>> 10c0c64b
 
 @[deprecated (since := "2025-01-21")] alias condexp_zero := condExp_zero
 
 theorem stronglyMeasurable_condExp : StronglyMeasurable[m] (μ[f|m]) := by
-<<<<<<< HEAD
-  by_cases hm : m ≤ m0
+  by_cases hm : m ≤ m₀
   swap; · rw [condExp_of_not_le hm]; exact stronglyMeasurable_zero
   by_cases hμm : SigmaFinite (μ.trim hm)
   swap; · rw [condExp_of_not_sigmaFinite hm hμm]; exact stronglyMeasurable_zero
-  haveI : SigmaFinite (μ.trim hm) := hμm
-=======
-  by_cases hm : m ≤ m₀
-  swap; · rw [condExp_of_not_le hm]; exact stronglyMeasurable_zero
-  by_cases hμm : SigmaFinite (μ.trim hm)
-  swap; · rw [condExp_of_not_sigmaFinite hm hμm]; exact stronglyMeasurable_zero
->>>>>>> 10c0c64b
   rw [condExp_of_sigmaFinite hm]
   split_ifs with hfi hfm
   · exact hfm
@@ -292,31 +193,18 @@
 @[deprecated (since := "2025-01-21")] alias stronglyMeasurable_condexp := stronglyMeasurable_condExp
 
 theorem condExp_congr_ae (h : f =ᵐ[μ] g) : μ[f|m] =ᵐ[μ] μ[g|m] := by
-<<<<<<< HEAD
-  by_cases hm : m ≤ m0
+  by_cases hm : m ≤ m₀
   swap; · simp_rw [condExp_of_not_le hm]; rfl
   by_cases hμm : SigmaFinite (μ.trim hm)
   swap; · simp_rw [condExp_of_not_sigmaFinite hm hμm]; rfl
-  haveI : SigmaFinite (μ.trim hm) := hμm
-=======
-  by_cases hm : m ≤ m₀
-  swap; · simp_rw [condExp_of_not_le hm]; rfl
-  by_cases hμm : SigmaFinite (μ.trim hm)
-  swap; · simp_rw [condExp_of_not_sigmaFinite hm hμm]; rfl
->>>>>>> 10c0c64b
   exact (condExp_ae_eq_condExpL1 hm f).trans
     (Filter.EventuallyEq.trans (by rw [condExpL1_congr_ae hm h])
       (condExp_ae_eq_condExpL1 hm g).symm)
 
 @[deprecated (since := "2025-01-21")] alias condexp_congr_ae := condExp_congr_ae
 
-<<<<<<< HEAD
-theorem condExp_of_aestronglyMeasurable' (hm : m ≤ m0) [hμm : SigmaFinite (μ.trim hm)] {f : α → F'}
-    (hf : AEStronglyMeasurable' m f μ) (hfi : Integrable f μ) : μ[f|m] =ᵐ[μ] f := by
-=======
 theorem condExp_of_aestronglyMeasurable' (hm : m ≤ m₀) [hμm : SigmaFinite (μ.trim hm)] {f : α → E}
     (hf : AEStronglyMeasurable[m] f μ) (hfi : Integrable f μ) : μ[f|m] =ᵐ[μ] f := by
->>>>>>> 10c0c64b
   refine ((condExp_congr_ae hf.ae_eq_mk).trans ?_).trans hf.ae_eq_mk.symm
   rw [condExp_of_stronglyMeasurable hm hf.stronglyMeasurable_mk
     ((integrable_congr hf.ae_eq_mk).mp hfi)]
@@ -326,36 +214,16 @@
 
 @[fun_prop]
 theorem integrable_condExp : Integrable (μ[f|m]) μ := by
-<<<<<<< HEAD
-  by_cases hm : m ≤ m0
+  by_cases hm : m ≤ m₀
   swap; · rw [condExp_of_not_le hm]; exact integrable_zero _ _ _
   by_cases hμm : SigmaFinite (μ.trim hm)
   swap; · rw [condExp_of_not_sigmaFinite hm hμm]; exact integrable_zero _ _ _
-  haveI : SigmaFinite (μ.trim hm) := hμm
-=======
-  by_cases hm : m ≤ m₀
-  swap; · rw [condExp_of_not_le hm]; exact integrable_zero _ _ _
-  by_cases hμm : SigmaFinite (μ.trim hm)
-  swap; · rw [condExp_of_not_sigmaFinite hm hμm]; exact integrable_zero _ _ _
->>>>>>> 10c0c64b
   exact (integrable_condExpL1 f).congr (condExp_ae_eq_condExpL1 hm f).symm
 
 @[deprecated (since := "2025-01-21")] alias integrable_condexp := integrable_condExp
 
 /-- The integral of the conditional expectation `μ[f|hm]` over an `m`-measurable set is equal to
 the integral of `f` on that set. -/
-<<<<<<< HEAD
-theorem setIntegral_condExp (hm : m ≤ m0) [SigmaFinite (μ.trim hm)] (hf : Integrable f μ)
-    (hs : MeasurableSet[m] s) : ∫ x in s, (μ[f|m]) x ∂μ = ∫ x in s, f x ∂μ := by
-  rw [setIntegral_congr_ae (hm s hs) ((condExp_ae_eq_condExpL1 hm f).mono fun x hx _ => hx)]
-  exact setIntegral_condExpL1 hf hs
-
-@[deprecated (since := "2025-01-21")] alias setIntegral_condexp := setIntegral_condExp
-
-@[deprecated (since := "2024-04-17")] alias set_integral_condexp := setIntegral_condExp
-
-theorem integral_condExp (hm : m ≤ m0) [hμm : SigmaFinite (μ.trim hm)] :
-=======
 theorem setIntegral_condExp (hm : m ≤ m₀) [SigmaFinite (μ.trim hm)] (hf : Integrable f μ)
     (hs : MeasurableSet[m] s) : ∫ x in s, (μ[f|m]) x ∂μ = ∫ x in s, f x ∂μ := by
   rw [setIntegral_congr_ae (hm s hs) ((condExp_ae_eq_condExpL1 hm f).mono fun x hx _ => hx)]
@@ -364,22 +232,10 @@
 @[deprecated (since := "2025-01-21")] alias setIntegral_condexp := setIntegral_condExp
 
 theorem integral_condExp (hm : m ≤ m₀) [hμm : SigmaFinite (μ.trim hm)] :
->>>>>>> 10c0c64b
     ∫ x, (μ[f|m]) x ∂μ = ∫ x, f x ∂μ := by
   by_cases hf : Integrable f μ
   · suffices ∫ x in Set.univ, (μ[f|m]) x ∂μ = ∫ x in Set.univ, f x ∂μ by
       simp_rw [setIntegral_univ] at this; exact this
-<<<<<<< HEAD
-    exact setIntegral_condExp hm hf (@MeasurableSet.univ _ m)
-  simp only [condExp_undef hf, Pi.zero_apply, integral_zero, integral_undef hf]
-
-@[deprecated (since := "2025-01-21")] alias integral_condexp := integral_condExp
-
-/-- Total probability law using `condExp` as conditional probability. -/
-theorem integral_condExp_indicator [mF : MeasurableSpace F] {Y : α → F} (hY : Measurable Y)
-    [SigmaFinite (μ.trim hY.comap_le)] {A : Set α} (hA : MeasurableSet A) :
-    ∫ x, (μ[(A.indicator fun _ ↦ (1 : ℝ)) | mF.comap Y]) x ∂μ = (μ A).toReal := by
-=======
     exact setIntegral_condExp hm hf .univ
   simp only [condExp_of_not_integrable hf, Pi.zero_apply, integral_zero, integral_undef hf]
 
@@ -389,7 +245,6 @@
 theorem integral_condExp_indicator [mβ : MeasurableSpace β] {Y : α → β} (hY : Measurable Y)
     [SigmaFinite (μ.trim hY.comap_le)] {A : Set α} (hA : MeasurableSet A) :
     ∫ x, (μ[(A.indicator fun _ ↦ (1 : ℝ)) | mβ.comap Y]) x ∂μ = (μ A).toReal := by
->>>>>>> 10c0c64b
   rw [integral_condExp, integral_indicator hA, setIntegral_const, smul_eq_mul, mul_one]
 
 @[deprecated (since := "2025-01-21")] alias integral_condexp_indicator := integral_condExp_indicator
@@ -397,85 +252,20 @@
 /-- **Uniqueness of the conditional expectation**
 If a function is a.e. `m`-measurable, verifies an integrability condition and has same integral
 as `f` on all `m`-measurable sets, then it is a.e. equal to `μ[f|hm]`. -/
-<<<<<<< HEAD
-theorem ae_eq_condExp_of_forall_setIntegral_eq (hm : m ≤ m0) [SigmaFinite (μ.trim hm)]
-    {f g : α → F'} (hf : Integrable f μ)
-=======
 theorem ae_eq_condExp_of_forall_setIntegral_eq (hm : m ≤ m₀) [SigmaFinite (μ.trim hm)]
     {f g : α → E} (hf : Integrable f μ)
->>>>>>> 10c0c64b
     (hg_int_finite : ∀ s, MeasurableSet[m] s → μ s < ∞ → IntegrableOn g s μ)
     (hg_eq : ∀ s : Set α, MeasurableSet[m] s → μ s < ∞ → ∫ x in s, g x ∂μ = ∫ x in s, f x ∂μ)
     (hgm : AEStronglyMeasurable[m] g μ) : g =ᵐ[μ] μ[f|m] := by
   refine ae_eq_of_forall_setIntegral_eq_of_sigmaFinite' hm hg_int_finite
     (fun s _ _ => integrable_condExp.integrableOn) (fun s hs hμs => ?_) hgm
-<<<<<<< HEAD
-    (StronglyMeasurable.aeStronglyMeasurable' stronglyMeasurable_condExp)
+    (StronglyMeasurable.aestronglyMeasurable stronglyMeasurable_condExp)
   rw [hg_eq s hs hμs, setIntegral_condExp hm hf hs]
 
 @[deprecated (since := "2025-01-21")]
 alias ae_eq_condexp_of_forall_setIntegral_eq := ae_eq_condExp_of_forall_setIntegral_eq
 
-@[deprecated (since := "2024-04-17")]
-alias ae_eq_condExp_of_forall_set_integral_eq := ae_eq_condExp_of_forall_setIntegral_eq
-
-@[deprecated (since := "2025-01-21")]
-alias ae_eq_condexp_of_forall_set_integral_eq := ae_eq_condExp_of_forall_set_integral_eq
-
-section MemL2
-
-lemma Memℒp.condExpL2_ae_eq_condExp' {𝕜 : Type*} [RCLike 𝕜] [InnerProductSpace 𝕜 F']
-    (hm : m ≤ m0) (hf1 : Integrable f μ) (hf2 : Memℒp f 2 μ) [SigmaFinite (μ.trim hm)] :
-    condExpL2 F' 𝕜 hm hf2.toLp =ᵐ[μ] μ[f | m] := by
-  refine ae_eq_condExp_of_forall_setIntegral_eq hm hf1
-    (fun s hs htop ↦ integrableOn_condExpL2_of_measure_ne_top hm htop.ne _) (fun s hs htop ↦ ?_)
-    (aeStronglyMeasurable'_condExpL2 hm _)
-  rw [integral_condExpL2_eq hm (hf2.toLp _) hs htop.ne]
-  refine setIntegral_congr_ae (hm _ hs) ?_
-  filter_upwards [hf2.coeFn_toLp] with ω hω _ using hω
-
-lemma Memℒp.condExpL2_ae_eq_condExp {𝕜 : Type*} [RCLike 𝕜] [InnerProductSpace 𝕜 F']
-    (hm : m ≤ m0) (hf : Memℒp f 2 μ) [IsFiniteMeasure μ] :
-    condExpL2 F' 𝕜 hm hf.toLp =ᵐ[μ] μ[f | m] :=
-  hf.condExpL2_ae_eq_condExp' hm (memℒp_one_iff_integrable.1 <| hf.mono_exponent one_le_two)
-
--- TODO: Generalize via the conditional Jensen inequality
-lemma eLpNorm_condExp_le {𝕜 : Type*} [RCLike 𝕜] [InnerProductSpace 𝕜 F'] :
-    eLpNorm (μ[f | m]) 2 μ ≤ eLpNorm f 2 μ := by
-  by_cases hm : m ≤ m0; swap
-  · simp [condExp_of_not_le hm]
-  by_cases hfμ : SigmaFinite (μ.trim hm); swap
-  · rw [condExp_of_not_sigmaFinite hm hfμ]
-    simp
-  by_cases hfi : Integrable f μ; swap
-  · rw [condExp_undef hfi]
-    simp
-  obtain hf | hf := eq_or_ne (eLpNorm f 2 μ) ∞
-  · simp [hf]
-  replace hf : Memℒp f 2 μ := ⟨hfi.1, Ne.lt_top' fun a ↦ hf (id (Eq.symm a))⟩
-  rw [← eLpNorm_congr_ae (hf.condExpL2_ae_eq_condExp' (𝕜 := 𝕜) hm hfi)]
-  refine le_trans (eLpNorm_condExpL2_le hm _) ?_
-  rw [eLpNorm_congr_ae hf.coeFn_toLp]
-
-protected lemma Memℒp.condExp {𝕜 : Type*} [RCLike 𝕜] [InnerProductSpace 𝕜 F']
-    (hf : Memℒp f 2 μ) : Memℒp (μ[f | m]) 2 μ := by
-  by_cases hm : m ≤ m0
-  · exact ⟨(stronglyMeasurable_condExp.mono hm).aestronglyMeasurable,
-      eLpNorm_condExp_le (𝕜 := 𝕜).trans_lt hf.eLpNorm_lt_top⟩
-  · simp [condExp_of_not_le hm]
-
-end MemL2
-
-theorem condExp_bot' [hμ : NeZero μ] (f : α → F') :
-=======
-    (StronglyMeasurable.aestronglyMeasurable stronglyMeasurable_condExp)
-  rw [hg_eq s hs hμs, setIntegral_condExp hm hf hs]
-
-@[deprecated (since := "2025-01-21")]
-alias ae_eq_condexp_of_forall_setIntegral_eq := ae_eq_condExp_of_forall_setIntegral_eq
-
 theorem condExp_bot' [hμ : NeZero μ] (f : α → E) :
->>>>>>> 10c0c64b
     μ[f|⊥] = fun _ => (μ Set.univ).toReal⁻¹ • ∫ x, f x ∂μ := by
   by_cases hμ_finite : IsFiniteMeasure μ
   swap
@@ -495,11 +285,7 @@
 
 @[deprecated (since := "2025-01-21")] alias condexp_bot' := condExp_bot'
 
-<<<<<<< HEAD
-theorem condExp_bot_ae_eq (f : α → F') :
-=======
 theorem condExp_bot_ae_eq (f : α → E) :
->>>>>>> 10c0c64b
     μ[f|⊥] =ᵐ[μ] fun _ => (μ Set.univ).toReal⁻¹ • ∫ x, f x ∂μ := by
   rcases eq_zero_or_neZero μ with rfl | hμ
   · rw [ae_zero]; exact eventually_bot
@@ -507,31 +293,17 @@
 
 @[deprecated (since := "2025-01-21")] alias condexp_bot_ae_eq := condExp_bot_ae_eq
 
-<<<<<<< HEAD
-theorem condExp_bot [IsProbabilityMeasure μ] (f : α → F') : μ[f|⊥] = fun _ => ∫ x, f x ∂μ := by
-=======
 theorem condExp_bot [IsProbabilityMeasure μ] (f : α → E) : μ[f|⊥] = fun _ => ∫ x, f x ∂μ := by
->>>>>>> 10c0c64b
   refine (condExp_bot' f).trans ?_; rw [measure_univ, ENNReal.one_toReal, inv_one, one_smul]
 
 @[deprecated (since := "2025-01-21")] alias condexp_bot := condExp_bot
 
-<<<<<<< HEAD
-theorem condExp_add (hf : Integrable f μ) (hg : Integrable g μ) :
-    μ[f + g|m] =ᵐ[μ] μ[f|m] + μ[g|m] := by
-  by_cases hm : m ≤ m0
-  swap; · simp_rw [condExp_of_not_le hm]; simp
-  by_cases hμm : SigmaFinite (μ.trim hm)
-  swap; · simp_rw [condExp_of_not_sigmaFinite hm hμm]; simp
-  haveI : SigmaFinite (μ.trim hm) := hμm
-=======
 theorem condExp_add (hf : Integrable f μ) (hg : Integrable g μ) (m : MeasurableSpace α) :
     μ[f + g|m] =ᵐ[μ] μ[f|m] + μ[g|m] := by
   by_cases hm : m ≤ m₀
   swap; · simp_rw [condExp_of_not_le hm]; simp
   by_cases hμm : SigmaFinite (μ.trim hm)
   swap; · simp_rw [condExp_of_not_sigmaFinite hm hμm]; simp
->>>>>>> 10c0c64b
   refine (condExp_ae_eq_condExpL1 hm _).trans ?_
   rw [condExpL1_add hf hg]
   exact (coeFn_add _ _).trans
@@ -539,28 +311,6 @@
 
 @[deprecated (since := "2025-01-21")] alias condexp_add := condExp_add
 
-<<<<<<< HEAD
-theorem condExp_finset_sum {ι : Type*} {s : Finset ι} {f : ι → α → F'}
-    (hf : ∀ i ∈ s, Integrable (f i) μ) : μ[∑ i ∈ s, f i|m] =ᵐ[μ] ∑ i ∈ s, μ[f i|m] := by
-  induction' s using Finset.induction_on with i s his heq hf
-  · rw [Finset.sum_empty, Finset.sum_empty, condExp_zero]
-  · rw [Finset.sum_insert his, Finset.sum_insert his]
-    exact (condExp_add (hf i <| Finset.mem_insert_self i s) <|
-      integrable_finset_sum' _ fun j hmem => hf j <| Finset.mem_insert_of_mem hmem).trans
-        ((EventuallyEq.refl _ _).add (heq fun j hmem => hf j <| Finset.mem_insert_of_mem hmem))
-
-@[deprecated (since := "2025-01-21")] alias condexp_finset_sum := condExp_finset_sum
-
-theorem condExp_smul (c : 𝕜) (f : α → F') : μ[c • f|m] =ᵐ[μ] c • μ[f|m] := by
-  by_cases hm : m ≤ m0
-  swap; · simp_rw [condExp_of_not_le hm]; simp
-  by_cases hμm : SigmaFinite (μ.trim hm)
-  swap; · simp_rw [condExp_of_not_sigmaFinite hm hμm]; simp
-  haveI : SigmaFinite (μ.trim hm) := hμm
-  refine (condExp_ae_eq_condExpL1 hm _).trans ?_
-  rw [condExpL1_smul c f]
-  refine (@condExp_ae_eq_condExpL1 _ _ _ _ _ m _ _ hm _ f).mp ?_
-=======
 theorem condExp_finset_sum {ι : Type*} {s : Finset ι} {f : ι → α → E}
     (hf : ∀ i ∈ s, Integrable (f i) μ) (m : MeasurableSpace α) :
     μ[∑ i ∈ s, f i|m] =ᵐ[μ] ∑ i ∈ s, μ[f i|m] := by
@@ -583,85 +333,19 @@
   refine (condExp_ae_eq_condExpL1 hm _).trans ?_
   rw [condExpL1_smul c f]
   refine (condExp_ae_eq_condExpL1 hm f).mp ?_
->>>>>>> 10c0c64b
   refine (coeFn_smul c (condExpL1 hm μ f)).mono fun x hx1 hx2 => ?_
   simp only [hx1, hx2, Pi.smul_apply]
 
 @[deprecated (since := "2025-01-21")] alias condexp_smul := condExp_smul
 
-<<<<<<< HEAD
-theorem condExp_neg (f : α → F') : μ[-f|m] =ᵐ[μ] -μ[f|m] := by
-  letI : Module ℝ (α → F') := @Pi.module α (fun _ => F') ℝ _ _ fun _ => inferInstance
-  calc
-    μ[-f|m] = μ[(-1 : ℝ) • f|m] := by rw [neg_one_smul ℝ f]
-    _ =ᵐ[μ] (-1 : ℝ) • μ[f|m] := condExp_smul (-1) f
-=======
 theorem condExp_neg (f : α → E) (m : MeasurableSpace α) : μ[-f|m] =ᵐ[μ] -μ[f|m] := by
   calc
     μ[-f|m] = μ[(-1 : ℝ) • f|m] := by rw [neg_one_smul ℝ f]
     _ =ᵐ[μ] (-1 : ℝ) • μ[f|m] := condExp_smul ..
->>>>>>> 10c0c64b
     _ = -μ[f|m] := neg_one_smul ℝ (μ[f|m])
 
 @[deprecated (since := "2025-01-21")] alias condexp_neg := condExp_neg
 
-<<<<<<< HEAD
-theorem condExp_sub (hf : Integrable f μ) (hg : Integrable g μ) :
-    μ[f - g|m] =ᵐ[μ] μ[f|m] - μ[g|m] := by
-  simp_rw [sub_eq_add_neg]
-  exact (condExp_add hf hg.neg).trans (EventuallyEq.rfl.add (condExp_neg g))
-
-@[deprecated (since := "2025-01-21")] alias condexp_sub := condExp_sub
-
-theorem condExp_condExp_of_le {m₁ m₂ m0 : MeasurableSpace α} {μ : Measure α} (hm₁₂ : m₁ ≤ m₂)
-    (hm₂ : m₂ ≤ m0) [SigmaFinite (μ.trim hm₂)] : μ[μ[f|m₂]|m₁] =ᵐ[μ] μ[f|m₁] := by
-  by_cases hμm₁ : SigmaFinite (μ.trim (hm₁₂.trans hm₂))
-  swap; · simp_rw [condExp_of_not_sigmaFinite (hm₁₂.trans hm₂) hμm₁]; rfl
-  haveI : SigmaFinite (μ.trim (hm₁₂.trans hm₂)) := hμm₁
-  by_cases hf : Integrable f μ
-  swap; · simp_rw [condExp_undef hf, condExp_zero]; rfl
-  refine ae_eq_of_forall_setIntegral_eq_of_sigmaFinite' (hm₁₂.trans hm₂)
-    (fun s _ _ => integrable_condExp.integrableOn)
-    (fun s _ _ => integrable_condExp.integrableOn) ?_
-    (StronglyMeasurable.aeStronglyMeasurable' stronglyMeasurable_condExp)
-    (StronglyMeasurable.aeStronglyMeasurable' stronglyMeasurable_condExp)
-  intro s hs _
-  rw [setIntegral_condExp (hm₁₂.trans hm₂) integrable_condExp hs]
-  rw [setIntegral_condExp (hm₁₂.trans hm₂) hf hs, setIntegral_condExp hm₂ hf (hm₁₂ s hs)]
-
-@[deprecated (since := "2025-01-21")] alias condexp_condexp_of_le := condExp_condExp_of_le
-
-theorem condExp_mono {E} [NormedLatticeAddCommGroup E] [CompleteSpace E] [NormedSpace ℝ E]
-    [OrderedSMul ℝ E] {f g : α → E} (hf : Integrable f μ) (hg : Integrable g μ) (hfg : f ≤ᵐ[μ] g) :
-    μ[f|m] ≤ᵐ[μ] μ[g|m] := by
-  by_cases hm : m ≤ m0
-  swap; · simp_rw [condExp_of_not_le hm]; rfl
-  by_cases hμm : SigmaFinite (μ.trim hm)
-  swap; · simp_rw [condExp_of_not_sigmaFinite hm hμm]; rfl
-  haveI : SigmaFinite (μ.trim hm) := hμm
-  exact (condExp_ae_eq_condExpL1 hm _).trans_le
-    ((condExpL1_mono hf hg hfg).trans_eq (condExp_ae_eq_condExpL1 hm _).symm)
-
-@[deprecated (since := "2025-01-21")] alias condexp_mono := condExp_mono
-
-theorem condExp_nonneg {E} [NormedLatticeAddCommGroup E] [CompleteSpace E] [NormedSpace ℝ E]
-    [OrderedSMul ℝ E] {f : α → E} (hf : 0 ≤ᵐ[μ] f) : 0 ≤ᵐ[μ] μ[f|m] := by
-  by_cases hfint : Integrable f μ
-  · rw [(condExp_zero.symm : (0 : α → E) = μ[0|m])]
-    exact condExp_mono (integrable_zero _ _ _) hfint hf
-  · rw [condExp_undef hfint]
-
-@[deprecated (since := "2025-01-21")] alias condexp_nonneg := condExp_nonneg
-
-theorem condExp_nonpos {E} [NormedLatticeAddCommGroup E] [CompleteSpace E] [NormedSpace ℝ E]
-    [OrderedSMul ℝ E] {f : α → E} (hf : f ≤ᵐ[μ] 0) : μ[f|m] ≤ᵐ[μ] 0 := by
-  by_cases hfint : Integrable f μ
-  · rw [(condExp_zero.symm : (0 : α → E) = μ[0|m])]
-    exact condExp_mono hfint (integrable_zero _ _ _) hf
-  · rw [condExp_undef hfint]
-
-@[deprecated (since := "2025-01-21")] alias condexp_nonpos := condExp_nonpos
-=======
 theorem condExp_sub (hf : Integrable f μ) (hg : Integrable g μ) (m : MeasurableSpace α) :
     μ[f - g|m] =ᵐ[μ] μ[f|m] - μ[g|m] := by
   simp_rw [sub_eq_add_neg]
@@ -748,18 +432,12 @@
 
 section NormedLatticeAddCommGroup
 variable [NormedLatticeAddCommGroup E] [CompleteSpace E] [NormedSpace ℝ E]
->>>>>>> 10c0c64b
 
 /-- **Lebesgue dominated convergence theorem**: sufficient conditions under which almost
   everywhere convergence of a sequence of functions implies the convergence of their image by
   `condExpL1`. -/
-<<<<<<< HEAD
-theorem tendsto_condExpL1_of_dominated_convergence (hm : m ≤ m0) [SigmaFinite (μ.trim hm)]
-    {fs : ℕ → α → F'} {f : α → F'} (bound_fs : α → ℝ)
-=======
 theorem tendsto_condExpL1_of_dominated_convergence (hm : m ≤ m₀) [SigmaFinite (μ.trim hm)]
     {fs : ℕ → α → E} {f : α → E} (bound_fs : α → ℝ)
->>>>>>> 10c0c64b
     (hfs_meas : ∀ n, AEStronglyMeasurable (fs n) μ) (h_int_bound_fs : Integrable bound_fs μ)
     (hfs_bound : ∀ n, ∀ᵐ x ∂μ, ‖fs n x‖ ≤ bound_fs x)
     (hfs : ∀ᵐ x ∂μ, Tendsto (fun n => fs n x) atTop (𝓝 (f x))) :
@@ -772,11 +450,7 @@
 /-- If two sequences of functions have a.e. equal conditional expectations at each step, converge
 and verify dominated convergence hypotheses, then the conditional expectations of their limits are
 a.e. equal. -/
-<<<<<<< HEAD
-theorem tendsto_condExp_unique (fs gs : ℕ → α → F') (f g : α → F')
-=======
 theorem tendsto_condExp_unique (fs gs : ℕ → α → E) (f g : α → E)
->>>>>>> 10c0c64b
     (hfs_int : ∀ n, Integrable (fs n) μ) (hgs_int : ∀ n, Integrable (gs n) μ)
     (hfs : ∀ᵐ x ∂μ, Tendsto (fun n => fs n x) atTop (𝓝 (f x)))
     (hgs : ∀ᵐ x ∂μ, Tendsto (fun n => gs n x) atTop (𝓝 (g x))) (bound_fs : α → ℝ)
@@ -784,14 +458,8 @@
     (h_int_bound_gs : Integrable bound_gs μ) (hfs_bound : ∀ n, ∀ᵐ x ∂μ, ‖fs n x‖ ≤ bound_fs x)
     (hgs_bound : ∀ n, ∀ᵐ x ∂μ, ‖gs n x‖ ≤ bound_gs x) (hfg : ∀ n, μ[fs n|m] =ᵐ[μ] μ[gs n|m]) :
     μ[f|m] =ᵐ[μ] μ[g|m] := by
-<<<<<<< HEAD
-  by_cases hm : m ≤ m0; swap; · simp_rw [condExp_of_not_le hm]; rfl
-  by_cases hμm : SigmaFinite (μ.trim hm); swap; · simp_rw [condExp_of_not_sigmaFinite hm hμm]; rfl
-  haveI : SigmaFinite (μ.trim hm) := hμm
-=======
   by_cases hm : m ≤ m₀; swap; · simp_rw [condExp_of_not_le hm]; rfl
   by_cases hμm : SigmaFinite (μ.trim hm); swap; · simp_rw [condExp_of_not_sigmaFinite hm hμm]; rfl
->>>>>>> 10c0c64b
   refine (condExp_ae_eq_condExpL1 hm f).trans ((condExp_ae_eq_condExpL1 hm g).trans ?_).symm
   rw [← Lp.ext_iff]
   have hn_eq : ∀ n, condExpL1 hm μ (gs n) = condExpL1 hm μ (fs n) := by
@@ -809,8 +477,6 @@
 
 @[deprecated (since := "2025-01-21")] alias tendsto_condexp_unique := tendsto_condExp_unique
 
-<<<<<<< HEAD
-=======
 variable [OrderedSMul ℝ E]
 
 lemma condExp_mono (hf : Integrable f μ) (hg : Integrable g μ) (hfg : f ≤ᵐ[μ] g) :
@@ -839,5 +505,4 @@
 @[deprecated (since := "2025-01-21")] alias condexp_nonpos := condExp_nonpos
 
 end NormedLatticeAddCommGroup
->>>>>>> 10c0c64b
 end MeasureTheory