--- conflicted
+++ resolved
@@ -93,13 +93,8 @@
     condexpIndL1Fin hm hs hμs (x + y) =
     condexpIndL1Fin hm hs hμs x + condexpIndL1Fin hm hs hμs y := by
   ext1
-<<<<<<< HEAD
-  refine' (Memℒp.coeFn_toLp q).trans _
-  refine' EventuallyEq.trans _ (Lp.coeFn_add _ _).symm
-=======
   refine (Memℒp.coeFn_toLp q).trans ?_
   refine EventuallyEq.trans ?_ (Lp.coeFn_add _ _).symm
->>>>>>> 20c42930
   refine EventuallyEq.trans ?_
     (EventuallyEq.add (Memℒp.coeFn_toLp q).symm (Memℒp.coeFn_toLp q).symm)
   rw [condexpIndSMul_add]
