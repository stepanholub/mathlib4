--- conflicted
+++ resolved
@@ -75,15 +75,6 @@
 
 variable {E 𝕜}
 
-<<<<<<< HEAD
-theorem aeStronglyMeasurable'_condExpL2 (hm : m ≤ m0) (f : α →₂[μ] E) :
-    AEStronglyMeasurable' (β := E) m (condExpL2 E 𝕜 hm f) μ :=
-  lpMeas.aeStronglyMeasurable' _
-
-@[deprecated (since := "2025-01-21")]
-alias aeStronglyMeasurable'_condexpL2 := aeStronglyMeasurable'_condExpL2
-
-=======
 theorem aestronglyMeasurable_condExpL2 (hm : m ≤ m0) (f : α →₂[μ] E) :
     AEStronglyMeasurable[m] (condExpL2 E 𝕜 hm f : α → E) μ :=
   lpMeas.aeStronglyMeasurable _
@@ -94,7 +85,6 @@
 @[deprecated (since := "2025-01-24")]
 alias aeStronglyMeasurable'_condexpL2 := aestronglyMeasurable_condExpL2
 
->>>>>>> 10c0c64b
 theorem integrableOn_condExpL2_of_measure_ne_top (hm : m ≤ m0) (hμs : μ s ≠ ∞) (f : α →₂[μ] E) :
     IntegrableOn (ε := E) (condExpL2 E 𝕜 hm f) s μ :=
   integrableOn_Lp_of_measure_ne_top (condExpL2 E 𝕜 hm f : α →₂[μ] E) fact_one_le_two_ennreal.elim
@@ -106,23 +96,15 @@
 theorem integrable_condExpL2_of_isFiniteMeasure (hm : m ≤ m0) [IsFiniteMeasure μ] {f : α →₂[μ] E} :
     Integrable (ε := E) (condExpL2 E 𝕜 hm f) μ :=
   integrableOn_univ.mp <| integrableOn_condExpL2_of_measure_ne_top hm (measure_ne_top _ _) f
-<<<<<<< HEAD
 
 @[deprecated (since := "2025-01-21")]
 alias integrable_condexpL2_of_isFiniteMeasure := integrable_condExpL2_of_isFiniteMeasure
 
-=======
-
-@[deprecated (since := "2025-01-21")]
-alias integrable_condexpL2_of_isFiniteMeasure := integrable_condExpL2_of_isFiniteMeasure
-
->>>>>>> 10c0c64b
 theorem norm_condExpL2_le_one (hm : m ≤ m0) : ‖@condExpL2 α E 𝕜 _ _ _ _ _ _ μ hm‖ ≤ 1 :=
   haveI : Fact (m ≤ m0) := ⟨hm⟩
   orthogonalProjection_norm_le _
 
 @[deprecated (since := "2025-01-21")] alias norm_condexpL2_le_one := norm_condExpL2_le_one
-<<<<<<< HEAD
 
 theorem norm_condExpL2_le (hm : m ≤ m0) (f : α →₂[μ] E) : ‖condExpL2 E 𝕜 hm f‖ ≤ ‖f‖ :=
   ((@condExpL2 _ E 𝕜 _ _ _ _ _ _ μ hm).le_opNorm f).trans
@@ -130,32 +112,13 @@
 
 @[deprecated (since := "2025-01-21")] alias norm_condexpL2_le := norm_condExpL2_le
 
-=======
-
-theorem norm_condExpL2_le (hm : m ≤ m0) (f : α →₂[μ] E) : ‖condExpL2 E 𝕜 hm f‖ ≤ ‖f‖ :=
-  ((@condExpL2 _ E 𝕜 _ _ _ _ _ _ μ hm).le_opNorm f).trans
-    (mul_le_of_le_one_left (norm_nonneg _) (norm_condExpL2_le_one hm))
-
-@[deprecated (since := "2025-01-21")] alias norm_condexpL2_le := norm_condExpL2_le
-
->>>>>>> 10c0c64b
 theorem eLpNorm_condExpL2_le (hm : m ≤ m0) (f : α →₂[μ] E) :
     eLpNorm (ε := E) (condExpL2 E 𝕜 hm f) 2 μ ≤ eLpNorm f 2 μ := by
   rw [lpMeas_coe, ← ENNReal.toReal_le_toReal (Lp.eLpNorm_ne_top _) (Lp.eLpNorm_ne_top _), ←
     Lp.norm_def, ← Lp.norm_def, Submodule.norm_coe]
   exact norm_condExpL2_le hm f
-<<<<<<< HEAD
 
 @[deprecated (since := "2025-01-21")] alias eLpNorm_condexpL2_le := eLpNorm_condExpL2_le
-
-@[deprecated (since := "2024-07-27")]
-alias snorm_condExpL2_le := eLpNorm_condExpL2_le
-
-@[deprecated (since := "2025-01-21")] alias snorm_condexpL2_le := snorm_condExpL2_le
-=======
-
-@[deprecated (since := "2025-01-21")] alias eLpNorm_condexpL2_le := eLpNorm_condExpL2_le
->>>>>>> 10c0c64b
 
 theorem norm_condExpL2_coe_le (hm : m ≤ m0) (f : α →₂[μ] E) :
     ‖(condExpL2 E 𝕜 hm f : α →₂[μ] E)‖ ≤ ‖f‖ := by
@@ -189,22 +152,11 @@
 alias condexpL2_indicator_of_measurable := condExpL2_indicator_of_measurable
 
 theorem inner_condExpL2_eq_inner_fun (hm : m ≤ m0) (f g : α →₂[μ] E)
-<<<<<<< HEAD
-    (hg : AEStronglyMeasurable' m g μ) :
-    ⟪(condExpL2 E 𝕜 hm f : α →₂[μ] E), g⟫₂ = ⟪f, g⟫₂ := by
-  symm
-  rw [← sub_eq_zero, ← inner_sub_left, condExpL2]
-  simp only [mem_lpMeas_iff_aeStronglyMeasurable'.mpr hg, orthogonalProjection_inner_eq_zero f g]
-=======
     (hg : AEStronglyMeasurable[m] g μ) :
     ⟪(condExpL2 E 𝕜 hm f : α →₂[μ] E), g⟫₂ = ⟪f, g⟫₂ := by
   symm
   rw [← sub_eq_zero, ← inner_sub_left, condExpL2]
   simp only [mem_lpMeas_iff_aeStronglyMeasurable.mpr hg, orthogonalProjection_inner_eq_zero f g]
-
-@[deprecated (since := "2025-01-21")]
-alias inner_condexpL2_eq_inner_fun := inner_condExpL2_eq_inner_fun
->>>>>>> 10c0c64b
 
 @[deprecated (since := "2025-01-21")]
 alias inner_condexpL2_eq_inner_fun := inner_condExpL2_eq_inner_fun
@@ -226,11 +178,7 @@
 
 theorem lintegral_nnnorm_condExpL2_le (hs : MeasurableSet[m] s) (hμs : μ s ≠ ∞) (f : Lp ℝ 2 μ) :
     ∫⁻ x in s, ‖(condExpL2 ℝ ℝ hm f : α → ℝ) x‖₊ ∂μ ≤ ∫⁻ x in s, ‖f x‖₊ ∂μ := by
-<<<<<<< HEAD
-  let h_meas := lpMeas.aeStronglyMeasurable' (condExpL2 ℝ ℝ hm f)
-=======
   let h_meas := lpMeas.aeStronglyMeasurable (condExpL2 ℝ ℝ hm f)
->>>>>>> 10c0c64b
   let g := h_meas.choose
   have hg_meas : StronglyMeasurable[m] g := h_meas.choose_spec.1
   have hg_eq : g =ᵐ[μ] condExpL2 ℝ ℝ hm f := h_meas.choose_spec.2.symm
@@ -371,19 +319,11 @@
       integral_condExpL2_eq hm (T.compLp f) hs hμs.ne, T.setIntegral_compLp _ (hm s hs),
       T.integral_comp_comm
         (integrableOn_Lp_of_measure_ne_top f fact_one_le_two_ennreal.elim hμs.ne)]
-<<<<<<< HEAD
-  · rw [← lpMeas_coe]; exact lpMeas.aeStronglyMeasurable' _
-  · have h_coe := T.coeFn_compLp (condExpL2 E' 𝕜 hm f : α →₂[μ] E')
-    rw [← EventuallyEq] at h_coe
-    refine AEStronglyMeasurable'.congr ?_ h_coe.symm
-    exact (lpMeas.aeStronglyMeasurable' (condExpL2 E' 𝕜 hm f)).continuous_comp T.continuous
-=======
   · rw [← lpMeas_coe]; exact lpMeas.aeStronglyMeasurable _
   · have h_coe := T.coeFn_compLp (condExpL2 E' 𝕜 hm f : α →₂[μ] E')
     rw [← EventuallyEq] at h_coe
     refine AEStronglyMeasurable.congr ?_ h_coe.symm
     exact T.continuous.comp_aestronglyMeasurable (lpMeas.aeStronglyMeasurable (condExpL2 E' 𝕜 hm f))
->>>>>>> 10c0c64b
 
 @[deprecated (since := "2025-01-21")]
 alias condexpL2_comp_continuousLinearMap := condExpL2_comp_continuousLinearMap
@@ -441,21 +381,9 @@
       exact (Lp.stronglyMeasurable _).enorm
     _ ≤ μ (s ∩ t) * ‖x‖₊ :=
       mul_le_mul_right' (lintegral_nnnorm_condExpL2_indicator_le_real hs hμs ht hμt) _
-<<<<<<< HEAD
 
 @[deprecated (since := "2025-01-21")]
 alias setLIntegral_nnnorm_condexpL2_indicator_le := setLIntegral_nnnorm_condExpL2_indicator_le
-
-@[deprecated (since := "2024-06-29")]
-alias set_lintegral_nnnorm_condExpL2_indicator_le := setLIntegral_nnnorm_condExpL2_indicator_le
-
-@[deprecated (since := "2025-01-21")]
-alias set_lintegral_nnnorm_condexpL2_indicator_le := set_lintegral_nnnorm_condExpL2_indicator_le
-=======
-
-@[deprecated (since := "2025-01-21")]
-alias setLIntegral_nnnorm_condexpL2_indicator_le := setLIntegral_nnnorm_condExpL2_indicator_le
->>>>>>> 10c0c64b
 
 theorem lintegral_nnnorm_condExpL2_indicator_le (hm : m ≤ m0) (hs : MeasurableSet s) (hμs : μ s ≠ ∞)
     (x : E') [SigmaFinite (μ.trim hm)] :
@@ -497,22 +425,6 @@
 
 @[deprecated (since := "2025-01-21")] alias condexpIndSMul := condExpIndSMul
 
-<<<<<<< HEAD
-theorem aeStronglyMeasurable'_condExpIndSMul (hm : m ≤ m0) (hs : MeasurableSet s) (hμs : μ s ≠ ∞)
-    (x : G) : AEStronglyMeasurable' m (condExpIndSMul hm hs hμs x) μ := by
-  have h : AEStronglyMeasurable' m (condExpL2 ℝ ℝ hm (indicatorConstLp 2 hs hμs 1) : α → ℝ) μ :=
-    aeStronglyMeasurable'_condExpL2 _ _
-  rw [condExpIndSMul]
-  suffices AEStronglyMeasurable' m
-      (toSpanSingleton ℝ x ∘ condExpL2 ℝ ℝ hm (indicatorConstLp 2 hs hμs 1)) μ by
-    refine AEStronglyMeasurable'.congr this ?_
-    refine EventuallyEq.trans ?_ (coeFn_compLpL _ _).symm
-    rfl
-  exact AEStronglyMeasurable'.continuous_comp (toSpanSingleton ℝ x).continuous h
-
-@[deprecated (since := "2025-01-21")]
-alias aeStronglyMeasurable'_condexpIndSMul := aeStronglyMeasurable'_condExpIndSMul
-=======
 theorem aestronglyMeasurable_condExpIndSMul (hm : m ≤ m0) (hs : MeasurableSet s) (hμs : μ s ≠ ∞)
     (x : G) : AEStronglyMeasurable[m] (condExpIndSMul hm hs hμs x) μ := by
   have h : AEStronglyMeasurable[m] (condExpL2 ℝ ℝ hm (indicatorConstLp 2 hs hμs 1) : α → ℝ) μ :=
@@ -526,7 +438,6 @@
 
 @[deprecated (since := "2025-01-21")]
 alias aestronglyMeasurable'_condexpIndSMul := aestronglyMeasurable_condExpIndSMul
->>>>>>> 10c0c64b
 
 theorem condExpIndSMul_add (hs : MeasurableSet s) (hμs : μ s ≠ ∞) (x y : G) :
     condExpIndSMul hm hs hμs (x + y) = condExpIndSMul hm hs hμs x + condExpIndSMul hm hs hμs y := by
@@ -569,23 +480,10 @@
       exact (Lp.stronglyMeasurable _).enorm
     _ ≤ μ (s ∩ t) * ‖x‖₊ :=
       mul_le_mul_right' (lintegral_nnnorm_condExpL2_indicator_le_real hs hμs ht hμt) _
-<<<<<<< HEAD
 
 @[deprecated (since := "2025-01-21")]
 alias setLIntegral_nnnorm_condexpIndSMul_le := setLIntegral_nnnorm_condExpIndSMul_le
 
-@[deprecated (since := "2024-06-29")]
-alias set_lintegral_nnnorm_condExpIndSMul_le := setLIntegral_nnnorm_condExpIndSMul_le
-
-@[deprecated (since := "2025-01-21")]
-alias set_lintegral_nnnorm_condexpIndSMul_le := set_lintegral_nnnorm_condExpIndSMul_le
-
-=======
-
-@[deprecated (since := "2025-01-21")]
-alias setLIntegral_nnnorm_condexpIndSMul_le := setLIntegral_nnnorm_condExpIndSMul_le
-
->>>>>>> 10c0c64b
 theorem lintegral_nnnorm_condExpIndSMul_le (hm : m ≤ m0) (hs : MeasurableSet s) (hμs : μ s ≠ ∞)
     (x : G) [SigmaFinite (μ.trim hm)] : ∫⁻ a, ‖condExpIndSMul hm hs hμs x a‖₊ ∂μ ≤ μ s * ‖x‖₊ := by
   refine lintegral_le_of_forall_fin_meas_trim_le hm (μ s * ‖x‖₊) fun t ht hμt => ?_
@@ -628,17 +526,7 @@
 
 @[deprecated (since := "2025-01-21")]
 alias setIntegral_condexpL2_indicator := setIntegral_condExpL2_indicator
-<<<<<<< HEAD
-
-@[deprecated (since := "2024-04-17")]
-alias set_integral_condExpL2_indicator := setIntegral_condExpL2_indicator
-
-@[deprecated (since := "2025-01-21")]
-alias set_integral_condexpL2_indicator := set_integral_condExpL2_indicator
-
-=======
-
->>>>>>> 10c0c64b
+
 theorem setIntegral_condExpIndSMul (hs : MeasurableSet[m] s) (ht : MeasurableSet t)
     (hμs : μ s ≠ ∞) (hμt : μ t ≠ ∞) (x : G') :
     ∫ a in s, (condExpIndSMul hm ht hμt x) a ∂μ = (μ (t ∩ s)).toReal • x :=
@@ -650,30 +538,14 @@
     _ = (∫ a in s, (condExpL2 ℝ ℝ hm (indicatorConstLp 2 ht hμt 1) : α → ℝ) a ∂μ) • x :=
       (integral_smul_const _ x)
     _ = (μ (t ∩ s)).toReal • x := by rw [setIntegral_condExpL2_indicator hs ht hμs hμt]
-<<<<<<< HEAD
 
 @[deprecated (since := "2025-01-21")] alias setIntegral_condexpIndSMul := setIntegral_condExpIndSMul
-
-@[deprecated (since := "2024-04-17")]
-alias set_integral_condExpIndSMul := setIntegral_condExpIndSMul
-
-@[deprecated (since := "2025-01-21")]
-alias set_integral_condexpIndSMul := set_integral_condExpIndSMul
-=======
-
-@[deprecated (since := "2025-01-21")] alias setIntegral_condexpIndSMul := setIntegral_condExpIndSMul
->>>>>>> 10c0c64b
 
 theorem condExpL2_indicator_nonneg (hm : m ≤ m0) (hs : MeasurableSet s) (hμs : μ s ≠ ∞)
     [SigmaFinite (μ.trim hm)] : (0 : α → ℝ) ≤ᵐ[μ]
     condExpL2 ℝ ℝ hm (indicatorConstLp 2 hs hμs 1) := by
-<<<<<<< HEAD
-  have h : AEStronglyMeasurable' m (condExpL2 ℝ ℝ hm (indicatorConstLp 2 hs hμs 1) : α → ℝ) μ :=
-    aeStronglyMeasurable'_condExpL2 _ _
-=======
   have h : AEStronglyMeasurable[m] (condExpL2 ℝ ℝ hm (indicatorConstLp 2 hs hμs 1) : α → ℝ) μ :=
     aestronglyMeasurable_condExpL2 _ _
->>>>>>> 10c0c64b
   refine EventuallyLE.trans_eq ?_ h.ae_eq_mk.symm
   refine @ae_le_of_ae_le_trim _ _ _ _ _ _ hm (0 : α → ℝ) _ ?_
   refine ae_nonneg_of_forall_setIntegral_nonneg_of_sigmaFinite ?_ ?_
