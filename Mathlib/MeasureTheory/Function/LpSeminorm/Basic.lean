--- conflicted
+++ resolved
@@ -144,79 +144,8 @@
 
 section ExponentTop
 
-<<<<<<< HEAD
 theorem ae_le_snorm_top {f : α → F} : ∀ᵐ y ∂μ, ‖f y‖₊ ≤ snorm f ∞ μ := ae_le_essSup
 #align measure_theory.ae_le_snorm_ess_sup MeasureTheory.ae_le_snorm_top
-=======
-@[simp]
-theorem snorm'_zero (hp0_lt : 0 < q) : snorm' (0 : α → F) q μ = 0 := by simp [snorm', hp0_lt]
-#align measure_theory.snorm'_zero MeasureTheory.snorm'_zero
-
-@[simp]
-theorem snorm'_zero' (hq0_ne : q ≠ 0) (hμ : μ ≠ 0) : snorm' (0 : α → F) q μ = 0 := by
-  rcases le_or_lt 0 q with hq0 | hq_neg
-  · exact snorm'_zero (lt_of_le_of_ne hq0 hq0_ne.symm)
-  · simp [snorm', ENNReal.rpow_eq_zero_iff, hμ, hq_neg]
-#align measure_theory.snorm'_zero' MeasureTheory.snorm'_zero'
-
-@[simp]
-theorem snormEssSup_zero : snormEssSup (0 : α → F) μ = 0 := by
-  simp_rw [snormEssSup, Pi.zero_apply, nnnorm_zero, ENNReal.coe_zero, ← ENNReal.bot_eq_zero]
-  exact essSup_const_bot
-#align measure_theory.snorm_ess_sup_zero MeasureTheory.snormEssSup_zero
-
-@[simp]
-theorem snorm_zero : snorm (0 : α → F) p μ = 0 := by
-  by_cases h0 : p = 0
-  · simp [h0]
-  by_cases h_top : p = ∞
-  · simp only [h_top, snorm_exponent_top, snormEssSup_zero]
-  rw [← Ne] at h0
-  simp [snorm_eq_snorm' h0 h_top, ENNReal.toReal_pos h0 h_top]
-#align measure_theory.snorm_zero MeasureTheory.snorm_zero
-
-@[simp]
-theorem snorm_zero' : snorm (fun _ : α => (0 : F)) p μ = 0 := by convert snorm_zero (F := F)
-#align measure_theory.snorm_zero' MeasureTheory.snorm_zero'
-
-theorem zero_memℒp : Memℒp (0 : α → E) p μ :=
-  ⟨aestronglyMeasurable_zero, by
-    rw [snorm_zero]
-    exact ENNReal.coe_lt_top⟩
-#align measure_theory.zero_mem_ℒp MeasureTheory.zero_memℒp
-
-theorem zero_mem_ℒp' : Memℒp (fun _ : α => (0 : E)) p μ := zero_memℒp (E := E)
-#align measure_theory.zero_mem_ℒp' MeasureTheory.zero_mem_ℒp'
-
-variable [MeasurableSpace α]
-
-theorem snorm'_measure_zero_of_pos {f : α → F} (hq_pos : 0 < q) : snorm' f q (0 : Measure α) = 0 :=
-  by simp [snorm', hq_pos]
-#align measure_theory.snorm'_measure_zero_of_pos MeasureTheory.snorm'_measure_zero_of_pos
-
-theorem snorm'_measure_zero_of_exponent_zero {f : α → F} : snorm' f 0 (0 : Measure α) = 1 := by
-  simp [snorm']
-#align measure_theory.snorm'_measure_zero_of_exponent_zero MeasureTheory.snorm'_measure_zero_of_exponent_zero
-
-theorem snorm'_measure_zero_of_neg {f : α → F} (hq_neg : q < 0) : snorm' f q (0 : Measure α) = ∞ :=
-  by simp [snorm', hq_neg]
-#align measure_theory.snorm'_measure_zero_of_neg MeasureTheory.snorm'_measure_zero_of_neg
-
-@[simp]
-theorem snormEssSup_measure_zero {f : α → F} : snormEssSup f (0 : Measure α) = 0 := by
-  simp [snormEssSup]
-#align measure_theory.snorm_ess_sup_measure_zero MeasureTheory.snormEssSup_measure_zero
-
-@[simp]
-theorem snorm_measure_zero {f : α → F} : snorm f p (0 : Measure α) = 0 := by
-  by_cases h0 : p = 0
-  · simp [h0]
-  by_cases h_top : p = ∞
-  · simp [h_top]
-  rw [← Ne] at h0
-  simp [snorm_eq_snorm' h0 h_top, snorm', ENNReal.toReal_pos h0 h_top]
-#align measure_theory.snorm_measure_zero MeasureTheory.snorm_measure_zero
->>>>>>> 3ca63d32
 
 theorem meas_snorm_top_lt {f : α → F} : μ { y | snorm f ∞ μ < ‖f y‖₊ } = 0 := meas_essSup_lt
 #align measure_theory.meas_snorm_ess_sup_lt MeasureTheory.meas_snorm_top_lt
@@ -261,76 +190,10 @@
   (snorm_top_le_ofReal_of_ae_bound hfC).trans_lt ENNReal.ofReal_lt_top
 #align measure_theory.snorm_ess_sup_lt_top_of_ae_bound MeasureTheory.snorm_top_lt_top_of_ae_bound
 
-<<<<<<< HEAD
 theorem memℒp_top_of_bound {f : α → E} (hf : AEStronglyMeasurable f μ) (C : ℝ)
     (hfC : ∀ᵐ x ∂μ, ‖f x‖ ≤ C) : Memℒp f ∞ μ :=
   ⟨hf, snorm_top_lt_top_of_ae_bound hfC⟩
 #align measure_theory.mem_ℒp_top_of_bound MeasureTheory.memℒp_top_of_bound
-=======
-section Const
-
-theorem snorm'_const (c : F) (hq_pos : 0 < q) :
-    snorm' (fun _ : α => c) q μ = (‖c‖₊ : ℝ≥0∞) * μ Set.univ ^ (1 / q) := by
-  rw [snorm', lintegral_const, ENNReal.mul_rpow_of_nonneg _ _ (by simp [hq_pos.le] : 0 ≤ 1 / q)]
-  congr
-  rw [← ENNReal.rpow_mul]
-  suffices hq_cancel : q * (1 / q) = 1 by rw [hq_cancel, ENNReal.rpow_one]
-  rw [one_div, mul_inv_cancel (ne_of_lt hq_pos).symm]
-#align measure_theory.snorm'_const MeasureTheory.snorm'_const
-
-theorem snorm'_const' [IsFiniteMeasure μ] (c : F) (hc_ne_zero : c ≠ 0) (hq_ne_zero : q ≠ 0) :
-    snorm' (fun _ : α => c) q μ = (‖c‖₊ : ℝ≥0∞) * μ Set.univ ^ (1 / q) := by
-  rw [snorm', lintegral_const, ENNReal.mul_rpow_of_ne_top _ (measure_ne_top μ Set.univ)]
-  · congr
-    rw [← ENNReal.rpow_mul]
-    suffices hp_cancel : q * (1 / q) = 1 by rw [hp_cancel, ENNReal.rpow_one]
-    rw [one_div, mul_inv_cancel hq_ne_zero]
-  · rw [Ne, ENNReal.rpow_eq_top_iff, not_or, not_and_or, not_and_or]
-    constructor
-    · left
-      rwa [ENNReal.coe_eq_zero, nnnorm_eq_zero]
-    · exact Or.inl ENNReal.coe_ne_top
-#align measure_theory.snorm'_const' MeasureTheory.snorm'_const'
-
-theorem snormEssSup_const (c : F) (hμ : μ ≠ 0) : snormEssSup (fun _ : α => c) μ = (‖c‖₊ : ℝ≥0∞) :=
-  by rw [snormEssSup, essSup_const _ hμ]
-#align measure_theory.snorm_ess_sup_const MeasureTheory.snormEssSup_const
-
-theorem snorm'_const_of_isProbabilityMeasure (c : F) (hq_pos : 0 < q) [IsProbabilityMeasure μ] :
-    snorm' (fun _ : α => c) q μ = (‖c‖₊ : ℝ≥0∞) := by simp [snorm'_const c hq_pos, measure_univ]
-#align measure_theory.snorm'_const_of_is_probability_measure MeasureTheory.snorm'_const_of_isProbabilityMeasure
-
-theorem snorm_const (c : F) (h0 : p ≠ 0) (hμ : μ ≠ 0) :
-    snorm (fun _ : α => c) p μ = (‖c‖₊ : ℝ≥0∞) * μ Set.univ ^ (1 / ENNReal.toReal p) := by
-  by_cases h_top : p = ∞
-  · simp [h_top, snormEssSup_const c hμ]
-  simp [snorm_eq_snorm' h0 h_top, snorm'_const, ENNReal.toReal_pos h0 h_top]
-#align measure_theory.snorm_const MeasureTheory.snorm_const
-
-theorem snorm_const' (c : F) (h0 : p ≠ 0) (h_top : p ≠ ∞) :
-    snorm (fun _ : α => c) p μ = (‖c‖₊ : ℝ≥0∞) * μ Set.univ ^ (1 / ENNReal.toReal p) := by
-  simp [snorm_eq_snorm' h0 h_top, snorm'_const, ENNReal.toReal_pos h0 h_top]
-#align measure_theory.snorm_const' MeasureTheory.snorm_const'
-
-theorem snorm_const_lt_top_iff {p : ℝ≥0∞} {c : F} (hp_ne_zero : p ≠ 0) (hp_ne_top : p ≠ ∞) :
-    snorm (fun _ : α => c) p μ < ∞ ↔ c = 0 ∨ μ Set.univ < ∞ := by
-  have hp : 0 < p.toReal := ENNReal.toReal_pos hp_ne_zero hp_ne_top
-  by_cases hμ : μ = 0
-  · simp only [hμ, Measure.coe_zero, Pi.zero_apply, or_true_iff, ENNReal.zero_lt_top,
-      snorm_measure_zero]
-  by_cases hc : c = 0
-  · simp only [hc, true_or_iff, eq_self_iff_true, ENNReal.zero_lt_top, snorm_zero']
-  rw [snorm_const' c hp_ne_zero hp_ne_top]
-  by_cases hμ_top : μ Set.univ = ∞
-  · simp [hc, hμ_top, hp]
-  rw [ENNReal.mul_lt_top_iff]
-  simp only [true_and_iff, one_div, ENNReal.rpow_eq_zero_iff, hμ, false_or_iff, or_false_iff,
-    ENNReal.coe_lt_top, nnnorm_eq_zero, ENNReal.coe_eq_zero,
-    MeasureTheory.Measure.measure_univ_eq_zero, hp, inv_lt_zero, hc, and_false_iff, false_and_iff,
-    inv_pos, or_self_iff, hμ_top, Ne.lt_top hμ_top, iff_true_iff]
-  exact ENNReal.rpow_lt_top_of_nonneg (inv_nonneg.mpr hp.le) hμ_top
-#align measure_theory.snorm_const_lt_top_iff MeasureTheory.snorm_const_lt_top_iff
->>>>>>> 3ca63d32
 
 lemma snorm_top_piecewise {s : Set α} (f g : α → E) [DecidablePred (· ∈ s)]
     (hs : MeasurableSet s) :
@@ -419,8 +282,11 @@
   ⟨hf.1.mono_measure hμν, (snorm_mono_measure f hμν).trans_lt hf.2⟩
 #align measure_theory.mem_ℒp.mono_measure MeasureTheory.Memℒp.mono_measure
 
-protected theorem Memℒp.restrict (s : Set α) {f : α → E} (hf : Memℒp f p μ) :
-    Memℒp f p (μ.restrict s) :=
+lemma snorm_restrict_le (f : α → F) (p : ℝ≥0∞) (μ : Measure α) (s : Set α) :
+    snorm f p (μ.restrict s) ≤ snorm f p μ :=
+  snorm_mono_measure f Measure.restrict_le_self
+
+theorem Memℒp.restrict (s : Set α) {f : α → E} (hf : Memℒp f p μ) : Memℒp f p (μ.restrict s) :=
   hf.mono_measure Measure.restrict_le_self
 #align measure_theory.mem_ℒp.restrict MeasureTheory.Memℒp.restrict
 
@@ -442,54 +308,7 @@
 theorem snorm_norm (f : α → F) : snorm (fun x => ‖f x‖) p μ = snorm f p μ :=
   snorm_congr_norm_ae <| eventually_of_forall fun _ => norm_norm _
 #align measure_theory.snorm_norm MeasureTheory.snorm_norm
-<<<<<<< HEAD
 #noalign measure_theory.snorm'_norm
-=======
-
-theorem snorm'_norm_rpow (f : α → F) (p q : ℝ) (hq_pos : 0 < q) :
-    snorm' (fun x => ‖f x‖ ^ q) p μ = snorm' f (p * q) μ ^ q := by
-  simp_rw [snorm']
-  rw [← ENNReal.rpow_mul, ← one_div_mul_one_div]
-  simp_rw [one_div]
-  rw [mul_assoc, inv_mul_cancel hq_pos.ne.symm, mul_one]
-  congr
-  ext1 x
-  simp_rw [← ofReal_norm_eq_coe_nnnorm]
-  rw [Real.norm_eq_abs, abs_eq_self.mpr (Real.rpow_nonneg (norm_nonneg _) _), mul_comm, ←
-    ENNReal.ofReal_rpow_of_nonneg (norm_nonneg _) hq_pos.le, ENNReal.rpow_mul]
-#align measure_theory.snorm'_norm_rpow MeasureTheory.snorm'_norm_rpow
-
-theorem snorm_norm_rpow (f : α → F) (hq_pos : 0 < q) :
-    snorm (fun x => ‖f x‖ ^ q) p μ = snorm f (p * ENNReal.ofReal q) μ ^ q := by
-  by_cases h0 : p = 0
-  · simp [h0, ENNReal.zero_rpow_of_pos hq_pos]
-  by_cases hp_top : p = ∞
-  · simp only [hp_top, snorm_exponent_top, ENNReal.top_mul', hq_pos.not_le, ENNReal.ofReal_eq_zero,
-      if_false, snorm_exponent_top, snormEssSup]
-    have h_rpow :
-      essSup (fun x : α => (‖‖f x‖ ^ q‖₊ : ℝ≥0∞)) μ =
-        essSup (fun x : α => (‖f x‖₊ : ℝ≥0∞) ^ q) μ := by
-      congr
-      ext1 x
-      conv_rhs => rw [← nnnorm_norm]
-      rw [ENNReal.coe_rpow_of_nonneg _ hq_pos.le, ENNReal.coe_inj]
-      ext
-      push_cast
-      rw [Real.norm_rpow_of_nonneg (norm_nonneg _)]
-    rw [h_rpow]
-    have h_rpow_mono := ENNReal.strictMono_rpow_of_pos hq_pos
-    have h_rpow_surj := (ENNReal.rpow_left_bijective hq_pos.ne.symm).2
-    let iso := h_rpow_mono.orderIsoOfSurjective _ h_rpow_surj
-    exact (iso.essSup_apply (fun x => (‖f x‖₊ : ℝ≥0∞)) μ).symm
-  rw [snorm_eq_snorm' h0 hp_top, snorm_eq_snorm' _ _]
-  swap;
-  · refine' mul_ne_zero h0 _
-    rwa [Ne, ENNReal.ofReal_eq_zero, not_le]
-  swap; · exact ENNReal.mul_ne_top hp_top ENNReal.ofReal_ne_top
-  rw [ENNReal.toReal_mul, ENNReal.toReal_ofReal hq_pos.le]
-  exact snorm'_norm_rpow f p.toReal q hq_pos
-#align measure_theory.snorm_norm_rpow MeasureTheory.snorm_norm_rpow
->>>>>>> 3ca63d32
 
 theorem snorm_congr_ae {f g : α → F} (hfg : f =ᵐ[μ] g) : snorm f p μ = snorm g p μ :=
   snorm_congr_norm_ae <| hfg.fun_comp _
@@ -513,143 +332,10 @@
   ⟨fun h2f => h2f.congr_norm hg h, fun h2g => h2g.congr_norm hf <| EventuallyEq.symm h⟩
 #align measure_theory.mem_ℒp_congr_norm MeasureTheory.memℒp_congr_norm
 
-<<<<<<< HEAD
 theorem snorm_indicator_sub_indicator (s t : Set α) (f : α → E) :
     snorm (s.indicator f - t.indicator f) p μ = snorm ((s ∆ t).indicator f) p μ :=
   snorm_congr_norm_ae <| ae_of_all _ fun x ↦ by
     simp only [Pi.sub_apply, Set.apply_indicator_symmDiff norm_neg]
-=======
-theorem memℒp_top_of_bound {f : α → E} (hf : AEStronglyMeasurable f μ) (C : ℝ)
-    (hfC : ∀ᵐ x ∂μ, ‖f x‖ ≤ C) : Memℒp f ∞ μ :=
-  ⟨hf, by
-    rw [snorm_exponent_top]
-    exact snormEssSup_lt_top_of_ae_bound hfC⟩
-#align measure_theory.mem_ℒp_top_of_bound MeasureTheory.memℒp_top_of_bound
-
-theorem Memℒp.of_bound [IsFiniteMeasure μ] {f : α → E} (hf : AEStronglyMeasurable f μ) (C : ℝ)
-    (hfC : ∀ᵐ x ∂μ, ‖f x‖ ≤ C) : Memℒp f p μ :=
-  (memℒp_const C).of_le hf (hfC.mono fun _x hx => le_trans hx (le_abs_self _))
-#align measure_theory.mem_ℒp.of_bound MeasureTheory.Memℒp.of_bound
-
-@[mono]
-theorem snorm'_mono_measure (f : α → F) (hμν : ν ≤ μ) (hq : 0 ≤ q) :
-    snorm' f q ν ≤ snorm' f q μ := by
-  simp_rw [snorm']
-  gcongr
-  exact lintegral_mono' hμν le_rfl
-#align measure_theory.snorm'_mono_measure MeasureTheory.snorm'_mono_measure
-
-@[mono]
-theorem snormEssSup_mono_measure (f : α → F) (hμν : ν ≪ μ) : snormEssSup f ν ≤ snormEssSup f μ := by
-  simp_rw [snormEssSup]
-  exact essSup_mono_measure hμν
-#align measure_theory.snorm_ess_sup_mono_measure MeasureTheory.snormEssSup_mono_measure
-
-@[mono]
-theorem snorm_mono_measure (f : α → F) (hμν : ν ≤ μ) : snorm f p ν ≤ snorm f p μ := by
-  by_cases hp0 : p = 0
-  · simp [hp0]
-  by_cases hp_top : p = ∞
-  · simp [hp_top, snormEssSup_mono_measure f (Measure.absolutelyContinuous_of_le hμν)]
-  simp_rw [snorm_eq_snorm' hp0 hp_top]
-  exact snorm'_mono_measure f hμν ENNReal.toReal_nonneg
-#align measure_theory.snorm_mono_measure MeasureTheory.snorm_mono_measure
-
-theorem Memℒp.mono_measure {f : α → E} (hμν : ν ≤ μ) (hf : Memℒp f p μ) : Memℒp f p ν :=
-  ⟨hf.1.mono_measure hμν, (snorm_mono_measure f hμν).trans_lt hf.2⟩
-#align measure_theory.mem_ℒp.mono_measure MeasureTheory.Memℒp.mono_measure
-
-lemma snorm_restrict_le (f : α → F) (p : ℝ≥0∞) (μ : Measure α) (s : Set α) :
-    snorm f p (μ.restrict s) ≤ snorm f p μ :=
-  snorm_mono_measure f Measure.restrict_le_self
-
-theorem Memℒp.restrict (s : Set α) {f : α → E} (hf : Memℒp f p μ) : Memℒp f p (μ.restrict s) :=
-  hf.mono_measure Measure.restrict_le_self
-#align measure_theory.mem_ℒp.restrict MeasureTheory.Memℒp.restrict
-
-theorem snorm'_smul_measure {p : ℝ} (hp : 0 ≤ p) {f : α → F} (c : ℝ≥0∞) :
-    snorm' f p (c • μ) = c ^ (1 / p) * snorm' f p μ := by
-  rw [snorm', lintegral_smul_measure, ENNReal.mul_rpow_of_nonneg, snorm']
-  simp [hp]
-#align measure_theory.snorm'_smul_measure MeasureTheory.snorm'_smul_measure
-
-theorem snormEssSup_smul_measure {f : α → F} {c : ℝ≥0∞} (hc : c ≠ 0) :
-    snormEssSup f (c • μ) = snormEssSup f μ := by
-  simp_rw [snormEssSup]
-  exact essSup_smul_measure hc
-#align measure_theory.snorm_ess_sup_smul_measure MeasureTheory.snormEssSup_smul_measure
-
-/-- Use `snorm_smul_measure_of_ne_top` instead. -/
-private theorem snorm_smul_measure_of_ne_zero_of_ne_top {p : ℝ≥0∞} (hp_ne_zero : p ≠ 0)
-    (hp_ne_top : p ≠ ∞) {f : α → F} (c : ℝ≥0∞) :
-    snorm f p (c • μ) = c ^ (1 / p).toReal • snorm f p μ := by
-  simp_rw [snorm_eq_snorm' hp_ne_zero hp_ne_top]
-  rw [snorm'_smul_measure ENNReal.toReal_nonneg]
-  congr
-  simp_rw [one_div]
-  rw [ENNReal.toReal_inv]
-
-theorem snorm_smul_measure_of_ne_zero {p : ℝ≥0∞} {f : α → F} {c : ℝ≥0∞} (hc : c ≠ 0) :
-    snorm f p (c • μ) = c ^ (1 / p).toReal • snorm f p μ := by
-  by_cases hp0 : p = 0
-  · simp [hp0]
-  by_cases hp_top : p = ∞
-  · simp [hp_top, snormEssSup_smul_measure hc]
-  exact snorm_smul_measure_of_ne_zero_of_ne_top hp0 hp_top c
-#align measure_theory.snorm_smul_measure_of_ne_zero MeasureTheory.snorm_smul_measure_of_ne_zero
-
-theorem snorm_smul_measure_of_ne_top {p : ℝ≥0∞} (hp_ne_top : p ≠ ∞) {f : α → F} (c : ℝ≥0∞) :
-    snorm f p (c • μ) = c ^ (1 / p).toReal • snorm f p μ := by
-  by_cases hp0 : p = 0
-  · simp [hp0]
-  · exact snorm_smul_measure_of_ne_zero_of_ne_top hp0 hp_ne_top c
-#align measure_theory.snorm_smul_measure_of_ne_top MeasureTheory.snorm_smul_measure_of_ne_top
-
-theorem snorm_one_smul_measure {f : α → F} (c : ℝ≥0∞) : snorm f 1 (c • μ) = c * snorm f 1 μ := by
-  rw [@snorm_smul_measure_of_ne_top _ _ _ μ _ 1 (@ENNReal.coe_ne_top 1) f c]
-  simp
-#align measure_theory.snorm_one_smul_measure MeasureTheory.snorm_one_smul_measure
-
-theorem Memℒp.of_measure_le_smul {μ' : Measure α} (c : ℝ≥0∞) (hc : c ≠ ∞) (hμ'_le : μ' ≤ c • μ)
-    {f : α → E} (hf : Memℒp f p μ) : Memℒp f p μ' := by
-  refine' ⟨hf.1.mono_ac (Measure.absolutelyContinuous_of_le_smul hμ'_le), _⟩
-  refine' (snorm_mono_measure f hμ'_le).trans_lt _
-  by_cases hc0 : c = 0
-  · simp [hc0]
-  rw [snorm_smul_measure_of_ne_zero hc0, smul_eq_mul]
-  refine' ENNReal.mul_lt_top _ hf.2.ne
-  simp [hc, hc0]
-#align measure_theory.mem_ℒp.of_measure_le_smul MeasureTheory.Memℒp.of_measure_le_smul
-
-theorem Memℒp.smul_measure {f : α → E} {c : ℝ≥0∞} (hf : Memℒp f p μ) (hc : c ≠ ∞) :
-    Memℒp f p (c • μ) :=
-  hf.of_measure_le_smul c hc le_rfl
-#align measure_theory.mem_ℒp.smul_measure MeasureTheory.Memℒp.smul_measure
-
-theorem snorm_one_add_measure (f : α → F) (μ ν : Measure α) :
-    snorm f 1 (μ + ν) = snorm f 1 μ + snorm f 1 ν := by
-  simp_rw [snorm_one_eq_lintegral_nnnorm]
-  rw [lintegral_add_measure _ μ ν]
-#align measure_theory.snorm_one_add_measure MeasureTheory.snorm_one_add_measure
-
-theorem snorm_le_add_measure_right (f : α → F) (μ ν : Measure α) {p : ℝ≥0∞} :
-    snorm f p μ ≤ snorm f p (μ + ν) :=
-  snorm_mono_measure f <| Measure.le_add_right <| le_refl _
-#align measure_theory.snorm_le_add_measure_right MeasureTheory.snorm_le_add_measure_right
-
-theorem snorm_le_add_measure_left (f : α → F) (μ ν : Measure α) {p : ℝ≥0∞} :
-    snorm f p ν ≤ snorm f p (μ + ν) :=
-  snorm_mono_measure f <| Measure.le_add_left <| le_refl _
-#align measure_theory.snorm_le_add_measure_left MeasureTheory.snorm_le_add_measure_left
-
-theorem Memℒp.left_of_add_measure {f : α → E} (h : Memℒp f p (μ + ν)) : Memℒp f p μ :=
-  h.mono_measure <| Measure.le_add_right <| le_refl _
-#align measure_theory.mem_ℒp.left_of_add_measure MeasureTheory.Memℒp.left_of_add_measure
-
-theorem Memℒp.right_of_add_measure {f : α → E} (h : Memℒp f p (μ + ν)) : Memℒp f p ν :=
-  h.mono_measure <| Measure.le_add_left <| le_refl _
-#align measure_theory.mem_ℒp.right_of_add_measure MeasureTheory.Memℒp.right_of_add_measure
->>>>>>> 3ca63d32
 
 theorem Memℒp.norm {f : α → E} (h : Memℒp f p μ) : Memℒp (fun x => ‖f x‖) p μ :=
   h.of_le h.aestronglyMeasurable.norm (eventually_of_forall fun x => by simp)
@@ -706,37 +392,20 @@
       ENNReal.toReal_nonneg.not_lt, *]
 #align measure_theory.snorm_eq_zero_iff MeasureTheory.snorm_eq_zero_iff
 
-<<<<<<< HEAD
 #noalign measure_theory.snorm'_measure_zero_of_pos
 #noalign measure_theory.snorm'_measure_zero_of_exponent_zero
 #noalign measure_theory.snorm'_measure_zero_of_neg
 #noalign measure_theory.snorm_ess_sup_measure_zero
 
 end Zero
-=======
-variable {𝕜 : Type*} [NormedRing 𝕜] [MulActionWithZero 𝕜 E] [MulActionWithZero 𝕜 F]
-variable [BoundedSMul 𝕜 E] [BoundedSMul 𝕜 F]
->>>>>>> 3ca63d32
 
 section Neg
 
-<<<<<<< HEAD
 #noalign measure_theory.snorm'_neg
 
 @[simp]
 theorem snorm_neg {f : α → F} : snorm (-f) p μ = snorm f p μ := by simp [snorm]
 #align measure_theory.snorm_neg MeasureTheory.snorm_neg
-=======
-theorem snormEssSup_const_smul_le (c : 𝕜) (f : α → F) :
-    snormEssSup (c • f) μ ≤ ‖c‖₊ • snormEssSup f μ :=
-  snormEssSup_le_nnreal_smul_snormEssSup_of_ae_le_mul
-    (eventually_of_forall fun _ => by simp [nnnorm_smul_le])
-#align measure_theory.snorm_ess_sup_const_smul_le MeasureTheory.snormEssSup_const_smul_le
-
-theorem snorm_const_smul_le (c : 𝕜) (f : α → F) : snorm (c • f) p μ ≤ ‖c‖₊ • snorm f p μ :=
-  snorm_le_nnreal_smul_snorm_of_ae_le_mul (eventually_of_forall fun _ => by simp [nnnorm_smul_le]) _
-#align measure_theory.snorm_const_smul_le MeasureTheory.snorm_const_smul_le
->>>>>>> 3ca63d32
 
 theorem Memℒp.neg {f : α → E} (hf : Memℒp f p μ) : Memℒp (-f) p μ :=
   ⟨AEStronglyMeasurable.neg hf.1, by simp [hf.right]⟩
@@ -823,7 +492,6 @@
   simp only [Memℒp, aestronglyMeasurable_const, true_and, snorm_const_lt_top_iff]
 #align measure_theory.mem_ℒp_const_iff MeasureTheory.memℒp_const_iff
 
-<<<<<<< HEAD
 theorem memℒp_const (c : E) [IsFiniteMeasure μ] : Memℒp (fun _ : α => c) p μ :=
   memℒp_const_iff.2 <| .inr <| .inr <| measure_lt_top _ _
 #align measure_theory.mem_ℒp_const MeasureTheory.memℒp_const
@@ -831,10 +499,6 @@
 theorem memℒp_top_const (c : E) : Memℒp (fun _ : α => c) ∞ μ :=
   memℒp_const_iff.2 <| .inr <| .inl rfl
 #align measure_theory.mem_ℒp_top_const MeasureTheory.memℒp_top_const
-=======
-variable {𝕜 : Type*} [NormedDivisionRing 𝕜] [MulActionWithZero 𝕜 E] [Module 𝕜 F]
-variable [BoundedSMul 𝕜 E] [BoundedSMul 𝕜 F]
->>>>>>> 3ca63d32
 
 theorem Memℒp.of_bound [IsFiniteMeasure μ] {f : α → E} (hf : AEStronglyMeasurable f μ) (C : ℝ)
     (hfC : ∀ᵐ x ∂μ, ‖f x‖ ≤ C) : Memℒp f p μ :=
@@ -864,108 +528,14 @@
 
 variable {𝕜 : Type*} [RCLike 𝕜] {f : α → 𝕜}
 
-<<<<<<< HEAD
-protected lemma Memℒp.re (hf : Memℒp f p μ) : Memℒp (fun x => IsROrC.re (f x)) p μ :=
-  hf.of_le (IsROrC.continuous_re.comp_aestronglyMeasurable hf.1) <| ae_of_all _ fun _ ↦
-    IsROrC.norm_re_le_norm _
+protected lemma Memℒp.re (hf : Memℒp f p μ) : Memℒp (fun x => RCLike.re (f x)) p μ :=
+  hf.of_le (RCLike.continuous_re.comp_aestronglyMeasurable hf.1) <| ae_of_all _ fun _ ↦
+    RCLike.norm_re_le_norm _
 #align measure_theory.mem_ℒp.re MeasureTheory.Memℒp.re
 
-protected lemma Memℒp.im (hf : Memℒp f p μ) : Memℒp (fun x => IsROrC.im (f x)) p μ :=
-  hf.of_le (IsROrC.continuous_im.comp_aestronglyMeasurable hf.1) <| ae_of_all _ fun _ ↦
-    IsROrC.norm_im_le_norm _
+protected lemma Memℒp.im (hf : Memℒp f p μ) : Memℒp (fun x => RCLike.im (f x)) p μ :=
+  hf.of_le (RCLike.continuous_im.comp_aestronglyMeasurable hf.1) <| ae_of_all _ fun _ ↦
+    RCLike.norm_im_le_norm _
 #align measure_theory.mem_ℒp.im MeasureTheory.Memℒp.im
 
-end IsROrC
-=======
-theorem Memℒp.re (hf : Memℒp f p μ) : Memℒp (fun x => RCLike.re (f x)) p μ := by
-  have : ∀ x, ‖RCLike.re (f x)‖ ≤ 1 * ‖f x‖ := by
-    intro x
-    rw [one_mul]
-    exact RCLike.norm_re_le_norm (f x)
-  refine' hf.of_le_mul _ (eventually_of_forall this)
-  exact RCLike.continuous_re.comp_aestronglyMeasurable hf.1
-#align measure_theory.mem_ℒp.re MeasureTheory.Memℒp.re
-
-theorem Memℒp.im (hf : Memℒp f p μ) : Memℒp (fun x => RCLike.im (f x)) p μ := by
-  have : ∀ x, ‖RCLike.im (f x)‖ ≤ 1 * ‖f x‖ := by
-    intro x
-    rw [one_mul]
-    exact RCLike.norm_im_le_norm (f x)
-  refine' hf.of_le_mul _ (eventually_of_forall this)
-  exact RCLike.continuous_im.comp_aestronglyMeasurable hf.1
-#align measure_theory.mem_ℒp.im MeasureTheory.Memℒp.im
-
-end RCLike
-
-section Liminf
-
-variable [MeasurableSpace E] [OpensMeasurableSpace E] {R : ℝ≥0}
-
-theorem ae_bdd_liminf_atTop_rpow_of_snorm_bdd {p : ℝ≥0∞} {f : ℕ → α → E}
-    (hfmeas : ∀ n, Measurable (f n)) (hbdd : ∀ n, snorm (f n) p μ ≤ R) :
-    ∀ᵐ x ∂μ, liminf (fun n => ((‖f n x‖₊ : ℝ≥0∞) ^ p.toReal : ℝ≥0∞)) atTop < ∞ := by
-  by_cases hp0 : p.toReal = 0
-  · simp only [hp0, ENNReal.rpow_zero]
-    filter_upwards with _
-    rw [liminf_const (1 : ℝ≥0∞)]
-    exact ENNReal.one_lt_top
-  have hp : p ≠ 0 := fun h => by simp [h] at hp0
-  have hp' : p ≠ ∞ := fun h => by simp [h] at hp0
-  refine'
-    ae_lt_top (measurable_liminf fun n => (hfmeas n).nnnorm.coe_nnreal_ennreal.pow_const p.toReal)
-      (lt_of_le_of_lt
-          (lintegral_liminf_le fun n => (hfmeas n).nnnorm.coe_nnreal_ennreal.pow_const p.toReal)
-          (lt_of_le_of_lt _
-            (ENNReal.rpow_lt_top_of_nonneg ENNReal.toReal_nonneg ENNReal.coe_ne_top :
-              (R : ℝ≥0∞) ^ p.toReal < ∞))).ne
-  simp_rw [snorm_eq_lintegral_rpow_nnnorm hp hp'] at hbdd
-  simp_rw [liminf_eq, eventually_atTop]
-  exact
-    sSup_le fun b ⟨a, ha⟩ =>
-      (ha a le_rfl).trans ((ENNReal.rpow_one_div_le_iff (ENNReal.toReal_pos hp hp')).1 (hbdd _))
-#align measure_theory.ae_bdd_liminf_at_top_rpow_of_snorm_bdd MeasureTheory.ae_bdd_liminf_atTop_rpow_of_snorm_bdd
-
-theorem ae_bdd_liminf_atTop_of_snorm_bdd {p : ℝ≥0∞} (hp : p ≠ 0) {f : ℕ → α → E}
-    (hfmeas : ∀ n, Measurable (f n)) (hbdd : ∀ n, snorm (f n) p μ ≤ R) :
-    ∀ᵐ x ∂μ, liminf (fun n => (‖f n x‖₊ : ℝ≥0∞)) atTop < ∞ := by
-  by_cases hp' : p = ∞
-  · subst hp'
-    simp_rw [snorm_exponent_top] at hbdd
-    have : ∀ n, ∀ᵐ x ∂μ, (‖f n x‖₊ : ℝ≥0∞) < R + 1 := fun n =>
-      ae_lt_of_essSup_lt
-        (lt_of_le_of_lt (hbdd n) <| ENNReal.lt_add_right ENNReal.coe_ne_top one_ne_zero)
-    rw [← ae_all_iff] at this
-    filter_upwards [this] with x hx using lt_of_le_of_lt
-        (liminf_le_of_frequently_le' <| frequently_of_forall fun n => (hx n).le)
-        (ENNReal.add_lt_top.2 ⟨ENNReal.coe_lt_top, ENNReal.one_lt_top⟩)
-  filter_upwards [ae_bdd_liminf_atTop_rpow_of_snorm_bdd hfmeas hbdd] with x hx
-  have hppos : 0 < p.toReal := ENNReal.toReal_pos hp hp'
-  have :
-    liminf (fun n => (‖f n x‖₊ : ℝ≥0∞) ^ p.toReal) atTop =
-      liminf (fun n => (‖f n x‖₊ : ℝ≥0∞)) atTop ^ p.toReal := by
-    change
-      liminf (fun n => ENNReal.orderIsoRpow p.toReal hppos (‖f n x‖₊ : ℝ≥0∞)) atTop =
-        ENNReal.orderIsoRpow p.toReal hppos (liminf (fun n => (‖f n x‖₊ : ℝ≥0∞)) atTop)
-    refine' (OrderIso.liminf_apply (ENNReal.orderIsoRpow p.toReal _) _ _ _ _).symm <;>
-      isBoundedDefault
-  rw [this] at hx
-  rw [← ENNReal.rpow_one (liminf (fun n => ‖f n x‖₊) atTop), ← mul_inv_cancel hppos.ne.symm,
-    ENNReal.rpow_mul]
-  exact ENNReal.rpow_lt_top_of_nonneg (inv_nonneg.2 hppos.le) hx.ne
-#align measure_theory.ae_bdd_liminf_at_top_of_snorm_bdd MeasureTheory.ae_bdd_liminf_atTop_of_snorm_bdd
-
-end Liminf
-
-/-- A continuous function with compact support belongs to `L^∞`. -/
-theorem _root_.Continuous.memℒp_top_of_hasCompactSupport
-    {X : Type*} [TopologicalSpace X] [MeasurableSpace X] [OpensMeasurableSpace X]
-    {f : X → E} (hf : Continuous f) (h'f : HasCompactSupport f) (μ : Measure X) : Memℒp f ⊤ μ := by
-  borelize E
-  rcases hf.bounded_above_of_compact_support h'f with ⟨C, hC⟩
-  apply memℒp_top_of_bound ?_ C (Filter.eventually_of_forall hC)
-  exact (hf.stronglyMeasurable_of_hasCompactSupport h'f).aestronglyMeasurable
-
-end ℒp
-
-end MeasureTheory
->>>>>>> 3ca63d32
+end RCLike