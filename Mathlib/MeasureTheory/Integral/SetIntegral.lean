/-
Copyright (c) 2020 Zhouhang Zhou. All rights reserved.
Released under Apache 2.0 license as described in the file LICENSE.
Authors: Zhouhang Zhou, Yury Kudryashov
-/
import Mathlib.MeasureTheory.Integral.IntegrableOn
import Mathlib.MeasureTheory.Integral.Bochner
import Mathlib.MeasureTheory.Function.LocallyIntegrable
import Mathlib.Topology.MetricSpace.ThickenedIndicator
import Mathlib.Topology.ContinuousMap.ContinuousMapZero
import Mathlib.Analysis.NormedSpace.HahnBanach.SeparatingDual

/-!
# Set integral

In this file we prove some properties of `∫ x in s, f x ∂μ`. Recall that this notation
is defined as `∫ x, f x ∂(μ.restrict s)`. In `integral_indicator` we prove that for a measurable
function `f` and a measurable set `s` this definition coincides with another natural definition:
`∫ x, indicator s f x ∂μ = ∫ x in s, f x ∂μ`, where `indicator s f x` is equal to `f x` for `x ∈ s`
and is zero otherwise.

Since `∫ x in s, f x ∂μ` is a notation, one can rewrite or apply any theorem about `∫ x, f x ∂μ`
directly. In this file we prove some theorems about dependence of `∫ x in s, f x ∂μ` on `s`, e.g.
`setIntegral_union`, `setIntegral_empty`, `setIntegral_univ`.

We use the property `IntegrableOn f s μ := Integrable f (μ.restrict s)`, defined in
`MeasureTheory.IntegrableOn`. We also defined in that same file a predicate
`IntegrableAtFilter (f : X → E) (l : Filter X) (μ : Measure X)` saying that `f` is integrable at
some set `s ∈ l`.

Finally, we prove a version of the
[Fundamental theorem of calculus](https://en.wikipedia.org/wiki/Fundamental_theorem_of_calculus)
for set integral, see `Filter.Tendsto.integral_sub_linear_isLittleO_ae` and its corollaries.
Namely, consider a measurably generated filter `l`, a measure `μ` finite at this filter, and
a function `f` that has a finite limit `c` at `l ⊓ ae μ`. Then `∫ x in s, f x ∂μ = μ s • c + o(μ s)`
as `s` tends to `l.smallSets`, i.e. for any `ε>0` there exists `t ∈ l` such that
`‖∫ x in s, f x ∂μ - μ s • c‖ ≤ ε * μ s` whenever `s ⊆ t`. We also formulate a version of this
theorem for a locally finite measure `μ` and a function `f` continuous at a point `a`.

## Notation

We provide the following notations for expressing the integral of a function on a set :
* `∫ x in s, f x ∂μ` is `MeasureTheory.integral (μ.restrict s) f`
* `∫ x in s, f x` is `∫ x in s, f x ∂volume`

Note that the set notations are defined in the file `Mathlib/MeasureTheory/Integral/Bochner.lean`,
but we reference them here because all theorems about set integrals are in this file.

-/


assert_not_exists InnerProductSpace

noncomputable section

open Set Filter TopologicalSpace MeasureTheory Function RCLike

open scoped Classical Topology ENNReal NNReal

variable {X Y E F : Type*}

namespace MeasureTheory

variable [MeasurableSpace X]

section NormedAddCommGroup

variable [NormedAddCommGroup E] [NormedSpace ℝ E]
  {f g : X → E} {s t : Set X} {μ ν : Measure X} {l l' : Filter X}

theorem setIntegral_congr_ae₀ (hs : NullMeasurableSet s μ) (h : ∀ᵐ x ∂μ, x ∈ s → f x = g x) :
    ∫ x in s, f x ∂μ = ∫ x in s, g x ∂μ :=
  integral_congr_ae ((ae_restrict_iff'₀ hs).2 h)

@[deprecated (since := "2024-04-17")]
alias set_integral_congr_ae₀ := setIntegral_congr_ae₀

theorem setIntegral_congr_ae (hs : MeasurableSet s) (h : ∀ᵐ x ∂μ, x ∈ s → f x = g x) :
    ∫ x in s, f x ∂μ = ∫ x in s, g x ∂μ :=
  integral_congr_ae ((ae_restrict_iff' hs).2 h)

@[deprecated (since := "2024-04-17")]
alias set_integral_congr_ae := setIntegral_congr_ae

theorem setIntegral_congr_fun₀ (hs : NullMeasurableSet s μ) (h : EqOn f g s) :
    ∫ x in s, f x ∂μ = ∫ x in s, g x ∂μ :=
  setIntegral_congr_ae₀ hs <| Eventually.of_forall h

@[deprecated (since := "2024-10-12")]
alias setIntegral_congr₀ := setIntegral_congr_fun₀

@[deprecated (since := "2024-04-17")]
alias set_integral_congr₀ := setIntegral_congr_fun₀

theorem setIntegral_congr_fun (hs : MeasurableSet s) (h : EqOn f g s) :
    ∫ x in s, f x ∂μ = ∫ x in s, g x ∂μ :=
  setIntegral_congr_ae hs <| Eventually.of_forall h

@[deprecated (since := "2024-10-12")]
alias setIntegral_congr := setIntegral_congr_fun

@[deprecated (since := "2024-04-17")]
alias set_integral_congr := setIntegral_congr_fun

theorem setIntegral_congr_set (hst : s =ᵐ[μ] t) : ∫ x in s, f x ∂μ = ∫ x in t, f x ∂μ := by
  rw [Measure.restrict_congr_set hst]

@[deprecated (since := "2024-10-12")]
alias setIntegral_congr_set_ae := setIntegral_congr_set

@[deprecated (since := "2024-04-17")]
alias set_integral_congr_set_ae := setIntegral_congr_set

theorem integral_union_ae (hst : AEDisjoint μ s t) (ht : NullMeasurableSet t μ)
    (hfs : IntegrableOn f s μ) (hft : IntegrableOn f t μ) :
    ∫ x in s ∪ t, f x ∂μ = ∫ x in s, f x ∂μ + ∫ x in t, f x ∂μ := by
  simp only [IntegrableOn, Measure.restrict_union₀ hst ht, integral_add_measure hfs hft]

theorem setIntegral_union (hst : Disjoint s t) (ht : MeasurableSet t) (hfs : IntegrableOn f s μ)
    (hft : IntegrableOn f t μ) : ∫ x in s ∪ t, f x ∂μ = ∫ x in s, f x ∂μ + ∫ x in t, f x ∂μ :=
  integral_union_ae hst.aedisjoint ht.nullMeasurableSet hfs hft

@[deprecated (since := "2024-10-12")]
alias integral_union := setIntegral_union

theorem integral_diff (ht : MeasurableSet t) (hfs : IntegrableOn f s μ) (hts : t ⊆ s) :
    ∫ x in s \ t, f x ∂μ = ∫ x in s, f x ∂μ - ∫ x in t, f x ∂μ := by
  rw [eq_sub_iff_add_eq, ← setIntegral_union, diff_union_of_subset hts]
  exacts [disjoint_sdiff_self_left, ht, hfs.mono_set diff_subset, hfs.mono_set hts]

theorem integral_inter_add_diff₀ (ht : NullMeasurableSet t μ) (hfs : IntegrableOn f s μ) :
    ∫ x in s ∩ t, f x ∂μ + ∫ x in s \ t, f x ∂μ = ∫ x in s, f x ∂μ := by
  rw [← Measure.restrict_inter_add_diff₀ s ht, integral_add_measure]
  · exact Integrable.mono_measure hfs (Measure.restrict_mono inter_subset_left le_rfl)
  · exact Integrable.mono_measure hfs (Measure.restrict_mono diff_subset le_rfl)

theorem integral_inter_add_diff (ht : MeasurableSet t) (hfs : IntegrableOn f s μ) :
    ∫ x in s ∩ t, f x ∂μ + ∫ x in s \ t, f x ∂μ = ∫ x in s, f x ∂μ :=
  integral_inter_add_diff₀ ht.nullMeasurableSet hfs

theorem integral_finset_biUnion {ι : Type*} (t : Finset ι) {s : ι → Set X}
    (hs : ∀ i ∈ t, MeasurableSet (s i)) (h's : Set.Pairwise (↑t) (Disjoint on s))
    (hf : ∀ i ∈ t, IntegrableOn f (s i) μ) :
    ∫ x in ⋃ i ∈ t, s i, f x ∂μ = ∑ i ∈ t, ∫ x in s i, f x ∂μ := by
  induction' t using Finset.induction_on with a t hat IH hs h's
  · simp
  · simp only [Finset.coe_insert, Finset.forall_mem_insert, Set.pairwise_insert,
      Finset.set_biUnion_insert] at hs hf h's ⊢
    rw [setIntegral_union _ _ hf.1 (integrableOn_finset_iUnion.2 hf.2)]
    · rw [Finset.sum_insert hat, IH hs.2 h's.1 hf.2]
    · simp only [disjoint_iUnion_right]
      exact fun i hi => (h's.2 i hi (ne_of_mem_of_not_mem hi hat).symm).1
    · exact Finset.measurableSet_biUnion _ hs.2

theorem integral_fintype_iUnion {ι : Type*} [Fintype ι] {s : ι → Set X}
    (hs : ∀ i, MeasurableSet (s i)) (h's : Pairwise (Disjoint on s))
    (hf : ∀ i, IntegrableOn f (s i) μ) : ∫ x in ⋃ i, s i, f x ∂μ = ∑ i, ∫ x in s i, f x ∂μ := by
  convert integral_finset_biUnion Finset.univ (fun i _ => hs i) _ fun i _ => hf i
  · simp
  · simp [pairwise_univ, h's]

theorem setIntegral_empty : ∫ x in ∅, f x ∂μ = 0 := by
  rw [Measure.restrict_empty, integral_zero_measure]

@[deprecated (since := "2024-10-12")]
alias integral_empty := setIntegral_empty

theorem setIntegral_univ : ∫ x in univ, f x ∂μ = ∫ x, f x ∂μ := by rw [Measure.restrict_univ]

@[deprecated (since := "2024-10-12")]
alias integral_univ := setIntegral_univ

theorem integral_add_compl₀ (hs : NullMeasurableSet s μ) (hfi : Integrable f μ) :
    ∫ x in s, f x ∂μ + ∫ x in sᶜ, f x ∂μ = ∫ x, f x ∂μ := by
  rw [
    ← integral_union_ae disjoint_compl_right.aedisjoint hs.compl hfi.integrableOn hfi.integrableOn,
    union_compl_self, setIntegral_univ]

theorem integral_add_compl (hs : MeasurableSet s) (hfi : Integrable f μ) :
    ∫ x in s, f x ∂μ + ∫ x in sᶜ, f x ∂μ = ∫ x, f x ∂μ :=
  integral_add_compl₀ hs.nullMeasurableSet hfi

theorem setIntegral_compl (hs : MeasurableSet s) (hfi : Integrable f μ) :
    ∫ x in sᶜ, f x ∂μ = ∫ x, f x ∂μ - ∫ x in s, f x ∂μ := by
  rw [← integral_add_compl (μ := μ) hs hfi, add_sub_cancel_left]

/-- For a function `f` and a measurable set `s`, the integral of `indicator s f`
over the whole space is equal to `∫ x in s, f x ∂μ` defined as `∫ x, f x ∂(μ.restrict s)`. -/
theorem integral_indicator (hs : MeasurableSet s) :
    ∫ x, indicator s f x ∂μ = ∫ x in s, f x ∂μ := by
  by_cases hfi : IntegrableOn f s μ; swap
  · rw [integral_undef hfi, integral_undef]
    rwa [integrable_indicator_iff hs]
  calc
    ∫ x, indicator s f x ∂μ = ∫ x in s, indicator s f x ∂μ + ∫ x in sᶜ, indicator s f x ∂μ :=
      (integral_add_compl hs (hfi.integrable_indicator hs)).symm
    _ = ∫ x in s, f x ∂μ + ∫ x in sᶜ, 0 ∂μ :=
      (congr_arg₂ (· + ·) (integral_congr_ae (indicator_ae_eq_restrict hs))
        (integral_congr_ae (indicator_ae_eq_restrict_compl hs)))
    _ = ∫ x in s, f x ∂μ := by simp

theorem setIntegral_indicator (ht : MeasurableSet t) :
    ∫ x in s, t.indicator f x ∂μ = ∫ x in s ∩ t, f x ∂μ := by
  rw [integral_indicator ht, Measure.restrict_restrict ht, Set.inter_comm]

@[deprecated (since := "2024-04-17")]
alias set_integral_indicator := setIntegral_indicator

theorem ofReal_setIntegral_one_of_measure_ne_top {X : Type*} {m : MeasurableSpace X}
    {μ : Measure X} {s : Set X} (hs : μ s ≠ ∞) : ENNReal.ofReal (∫ _ in s, (1 : ℝ) ∂μ) = μ s :=
  calc
    ENNReal.ofReal (∫ _ in s, (1 : ℝ) ∂μ) = ENNReal.ofReal (∫ _ in s, ‖(1 : ℝ)‖ ∂μ) := by
      simp only [norm_one]
    _ = ∫⁻ _ in s, 1 ∂μ := by
      rw [ofReal_integral_norm_eq_lintegral_nnnorm (integrableOn_const.2 (Or.inr hs.lt_top))]
      simp only [nnnorm_one, ENNReal.coe_one]
    _ = μ s := setLIntegral_one _

@[deprecated (since := "2024-04-17")]
alias ofReal_set_integral_one_of_measure_ne_top := ofReal_setIntegral_one_of_measure_ne_top

theorem ofReal_setIntegral_one {X : Type*} {_ : MeasurableSpace X} (μ : Measure X)
    [IsFiniteMeasure μ] (s : Set X) : ENNReal.ofReal (∫ _ in s, (1 : ℝ) ∂μ) = μ s :=
  ofReal_setIntegral_one_of_measure_ne_top (measure_ne_top μ s)

@[deprecated (since := "2024-04-17")]
alias ofReal_set_integral_one := ofReal_setIntegral_one

theorem integral_piecewise [DecidablePred (· ∈ s)] (hs : MeasurableSet s) (hf : IntegrableOn f s μ)
    (hg : IntegrableOn g sᶜ μ) :
    ∫ x, s.piecewise f g x ∂μ = ∫ x in s, f x ∂μ + ∫ x in sᶜ, g x ∂μ := by
  rw [← Set.indicator_add_compl_eq_piecewise,
    integral_add' (hf.integrable_indicator hs) (hg.integrable_indicator hs.compl),
    integral_indicator hs, integral_indicator hs.compl]

theorem tendsto_setIntegral_of_monotone {ι : Type*} [Countable ι] [SemilatticeSup ι]
    {s : ι → Set X} (hsm : ∀ i, MeasurableSet (s i)) (h_mono : Monotone s)
    (hfi : IntegrableOn f (⋃ n, s n) μ) :
    Tendsto (fun i => ∫ x in s i, f x ∂μ) atTop (𝓝 (∫ x in ⋃ n, s n, f x ∂μ)) := by
  have hfi' : ∫⁻ x in ⋃ n, s n, ‖f x‖₊ ∂μ < ∞ := hfi.2
  set S := ⋃ i, s i
  have hSm : MeasurableSet S := MeasurableSet.iUnion hsm
  have hsub : ∀ {i}, s i ⊆ S := @(subset_iUnion s)
  rw [← withDensity_apply _ hSm] at hfi'
  set ν := μ.withDensity fun x => ‖f x‖₊ with hν
  refine Metric.nhds_basis_closedBall.tendsto_right_iff.2 fun ε ε0 => ?_
  lift ε to ℝ≥0 using ε0.le
  have : ∀ᶠ i in atTop, ν (s i) ∈ Icc (ν S - ε) (ν S + ε) :=
    tendsto_measure_iUnion_atTop h_mono (ENNReal.Icc_mem_nhds hfi'.ne (ENNReal.coe_pos.2 ε0).ne')
  filter_upwards [this] with i hi
  rw [mem_closedBall_iff_norm', ← integral_diff (hsm i) hfi hsub, ← coe_nnnorm, NNReal.coe_le_coe, ←
    ENNReal.coe_le_coe]
  refine (ennnorm_integral_le_lintegral_ennnorm _).trans ?_
  rw [← withDensity_apply _ (hSm.diff (hsm _)), ← hν, measure_diff hsub (hsm _).nullMeasurableSet]
  exacts [tsub_le_iff_tsub_le.mp hi.1,
<<<<<<< HEAD
    (hi.2.trans_lt <| add_lt_top.2 ⟨hfi', ENNReal.coe_lt_top⟩).ne]
#align measure_theory.tendsto_set_integral_of_monotone MeasureTheory.tendsto_setIntegral_of_monotone
=======
    (hi.2.trans_lt <| ENNReal.add_lt_top.2 ⟨hfi', ENNReal.coe_lt_top⟩).ne]
>>>>>>> 9a958e83

@[deprecated (since := "2024-04-17")]
alias tendsto_set_integral_of_monotone := tendsto_setIntegral_of_monotone

theorem tendsto_setIntegral_of_antitone {ι : Type*} [Countable ι] [SemilatticeSup ι]
    {s : ι → Set X} (hsm : ∀ i, MeasurableSet (s i)) (h_anti : Antitone s)
    (hfi : ∃ i, IntegrableOn f (s i) μ) :
    Tendsto (fun i ↦ ∫ x in s i, f x ∂μ) atTop (𝓝 (∫ x in ⋂ n, s n, f x ∂μ)) := by
  set S := ⋂ i, s i
  have hSm : MeasurableSet S := MeasurableSet.iInter hsm
  have hsub i : S ⊆ s i := iInter_subset _ _
  set ν := μ.withDensity fun x => ‖f x‖₊ with hν
  refine Metric.nhds_basis_closedBall.tendsto_right_iff.2 fun ε ε0 => ?_
  lift ε to ℝ≥0 using ε0.le
  rcases hfi with ⟨i₀, hi₀⟩
  have νi₀ : ν (s i₀) ≠ ∞ := by
    simpa [hsm i₀, ν, ENNReal.ofReal, norm_toNNReal] using hi₀.norm.lintegral_lt_top.ne
  have νS : ν S ≠ ∞ := ((measure_mono (hsub i₀)).trans_lt νi₀.lt_top).ne
  have : ∀ᶠ i in atTop, ν (s i) ∈ Icc (ν S - ε) (ν S + ε) := by
    apply tendsto_measure_iInter (fun i ↦ (hsm i).nullMeasurableSet) h_anti ⟨i₀, νi₀⟩
    apply ENNReal.Icc_mem_nhds νS (ENNReal.coe_pos.2 ε0).ne'
  filter_upwards [this, Ici_mem_atTop i₀] with i hi h'i
  rw [mem_closedBall_iff_norm, ← integral_diff hSm (hi₀.mono_set (h_anti h'i)) (hsub i),
    ← coe_nnnorm, NNReal.coe_le_coe, ← ENNReal.coe_le_coe]
  refine (ennnorm_integral_le_lintegral_ennnorm _).trans ?_
  rw [← withDensity_apply _ ((hsm _).diff hSm), ← hν,
    measure_diff_le_iff_le_add hSm.nullMeasurableSet (hsub i) νS]
  exact hi.2

@[deprecated (since := "2024-04-17")]
alias tendsto_set_integral_of_antitone := tendsto_setIntegral_of_antitone

theorem hasSum_integral_iUnion_ae {ι : Type*} [Countable ι] {s : ι → Set X}
    (hm : ∀ i, NullMeasurableSet (s i) μ) (hd : Pairwise (AEDisjoint μ on s))
    (hfi : IntegrableOn f (⋃ i, s i) μ) :
    HasSum (fun n => ∫ x in s n, f x ∂μ) (∫ x in ⋃ n, s n, f x ∂μ) := by
  simp only [IntegrableOn, Measure.restrict_iUnion_ae hd hm] at hfi ⊢
  exact hasSum_integral_measure hfi

theorem hasSum_integral_iUnion {ι : Type*} [Countable ι] {s : ι → Set X}
    (hm : ∀ i, MeasurableSet (s i)) (hd : Pairwise (Disjoint on s))
    (hfi : IntegrableOn f (⋃ i, s i) μ) :
    HasSum (fun n => ∫ x in s n, f x ∂μ) (∫ x in ⋃ n, s n, f x ∂μ) :=
  hasSum_integral_iUnion_ae (fun i => (hm i).nullMeasurableSet) (hd.mono fun _ _ h => h.aedisjoint)
    hfi

theorem integral_iUnion {ι : Type*} [Countable ι] {s : ι → Set X} (hm : ∀ i, MeasurableSet (s i))
    (hd : Pairwise (Disjoint on s)) (hfi : IntegrableOn f (⋃ i, s i) μ) :
    ∫ x in ⋃ n, s n, f x ∂μ = ∑' n, ∫ x in s n, f x ∂μ :=
  (HasSum.tsum_eq (hasSum_integral_iUnion hm hd hfi)).symm

theorem integral_iUnion_ae {ι : Type*} [Countable ι] {s : ι → Set X}
    (hm : ∀ i, NullMeasurableSet (s i) μ) (hd : Pairwise (AEDisjoint μ on s))
    (hfi : IntegrableOn f (⋃ i, s i) μ) : ∫ x in ⋃ n, s n, f x ∂μ = ∑' n, ∫ x in s n, f x ∂μ :=
  (HasSum.tsum_eq (hasSum_integral_iUnion_ae hm hd hfi)).symm

theorem setIntegral_eq_zero_of_ae_eq_zero (ht_eq : ∀ᵐ x ∂μ, x ∈ t → f x = 0) :
    ∫ x in t, f x ∂μ = 0 := by
  by_cases hf : AEStronglyMeasurable f (μ.restrict t); swap
  · rw [integral_undef]
    contrapose! hf
    exact hf.1
  have : ∫ x in t, hf.mk f x ∂μ = 0 := by
    refine integral_eq_zero_of_ae ?_
    rw [EventuallyEq,
      ae_restrict_iff (hf.stronglyMeasurable_mk.measurableSet_eq_fun stronglyMeasurable_zero)]
    filter_upwards [ae_imp_of_ae_restrict hf.ae_eq_mk, ht_eq] with x hx h'x h''x
    rw [← hx h''x]
    exact h'x h''x
  rw [← this]
  exact integral_congr_ae hf.ae_eq_mk

@[deprecated (since := "2024-04-17")]
alias set_integral_eq_zero_of_ae_eq_zero := setIntegral_eq_zero_of_ae_eq_zero

theorem setIntegral_eq_zero_of_forall_eq_zero (ht_eq : ∀ x ∈ t, f x = 0) :
    ∫ x in t, f x ∂μ = 0 :=
  setIntegral_eq_zero_of_ae_eq_zero (Eventually.of_forall ht_eq)

@[deprecated (since := "2024-04-17")]
alias set_integral_eq_zero_of_forall_eq_zero := setIntegral_eq_zero_of_forall_eq_zero

theorem integral_union_eq_left_of_ae_aux (ht_eq : ∀ᵐ x ∂μ.restrict t, f x = 0)
    (haux : StronglyMeasurable f) (H : IntegrableOn f (s ∪ t) μ) :
    ∫ x in s ∪ t, f x ∂μ = ∫ x in s, f x ∂μ := by
  let k := f ⁻¹' {0}
  have hk : MeasurableSet k := by borelize E; exact haux.measurable (measurableSet_singleton _)
  have h's : IntegrableOn f s μ := H.mono subset_union_left le_rfl
  have A : ∀ u : Set X, ∫ x in u ∩ k, f x ∂μ = 0 := fun u =>
    setIntegral_eq_zero_of_forall_eq_zero fun x hx => hx.2
  rw [← integral_inter_add_diff hk h's, ← integral_inter_add_diff hk H, A, A, zero_add, zero_add,
    union_diff_distrib, union_comm]
  apply setIntegral_congr_set
  rw [union_ae_eq_right]
  apply measure_mono_null diff_subset
  rw [measure_zero_iff_ae_nmem]
  filter_upwards [ae_imp_of_ae_restrict ht_eq] with x hx h'x using h'x.2 (hx h'x.1)

theorem integral_union_eq_left_of_ae (ht_eq : ∀ᵐ x ∂μ.restrict t, f x = 0) :
    ∫ x in s ∪ t, f x ∂μ = ∫ x in s, f x ∂μ := by
  have ht : IntegrableOn f t μ := by apply integrableOn_zero.congr_fun_ae; symm; exact ht_eq
  by_cases H : IntegrableOn f (s ∪ t) μ; swap
  · rw [integral_undef H, integral_undef]; simpa [integrableOn_union, ht] using H
  let f' := H.1.mk f
  calc
    ∫ x : X in s ∪ t, f x ∂μ = ∫ x : X in s ∪ t, f' x ∂μ := integral_congr_ae H.1.ae_eq_mk
    _ = ∫ x in s, f' x ∂μ := by
      apply
        integral_union_eq_left_of_ae_aux _ H.1.stronglyMeasurable_mk (H.congr_fun_ae H.1.ae_eq_mk)
      filter_upwards [ht_eq,
        ae_mono (Measure.restrict_mono subset_union_right le_rfl) H.1.ae_eq_mk] with x hx h'x
      rw [← h'x, hx]
    _ = ∫ x in s, f x ∂μ :=
      integral_congr_ae
        (ae_mono (Measure.restrict_mono subset_union_left le_rfl) H.1.ae_eq_mk.symm)

theorem integral_union_eq_left_of_forall₀ {f : X → E} (ht : NullMeasurableSet t μ)
    (ht_eq : ∀ x ∈ t, f x = 0) : ∫ x in s ∪ t, f x ∂μ = ∫ x in s, f x ∂μ :=
  integral_union_eq_left_of_ae ((ae_restrict_iff'₀ ht).2 (Eventually.of_forall ht_eq))

theorem integral_union_eq_left_of_forall {f : X → E} (ht : MeasurableSet t)
    (ht_eq : ∀ x ∈ t, f x = 0) : ∫ x in s ∪ t, f x ∂μ = ∫ x in s, f x ∂μ :=
  integral_union_eq_left_of_forall₀ ht.nullMeasurableSet ht_eq

theorem setIntegral_eq_of_subset_of_ae_diff_eq_zero_aux (hts : s ⊆ t)
    (h't : ∀ᵐ x ∂μ, x ∈ t \ s → f x = 0) (haux : StronglyMeasurable f)
    (h'aux : IntegrableOn f t μ) : ∫ x in t, f x ∂μ = ∫ x in s, f x ∂μ := by
  let k := f ⁻¹' {0}
  have hk : MeasurableSet k := by borelize E; exact haux.measurable (measurableSet_singleton _)
  calc
    ∫ x in t, f x ∂μ = ∫ x in t ∩ k, f x ∂μ + ∫ x in t \ k, f x ∂μ := by
      rw [integral_inter_add_diff hk h'aux]
    _ = ∫ x in t \ k, f x ∂μ := by
      rw [setIntegral_eq_zero_of_forall_eq_zero fun x hx => ?_, zero_add]; exact hx.2
    _ = ∫ x in s \ k, f x ∂μ := by
      apply setIntegral_congr_set
      filter_upwards [h't] with x hx
      change (x ∈ t \ k) = (x ∈ s \ k)
      simp only [mem_preimage, mem_singleton_iff, eq_iff_iff, and_congr_left_iff, mem_diff]
      intro h'x
      by_cases xs : x ∈ s
      · simp only [xs, hts xs]
      · simp only [xs, iff_false]
        intro xt
        exact h'x (hx ⟨xt, xs⟩)
    _ = ∫ x in s ∩ k, f x ∂μ + ∫ x in s \ k, f x ∂μ := by
      have : ∀ x ∈ s ∩ k, f x = 0 := fun x hx => hx.2
      rw [setIntegral_eq_zero_of_forall_eq_zero this, zero_add]
    _ = ∫ x in s, f x ∂μ := by rw [integral_inter_add_diff hk (h'aux.mono hts le_rfl)]

@[deprecated (since := "2024-04-17")]
alias set_integral_eq_of_subset_of_ae_diff_eq_zero_aux :=
  setIntegral_eq_of_subset_of_ae_diff_eq_zero_aux

/-- If a function vanishes almost everywhere on `t \ s` with `s ⊆ t`, then its integrals on `s`
and `t` coincide if `t` is null-measurable. -/
theorem setIntegral_eq_of_subset_of_ae_diff_eq_zero (ht : NullMeasurableSet t μ) (hts : s ⊆ t)
    (h't : ∀ᵐ x ∂μ, x ∈ t \ s → f x = 0) : ∫ x in t, f x ∂μ = ∫ x in s, f x ∂μ := by
  by_cases h : IntegrableOn f t μ; swap
  · have : ¬IntegrableOn f s μ := fun H => h (H.of_ae_diff_eq_zero ht h't)
    rw [integral_undef h, integral_undef this]
  let f' := h.1.mk f
  calc
    ∫ x in t, f x ∂μ = ∫ x in t, f' x ∂μ := integral_congr_ae h.1.ae_eq_mk
    _ = ∫ x in s, f' x ∂μ := by
      apply
        setIntegral_eq_of_subset_of_ae_diff_eq_zero_aux hts _ h.1.stronglyMeasurable_mk
          (h.congr h.1.ae_eq_mk)
      filter_upwards [h't, ae_imp_of_ae_restrict h.1.ae_eq_mk] with x hx h'x h''x
      rw [← h'x h''x.1, hx h''x]
    _ = ∫ x in s, f x ∂μ := by
      apply integral_congr_ae
      apply ae_restrict_of_ae_restrict_of_subset hts
      exact h.1.ae_eq_mk.symm

@[deprecated (since := "2024-04-17")]
alias set_integral_eq_of_subset_of_ae_diff_eq_zero := setIntegral_eq_of_subset_of_ae_diff_eq_zero

/-- If a function vanishes on `t \ s` with `s ⊆ t`, then its integrals on `s`
and `t` coincide if `t` is measurable. -/
theorem setIntegral_eq_of_subset_of_forall_diff_eq_zero (ht : MeasurableSet t) (hts : s ⊆ t)
    (h't : ∀ x ∈ t \ s, f x = 0) : ∫ x in t, f x ∂μ = ∫ x in s, f x ∂μ :=
  setIntegral_eq_of_subset_of_ae_diff_eq_zero ht.nullMeasurableSet hts
    (Eventually.of_forall fun x hx => h't x hx)

@[deprecated (since := "2024-04-17")]
alias set_integral_eq_of_subset_of_forall_diff_eq_zero :=
  setIntegral_eq_of_subset_of_forall_diff_eq_zero

/-- If a function vanishes almost everywhere on `sᶜ`, then its integral on `s`
coincides with its integral on the whole space. -/
theorem setIntegral_eq_integral_of_ae_compl_eq_zero (h : ∀ᵐ x ∂μ, x ∉ s → f x = 0) :
    ∫ x in s, f x ∂μ = ∫ x, f x ∂μ := by
  symm
  nth_rw 1 [← setIntegral_univ]
  apply setIntegral_eq_of_subset_of_ae_diff_eq_zero nullMeasurableSet_univ (subset_univ _)
  filter_upwards [h] with x hx h'x using hx h'x.2

@[deprecated (since := "2024-04-17")]
alias set_integral_eq_integral_of_ae_compl_eq_zero := setIntegral_eq_integral_of_ae_compl_eq_zero

/-- If a function vanishes on `sᶜ`, then its integral on `s` coincides with its integral on the
whole space. -/
theorem setIntegral_eq_integral_of_forall_compl_eq_zero (h : ∀ x, x ∉ s → f x = 0) :
    ∫ x in s, f x ∂μ = ∫ x, f x ∂μ :=
  setIntegral_eq_integral_of_ae_compl_eq_zero (Eventually.of_forall h)

@[deprecated (since := "2024-04-17")]
alias set_integral_eq_integral_of_forall_compl_eq_zero :=
  setIntegral_eq_integral_of_forall_compl_eq_zero

theorem setIntegral_neg_eq_setIntegral_nonpos [LinearOrder E] {f : X → E}
    (hf : AEStronglyMeasurable f μ) :
    ∫ x in {x | f x < 0}, f x ∂μ = ∫ x in {x | f x ≤ 0}, f x ∂μ := by
  have h_union : {x | f x ≤ 0} = {x | f x < 0} ∪ {x | f x = 0} := by
    simp_rw [le_iff_lt_or_eq, setOf_or]
  rw [h_union]
  have B : NullMeasurableSet {x | f x = 0} μ :=
    hf.nullMeasurableSet_eq_fun aestronglyMeasurable_zero
  symm
  refine integral_union_eq_left_of_ae ?_
  filter_upwards [ae_restrict_mem₀ B] with x hx using hx

@[deprecated (since := "2024-04-17")]
alias set_integral_neg_eq_set_integral_nonpos := setIntegral_neg_eq_setIntegral_nonpos

theorem integral_norm_eq_pos_sub_neg {f : X → ℝ} (hfi : Integrable f μ) :
    ∫ x, ‖f x‖ ∂μ = ∫ x in {x | 0 ≤ f x}, f x ∂μ - ∫ x in {x | f x ≤ 0}, f x ∂μ :=
  have h_meas : NullMeasurableSet {x | 0 ≤ f x} μ :=
    aestronglyMeasurable_const.nullMeasurableSet_le hfi.1
  calc
    ∫ x, ‖f x‖ ∂μ = ∫ x in {x | 0 ≤ f x}, ‖f x‖ ∂μ + ∫ x in {x | 0 ≤ f x}ᶜ, ‖f x‖ ∂μ := by
      rw [← integral_add_compl₀ h_meas hfi.norm]
    _ = ∫ x in {x | 0 ≤ f x}, f x ∂μ + ∫ x in {x | 0 ≤ f x}ᶜ, ‖f x‖ ∂μ := by
      congr 1
      refine setIntegral_congr_fun₀ h_meas fun x hx => ?_
      dsimp only
      rw [Real.norm_eq_abs, abs_eq_self.mpr _]
      exact hx
    _ = ∫ x in {x | 0 ≤ f x}, f x ∂μ - ∫ x in {x | 0 ≤ f x}ᶜ, f x ∂μ := by
      congr 1
      rw [← integral_neg]
      refine setIntegral_congr_fun₀ h_meas.compl fun x hx => ?_
      dsimp only
      rw [Real.norm_eq_abs, abs_eq_neg_self.mpr _]
      rw [Set.mem_compl_iff, Set.nmem_setOf_iff] at hx
      linarith
    _ = ∫ x in {x | 0 ≤ f x}, f x ∂μ - ∫ x in {x | f x ≤ 0}, f x ∂μ := by
      rw [← setIntegral_neg_eq_setIntegral_nonpos hfi.1, compl_setOf]; simp only [not_le]

theorem setIntegral_const [CompleteSpace E] (c : E) : ∫ _ in s, c ∂μ = (μ s).toReal • c := by
  rw [integral_const, Measure.restrict_apply_univ]

@[deprecated (since := "2024-04-17")]
alias set_integral_const := setIntegral_const

@[simp]
theorem integral_indicator_const [CompleteSpace E] (e : E) ⦃s : Set X⦄ (s_meas : MeasurableSet s) :
    ∫ x : X, s.indicator (fun _ : X => e) x ∂μ = (μ s).toReal • e := by
  rw [integral_indicator s_meas, ← setIntegral_const]

@[simp]
theorem integral_indicator_one ⦃s : Set X⦄ (hs : MeasurableSet s) :
    ∫ x, s.indicator 1 x ∂μ = (μ s).toReal :=
  (integral_indicator_const 1 hs).trans ((smul_eq_mul _).trans (mul_one _))

theorem setIntegral_indicatorConstLp [CompleteSpace E]
    {p : ℝ≥0∞} (hs : MeasurableSet s) (ht : MeasurableSet t) (hμt : μ t ≠ ∞) (e : E) :
    ∫ x in s, indicatorConstLp p ht hμt e x ∂μ = (μ (t ∩ s)).toReal • e :=
  calc
    ∫ x in s, indicatorConstLp p ht hμt e x ∂μ = ∫ x in s, t.indicator (fun _ => e) x ∂μ := by
      rw [setIntegral_congr_ae hs (indicatorConstLp_coeFn.mono fun x hx _ => hx)]
    _ = (μ (t ∩ s)).toReal • e := by rw [integral_indicator_const _ ht, Measure.restrict_apply ht]

@[deprecated (since := "2024-04-17")]
alias set_integral_indicatorConstLp := setIntegral_indicatorConstLp

theorem integral_indicatorConstLp [CompleteSpace E]
    {p : ℝ≥0∞} (ht : MeasurableSet t) (hμt : μ t ≠ ∞) (e : E) :
    ∫ x, indicatorConstLp p ht hμt e x ∂μ = (μ t).toReal • e :=
  calc
    ∫ x, indicatorConstLp p ht hμt e x ∂μ = ∫ x in univ, indicatorConstLp p ht hμt e x ∂μ := by
      rw [setIntegral_univ]
    _ = (μ (t ∩ univ)).toReal • e := setIntegral_indicatorConstLp MeasurableSet.univ ht hμt e
    _ = (μ t).toReal • e := by rw [inter_univ]

theorem setIntegral_map {Y} [MeasurableSpace Y] {g : X → Y} {f : Y → E} {s : Set Y}
    (hs : MeasurableSet s) (hf : AEStronglyMeasurable f (Measure.map g μ)) (hg : AEMeasurable g μ) :
    ∫ y in s, f y ∂Measure.map g μ = ∫ x in g ⁻¹' s, f (g x) ∂μ := by
  rw [Measure.restrict_map_of_aemeasurable hg hs,
    integral_map (hg.mono_measure Measure.restrict_le_self) (hf.mono_measure _)]
  exact Measure.map_mono_of_aemeasurable Measure.restrict_le_self hg

@[deprecated (since := "2024-04-17")]
alias set_integral_map := setIntegral_map

theorem _root_.MeasurableEmbedding.setIntegral_map {Y} {_ : MeasurableSpace Y} {f : X → Y}
    (hf : MeasurableEmbedding f) (g : Y → E) (s : Set Y) :
    ∫ y in s, g y ∂Measure.map f μ = ∫ x in f ⁻¹' s, g (f x) ∂μ := by
  rw [hf.restrict_map, hf.integral_map]

@[deprecated (since := "2024-04-17")]
alias _root_.MeasurableEmbedding.set_integral_map := _root_.MeasurableEmbedding.setIntegral_map

theorem _root_.ClosedEmbedding.setIntegral_map [TopologicalSpace X] [BorelSpace X] {Y}
    [MeasurableSpace Y] [TopologicalSpace Y] [BorelSpace Y] {g : X → Y} {f : Y → E} (s : Set Y)
    (hg : ClosedEmbedding g) : ∫ y in s, f y ∂Measure.map g μ = ∫ x in g ⁻¹' s, f (g x) ∂μ :=
  hg.measurableEmbedding.setIntegral_map _ _

@[deprecated (since := "2024-04-17")]
alias _root_.ClosedEmbedding.set_integral_map := _root_.ClosedEmbedding.setIntegral_map

theorem MeasurePreserving.setIntegral_preimage_emb {Y} {_ : MeasurableSpace Y} {f : X → Y} {ν}
    (h₁ : MeasurePreserving f μ ν) (h₂ : MeasurableEmbedding f) (g : Y → E) (s : Set Y) :
    ∫ x in f ⁻¹' s, g (f x) ∂μ = ∫ y in s, g y ∂ν :=
  (h₁.restrict_preimage_emb h₂ s).integral_comp h₂ _

@[deprecated (since := "2024-04-17")]
alias MeasurePreserving.set_integral_preimage_emb := MeasurePreserving.setIntegral_preimage_emb

theorem MeasurePreserving.setIntegral_image_emb {Y} {_ : MeasurableSpace Y} {f : X → Y} {ν}
    (h₁ : MeasurePreserving f μ ν) (h₂ : MeasurableEmbedding f) (g : Y → E) (s : Set X) :
    ∫ y in f '' s, g y ∂ν = ∫ x in s, g (f x) ∂μ :=
  Eq.symm <| (h₁.restrict_image_emb h₂ s).integral_comp h₂ _

@[deprecated (since := "2024-04-17")]
alias MeasurePreserving.set_integral_image_emb := MeasurePreserving.setIntegral_image_emb

theorem setIntegral_map_equiv {Y} [MeasurableSpace Y] (e : X ≃ᵐ Y) (f : Y → E) (s : Set Y) :
    ∫ y in s, f y ∂Measure.map e μ = ∫ x in e ⁻¹' s, f (e x) ∂μ :=
  e.measurableEmbedding.setIntegral_map f s

@[deprecated (since := "2024-04-17")]
alias set_integral_map_equiv := setIntegral_map_equiv

theorem norm_setIntegral_le_of_norm_le_const_ae {C : ℝ} (hs : μ s < ∞)
    (hC : ∀ᵐ x ∂μ.restrict s, ‖f x‖ ≤ C) : ‖∫ x in s, f x ∂μ‖ ≤ C * (μ s).toReal := by
  rw [← Measure.restrict_apply_univ] at *
  haveI : IsFiniteMeasure (μ.restrict s) := ⟨hs⟩
  exact norm_integral_le_of_norm_le_const hC

@[deprecated (since := "2024-04-17")]
alias norm_set_integral_le_of_norm_le_const_ae := norm_setIntegral_le_of_norm_le_const_ae

theorem norm_setIntegral_le_of_norm_le_const_ae' {C : ℝ} (hs : μ s < ∞)
    (hC : ∀ᵐ x ∂μ, x ∈ s → ‖f x‖ ≤ C) (hfm : AEStronglyMeasurable f (μ.restrict s)) :
    ‖∫ x in s, f x ∂μ‖ ≤ C * (μ s).toReal := by
  apply norm_setIntegral_le_of_norm_le_const_ae hs
  have A : ∀ᵐ x : X ∂μ, x ∈ s → ‖AEStronglyMeasurable.mk f hfm x‖ ≤ C := by
    filter_upwards [hC, hfm.ae_mem_imp_eq_mk] with _ h1 h2 h3
    rw [← h2 h3]
    exact h1 h3
  have B : MeasurableSet {x | ‖hfm.mk f x‖ ≤ C} :=
    hfm.stronglyMeasurable_mk.norm.measurable measurableSet_Iic
  filter_upwards [hfm.ae_eq_mk, (ae_restrict_iff B).2 A] with _ h1 _
  rwa [h1]

@[deprecated (since := "2024-04-17")]
alias norm_set_integral_le_of_norm_le_const_ae' := norm_setIntegral_le_of_norm_le_const_ae'

theorem norm_setIntegral_le_of_norm_le_const_ae'' {C : ℝ} (hs : μ s < ∞) (hsm : MeasurableSet s)
    (hC : ∀ᵐ x ∂μ, x ∈ s → ‖f x‖ ≤ C) : ‖∫ x in s, f x ∂μ‖ ≤ C * (μ s).toReal :=
  norm_setIntegral_le_of_norm_le_const_ae hs <| by
    rwa [ae_restrict_eq hsm, eventually_inf_principal]

@[deprecated (since := "2024-04-17")]
alias norm_set_integral_le_of_norm_le_const_ae'' := norm_setIntegral_le_of_norm_le_const_ae''

theorem norm_setIntegral_le_of_norm_le_const {C : ℝ} (hs : μ s < ∞) (hC : ∀ x ∈ s, ‖f x‖ ≤ C)
    (hfm : AEStronglyMeasurable f (μ.restrict s)) : ‖∫ x in s, f x ∂μ‖ ≤ C * (μ s).toReal :=
  norm_setIntegral_le_of_norm_le_const_ae' hs (Eventually.of_forall hC) hfm

@[deprecated (since := "2024-04-17")]
alias norm_set_integral_le_of_norm_le_const := norm_setIntegral_le_of_norm_le_const

theorem norm_setIntegral_le_of_norm_le_const' {C : ℝ} (hs : μ s < ∞) (hsm : MeasurableSet s)
    (hC : ∀ x ∈ s, ‖f x‖ ≤ C) : ‖∫ x in s, f x ∂μ‖ ≤ C * (μ s).toReal :=
  norm_setIntegral_le_of_norm_le_const_ae'' hs hsm <| Eventually.of_forall hC

@[deprecated (since := "2024-04-17")]
alias norm_set_integral_le_of_norm_le_const' := norm_setIntegral_le_of_norm_le_const'

theorem setIntegral_eq_zero_iff_of_nonneg_ae {f : X → ℝ} (hf : 0 ≤ᵐ[μ.restrict s] f)
    (hfi : IntegrableOn f s μ) : ∫ x in s, f x ∂μ = 0 ↔ f =ᵐ[μ.restrict s] 0 :=
  integral_eq_zero_iff_of_nonneg_ae hf hfi

@[deprecated (since := "2024-04-17")]
alias set_integral_eq_zero_iff_of_nonneg_ae := setIntegral_eq_zero_iff_of_nonneg_ae

theorem setIntegral_pos_iff_support_of_nonneg_ae {f : X → ℝ} (hf : 0 ≤ᵐ[μ.restrict s] f)
    (hfi : IntegrableOn f s μ) : (0 < ∫ x in s, f x ∂μ) ↔ 0 < μ (support f ∩ s) := by
  rw [integral_pos_iff_support_of_nonneg_ae hf hfi, Measure.restrict_apply₀]
  rw [support_eq_preimage]
  exact hfi.aestronglyMeasurable.aemeasurable.nullMeasurable (measurableSet_singleton 0).compl

@[deprecated (since := "2024-04-17")]
alias set_integral_pos_iff_support_of_nonneg_ae := setIntegral_pos_iff_support_of_nonneg_ae

theorem setIntegral_gt_gt {R : ℝ} {f : X → ℝ} (hR : 0 ≤ R)
    (hfint : IntegrableOn f {x | ↑R < f x} μ) (hμ : μ {x | ↑R < f x} ≠ 0) :
    (μ {x | ↑R < f x}).toReal * R < ∫ x in {x | ↑R < f x}, f x ∂μ := by
  have : IntegrableOn (fun _ => R) {x | ↑R < f x} μ := by
    refine ⟨aestronglyMeasurable_const, lt_of_le_of_lt ?_ hfint.2⟩
    refine setLIntegral_mono_ae hfint.1.ennnorm <| ae_of_all _ fun x hx => ?_
    simp only [ENNReal.coe_le_coe, Real.nnnorm_of_nonneg hR,
      Real.nnnorm_of_nonneg (hR.trans <| le_of_lt hx), Subtype.mk_le_mk]
    exact le_of_lt hx
  rw [← sub_pos, ← smul_eq_mul, ← setIntegral_const, ← integral_sub hfint this,
    setIntegral_pos_iff_support_of_nonneg_ae]
  · rw [← zero_lt_iff] at hμ
    rwa [Set.inter_eq_self_of_subset_right]
    exact fun x hx => Ne.symm (ne_of_lt <| sub_pos.2 hx)
  · rw [Pi.zero_def, EventuallyLE, ae_restrict_iff₀]
    · exact Eventually.of_forall fun x hx => sub_nonneg.2 <| le_of_lt hx
    · exact nullMeasurableSet_le aemeasurable_zero (hfint.1.aemeasurable.sub aemeasurable_const)
  · exact Integrable.sub hfint this

@[deprecated (since := "2024-04-17")]
alias set_integral_gt_gt := setIntegral_gt_gt

theorem setIntegral_trim {X} {m m0 : MeasurableSpace X} {μ : Measure X} (hm : m ≤ m0) {f : X → E}
    (hf_meas : StronglyMeasurable[m] f) {s : Set X} (hs : MeasurableSet[m] s) :
    ∫ x in s, f x ∂μ = ∫ x in s, f x ∂μ.trim hm := by
  rwa [integral_trim hm hf_meas, restrict_trim hm μ]

@[deprecated (since := "2024-04-17")]
alias set_integral_trim := setIntegral_trim

/-! ### Lemmas about adding and removing interval boundaries

The primed lemmas take explicit arguments about the endpoint having zero measure, while the
unprimed ones use `[NoAtoms μ]`.
-/

section PartialOrder

variable [PartialOrder X] {x y : X}

theorem integral_Icc_eq_integral_Ioc' (hx : μ {x} = 0) :
    ∫ t in Icc x y, f t ∂μ = ∫ t in Ioc x y, f t ∂μ :=
  setIntegral_congr_set (Ioc_ae_eq_Icc' hx).symm

theorem integral_Icc_eq_integral_Ico' (hy : μ {y} = 0) :
    ∫ t in Icc x y, f t ∂μ = ∫ t in Ico x y, f t ∂μ :=
  setIntegral_congr_set (Ico_ae_eq_Icc' hy).symm

theorem integral_Ioc_eq_integral_Ioo' (hy : μ {y} = 0) :
    ∫ t in Ioc x y, f t ∂μ = ∫ t in Ioo x y, f t ∂μ :=
  setIntegral_congr_set (Ioo_ae_eq_Ioc' hy).symm

theorem integral_Ico_eq_integral_Ioo' (hx : μ {x} = 0) :
    ∫ t in Ico x y, f t ∂μ = ∫ t in Ioo x y, f t ∂μ :=
  setIntegral_congr_set (Ioo_ae_eq_Ico' hx).symm

theorem integral_Icc_eq_integral_Ioo' (hx : μ {x} = 0) (hy : μ {y} = 0) :
    ∫ t in Icc x y, f t ∂μ = ∫ t in Ioo x y, f t ∂μ :=
  setIntegral_congr_set (Ioo_ae_eq_Icc' hx hy).symm

theorem integral_Iic_eq_integral_Iio' (hx : μ {x} = 0) :
    ∫ t in Iic x, f t ∂μ = ∫ t in Iio x, f t ∂μ :=
  setIntegral_congr_set (Iio_ae_eq_Iic' hx).symm

theorem integral_Ici_eq_integral_Ioi' (hx : μ {x} = 0) :
    ∫ t in Ici x, f t ∂μ = ∫ t in Ioi x, f t ∂μ :=
  setIntegral_congr_set (Ioi_ae_eq_Ici' hx).symm

variable [NoAtoms μ]

theorem integral_Icc_eq_integral_Ioc : ∫ t in Icc x y, f t ∂μ = ∫ t in Ioc x y, f t ∂μ :=
  integral_Icc_eq_integral_Ioc' <| measure_singleton x

theorem integral_Icc_eq_integral_Ico : ∫ t in Icc x y, f t ∂μ = ∫ t in Ico x y, f t ∂μ :=
  integral_Icc_eq_integral_Ico' <| measure_singleton y

theorem integral_Ioc_eq_integral_Ioo : ∫ t in Ioc x y, f t ∂μ = ∫ t in Ioo x y, f t ∂μ :=
  integral_Ioc_eq_integral_Ioo' <| measure_singleton y

theorem integral_Ico_eq_integral_Ioo : ∫ t in Ico x y, f t ∂μ = ∫ t in Ioo x y, f t ∂μ :=
  integral_Ico_eq_integral_Ioo' <| measure_singleton x

theorem integral_Icc_eq_integral_Ioo : ∫ t in Icc x y, f t ∂μ = ∫ t in Ioo x y, f t ∂μ := by
  rw [integral_Icc_eq_integral_Ico, integral_Ico_eq_integral_Ioo]

theorem integral_Iic_eq_integral_Iio : ∫ t in Iic x, f t ∂μ = ∫ t in Iio x, f t ∂μ :=
  integral_Iic_eq_integral_Iio' <| measure_singleton x

theorem integral_Ici_eq_integral_Ioi : ∫ t in Ici x, f t ∂μ = ∫ t in Ioi x, f t ∂μ :=
  integral_Ici_eq_integral_Ioi' <| measure_singleton x

end PartialOrder

end NormedAddCommGroup

section Mono

variable {μ : Measure X} {f g : X → ℝ} {s t : Set X}

section
variable (hf : IntegrableOn f s μ) (hg : IntegrableOn g s μ)
include hf hg

theorem setIntegral_mono_ae_restrict (h : f ≤ᵐ[μ.restrict s] g) :
    ∫ x in s, f x ∂μ ≤ ∫ x in s, g x ∂μ :=
  integral_mono_ae hf hg h

@[deprecated (since := "2024-04-17")]
alias set_integral_mono_ae_restrict := setIntegral_mono_ae_restrict

theorem setIntegral_mono_ae (h : f ≤ᵐ[μ] g) : ∫ x in s, f x ∂μ ≤ ∫ x in s, g x ∂μ :=
  setIntegral_mono_ae_restrict hf hg (ae_restrict_of_ae h)

@[deprecated (since := "2024-04-17")]
alias set_integral_mono_ae := setIntegral_mono_ae

theorem setIntegral_mono_on (hs : MeasurableSet s) (h : ∀ x ∈ s, f x ≤ g x) :
    ∫ x in s, f x ∂μ ≤ ∫ x in s, g x ∂μ :=
  setIntegral_mono_ae_restrict hf hg
    (by simp [hs, EventuallyLE, eventually_inf_principal, ae_of_all _ h])

@[deprecated (since := "2024-04-17")]
alias set_integral_mono_on := setIntegral_mono_on

theorem setIntegral_mono_on_ae (hs : MeasurableSet s) (h : ∀ᵐ x ∂μ, x ∈ s → f x ≤ g x) :
    ∫ x in s, f x ∂μ ≤ ∫ x in s, g x ∂μ := by
  refine setIntegral_mono_ae_restrict hf hg ?_; rwa [EventuallyLE, ae_restrict_iff' hs]

@[deprecated (since := "2024-04-17")]
alias set_integral_mono_on_ae := setIntegral_mono_on_ae

theorem setIntegral_mono (h : f ≤ g) : ∫ x in s, f x ∂μ ≤ ∫ x in s, g x ∂μ :=
  integral_mono hf hg h

@[deprecated (since := "2024-04-17")]
alias set_integral_mono := setIntegral_mono

end

theorem setIntegral_mono_set (hfi : IntegrableOn f t μ) (hf : 0 ≤ᵐ[μ.restrict t] f)
    (hst : s ≤ᵐ[μ] t) : ∫ x in s, f x ∂μ ≤ ∫ x in t, f x ∂μ :=
  integral_mono_measure (Measure.restrict_mono_ae hst) hf hfi

@[deprecated (since := "2024-04-17")]
alias set_integral_mono_set := setIntegral_mono_set

theorem setIntegral_le_integral (hfi : Integrable f μ) (hf : 0 ≤ᵐ[μ] f) :
    ∫ x in s, f x ∂μ ≤ ∫ x, f x ∂μ :=
  integral_mono_measure (Measure.restrict_le_self) hf hfi

@[deprecated (since := "2024-04-17")]
alias set_integral_le_integral := setIntegral_le_integral

theorem setIntegral_ge_of_const_le {c : ℝ} (hs : MeasurableSet s) (hμs : μ s ≠ ∞)
    (hf : ∀ x ∈ s, c ≤ f x) (hfint : IntegrableOn (fun x : X => f x) s μ) :
    c * (μ s).toReal ≤ ∫ x in s, f x ∂μ := by
  rw [mul_comm, ← smul_eq_mul, ← setIntegral_const c]
  exact setIntegral_mono_on (integrableOn_const.2 (Or.inr hμs.lt_top)) hfint hs hf

@[deprecated (since := "2024-04-17")]
alias set_integral_ge_of_const_le := setIntegral_ge_of_const_le

end Mono

section Nonneg

variable {μ : Measure X} {f : X → ℝ} {s : Set X}

theorem setIntegral_nonneg_of_ae_restrict (hf : 0 ≤ᵐ[μ.restrict s] f) : 0 ≤ ∫ x in s, f x ∂μ :=
  integral_nonneg_of_ae hf

@[deprecated (since := "2024-04-17")]
alias set_integral_nonneg_of_ae_restrict := setIntegral_nonneg_of_ae_restrict

theorem setIntegral_nonneg_of_ae (hf : 0 ≤ᵐ[μ] f) : 0 ≤ ∫ x in s, f x ∂μ :=
  setIntegral_nonneg_of_ae_restrict (ae_restrict_of_ae hf)

@[deprecated (since := "2024-04-17")]
alias set_integral_nonneg_of_ae := setIntegral_nonneg_of_ae

theorem setIntegral_nonneg (hs : MeasurableSet s) (hf : ∀ x, x ∈ s → 0 ≤ f x) :
    0 ≤ ∫ x in s, f x ∂μ :=
  setIntegral_nonneg_of_ae_restrict ((ae_restrict_iff' hs).mpr (ae_of_all μ hf))

@[deprecated (since := "2024-04-17")]
alias set_integral_nonneg := setIntegral_nonneg

theorem setIntegral_nonneg_ae (hs : MeasurableSet s) (hf : ∀ᵐ x ∂μ, x ∈ s → 0 ≤ f x) :
    0 ≤ ∫ x in s, f x ∂μ :=
  setIntegral_nonneg_of_ae_restrict <| by rwa [EventuallyLE, ae_restrict_iff' hs]

@[deprecated (since := "2024-04-17")]
alias set_integral_nonneg_ae := setIntegral_nonneg_ae

theorem setIntegral_le_nonneg {s : Set X} (hs : MeasurableSet s) (hf : StronglyMeasurable f)
    (hfi : Integrable f μ) : ∫ x in s, f x ∂μ ≤ ∫ x in {y | 0 ≤ f y}, f x ∂μ := by
  rw [← integral_indicator hs, ←
    integral_indicator (stronglyMeasurable_const.measurableSet_le hf)]
  exact
    integral_mono (hfi.indicator hs)
      (hfi.indicator (stronglyMeasurable_const.measurableSet_le hf))
      (indicator_le_indicator_nonneg s f)

@[deprecated (since := "2024-04-17")]
alias set_integral_le_nonneg := setIntegral_le_nonneg

theorem setIntegral_nonpos_of_ae_restrict (hf : f ≤ᵐ[μ.restrict s] 0) : ∫ x in s, f x ∂μ ≤ 0 :=
  integral_nonpos_of_ae hf

@[deprecated (since := "2024-04-17")]
alias set_integral_nonpos_of_ae_restrict := setIntegral_nonpos_of_ae_restrict

theorem setIntegral_nonpos_of_ae (hf : f ≤ᵐ[μ] 0) : ∫ x in s, f x ∂μ ≤ 0 :=
  setIntegral_nonpos_of_ae_restrict (ae_restrict_of_ae hf)

@[deprecated (since := "2024-04-17")]
alias set_integral_nonpos_of_ae := setIntegral_nonpos_of_ae

theorem setIntegral_nonpos_ae (hs : MeasurableSet s) (hf : ∀ᵐ x ∂μ, x ∈ s → f x ≤ 0) :
    ∫ x in s, f x ∂μ ≤ 0 :=
  setIntegral_nonpos_of_ae_restrict <| by rwa [EventuallyLE, ae_restrict_iff' hs]

@[deprecated (since := "2024-04-17")]
alias set_integral_nonpos_ae := setIntegral_nonpos_ae

theorem setIntegral_nonpos (hs : MeasurableSet s) (hf : ∀ x, x ∈ s → f x ≤ 0) :
    ∫ x in s, f x ∂μ ≤ 0 :=
  setIntegral_nonpos_ae hs <| ae_of_all μ hf

@[deprecated (since := "2024-04-17")]
alias set_integral_nonpos := setIntegral_nonpos

theorem setIntegral_nonpos_le {s : Set X} (hs : MeasurableSet s) (hf : StronglyMeasurable f)
    (hfi : Integrable f μ) : ∫ x in {y | f y ≤ 0}, f x ∂μ ≤ ∫ x in s, f x ∂μ := by
  rw [← integral_indicator hs, ←
    integral_indicator (hf.measurableSet_le stronglyMeasurable_const)]
  exact
    integral_mono (hfi.indicator (hf.measurableSet_le stronglyMeasurable_const))
      (hfi.indicator hs) (indicator_nonpos_le_indicator s f)

@[deprecated (since := "2024-04-17")]
alias set_integral_nonpos_le := setIntegral_nonpos_le

lemma Integrable.measure_le_integral {f : X → ℝ} (f_int : Integrable f μ) (f_nonneg : 0 ≤ᵐ[μ] f)
    {s : Set X} (hs : ∀ x ∈ s, 1 ≤ f x) :
    μ s ≤ ENNReal.ofReal (∫ x, f x ∂μ) := by
  rw [ofReal_integral_eq_lintegral_ofReal f_int f_nonneg]
  apply meas_le_lintegral₀
  · exact ENNReal.continuous_ofReal.measurable.comp_aemeasurable f_int.1.aemeasurable
  · intro x hx
    simpa using ENNReal.ofReal_le_ofReal (hs x hx)

lemma integral_le_measure {f : X → ℝ} {s : Set X}
    (hs : ∀ x ∈ s, f x ≤ 1) (h's : ∀ x ∈ sᶜ, f x ≤ 0) :
    ENNReal.ofReal (∫ x, f x ∂μ) ≤ μ s := by
  by_cases H : Integrable f μ; swap
  · simp [integral_undef H]
  let g x := max (f x) 0
  have g_int : Integrable g μ := H.pos_part
  have : ENNReal.ofReal (∫ x, f x ∂μ) ≤ ENNReal.ofReal (∫ x, g x ∂μ) := by
    apply ENNReal.ofReal_le_ofReal
    exact integral_mono H g_int (fun x ↦ le_max_left _ _)
  apply this.trans
  rw [ofReal_integral_eq_lintegral_ofReal g_int (Eventually.of_forall (fun x ↦ le_max_right _ _))]
  apply lintegral_le_meas
  · intro x
    apply ENNReal.ofReal_le_of_le_toReal
    by_cases H : x ∈ s
    · simpa [g] using hs x H
    · apply le_trans _ zero_le_one
      simpa [g] using h's x H
  · intro x hx
    simpa [g] using h's x hx

end Nonneg

section IntegrableUnion

variable {ι : Type*} [Countable ι] {μ : Measure X} [NormedAddCommGroup E]

theorem integrableOn_iUnion_of_summable_integral_norm {f : X → E} {s : ι → Set X}
    (hs : ∀ i : ι, MeasurableSet (s i)) (hi : ∀ i : ι, IntegrableOn f (s i) μ)
    (h : Summable fun i : ι => ∫ x : X in s i, ‖f x‖ ∂μ) : IntegrableOn f (iUnion s) μ := by
  refine ⟨AEStronglyMeasurable.iUnion fun i => (hi i).1, (lintegral_iUnion_le _ _).trans_lt ?_⟩
  have B := fun i => lintegral_coe_eq_integral (fun x : X => ‖f x‖₊) (hi i).norm
  rw [tsum_congr B]
  have S' :
    Summable fun i : ι =>
      (⟨∫ x : X in s i, ‖f x‖₊ ∂μ, setIntegral_nonneg (hs i) fun x _ => NNReal.coe_nonneg _⟩ :
        NNReal) := by
    rw [← NNReal.summable_coe]; exact h
  have S'' := ENNReal.tsum_coe_eq S'.hasSum
  simp_rw [ENNReal.coe_nnreal_eq, NNReal.coe_mk, coe_nnnorm] at S''
  convert ENNReal.ofReal_lt_top

variable [TopologicalSpace X] [BorelSpace X] [MetrizableSpace X] [IsLocallyFiniteMeasure μ]

/-- If `s` is a countable family of compact sets, `f` is a continuous function, and the sequence
`‖f.restrict (s i)‖ * μ (s i)` is summable, then `f` is integrable on the union of the `s i`. -/
theorem integrableOn_iUnion_of_summable_norm_restrict {f : C(X, E)} {s : ι → Compacts X}
    (hf : Summable fun i : ι => ‖f.restrict (s i)‖ * ENNReal.toReal (μ <| s i)) :
    IntegrableOn f (⋃ i : ι, s i) μ := by
  refine
    integrableOn_iUnion_of_summable_integral_norm (fun i => (s i).isCompact.isClosed.measurableSet)
      (fun i => (map_continuous f).continuousOn.integrableOn_compact (s i).isCompact)
      (.of_nonneg_of_le (fun ι => integral_nonneg fun x => norm_nonneg _) (fun i => ?_) hf)
  rw [← (Real.norm_of_nonneg (integral_nonneg fun x => norm_nonneg _) : ‖_‖ = ∫ x in s i, ‖f x‖ ∂μ)]
  exact
    norm_setIntegral_le_of_norm_le_const' (s i).isCompact.measure_lt_top
      (s i).isCompact.isClosed.measurableSet fun x hx =>
      (norm_norm (f x)).symm ▸ (f.restrict (s i : Set X)).norm_coe_le_norm ⟨x, hx⟩

/-- If `s` is a countable family of compact sets covering `X`, `f` is a continuous function, and
the sequence `‖f.restrict (s i)‖ * μ (s i)` is summable, then `f` is integrable. -/
theorem integrable_of_summable_norm_restrict {f : C(X, E)} {s : ι → Compacts X}
    (hf : Summable fun i : ι => ‖f.restrict (s i)‖ * ENNReal.toReal (μ <| s i))
    (hs : ⋃ i : ι, ↑(s i) = (univ : Set X)) : Integrable f μ := by
  simpa only [hs, integrableOn_univ] using integrableOn_iUnion_of_summable_norm_restrict hf

end IntegrableUnion

/-! ### Continuity of the set integral

We prove that for any set `s`, the function
`fun f : X →₁[μ] E => ∫ x in s, f x ∂μ` is continuous. -/


section ContinuousSetIntegral

variable [NormedAddCommGroup E]
  {𝕜 : Type*} [NormedField 𝕜] [NormedAddCommGroup F] [NormedSpace 𝕜 F] {p : ℝ≥0∞} {μ : Measure X}

/-- For `f : Lp E p μ`, we can define an element of `Lp E p (μ.restrict s)` by
`(Lp.memℒp f).restrict s).toLp f`. This map is additive. -/
theorem Lp_toLp_restrict_add (f g : Lp E p μ) (s : Set X) :
    ((Lp.memℒp (f + g)).restrict s).toLp (⇑(f + g)) =
      ((Lp.memℒp f).restrict s).toLp f + ((Lp.memℒp g).restrict s).toLp g := by
  ext1
  refine (ae_restrict_of_ae (Lp.coeFn_add f g)).mp ?_
  refine
    (Lp.coeFn_add (Memℒp.toLp f ((Lp.memℒp f).restrict s))
          (Memℒp.toLp g ((Lp.memℒp g).restrict s))).mp ?_
  refine (Memℒp.coeFn_toLp ((Lp.memℒp f).restrict s)).mp ?_
  refine (Memℒp.coeFn_toLp ((Lp.memℒp g).restrict s)).mp ?_
  refine (Memℒp.coeFn_toLp ((Lp.memℒp (f + g)).restrict s)).mono fun x hx1 hx2 hx3 hx4 hx5 => ?_
  rw [hx4, hx1, Pi.add_apply, hx2, hx3, hx5, Pi.add_apply]

/-- For `f : Lp E p μ`, we can define an element of `Lp E p (μ.restrict s)` by
`(Lp.memℒp f).restrict s).toLp f`. This map commutes with scalar multiplication. -/
theorem Lp_toLp_restrict_smul (c : 𝕜) (f : Lp F p μ) (s : Set X) :
    ((Lp.memℒp (c • f)).restrict s).toLp (⇑(c • f)) = c • ((Lp.memℒp f).restrict s).toLp f := by
  ext1
  refine (ae_restrict_of_ae (Lp.coeFn_smul c f)).mp ?_
  refine (Memℒp.coeFn_toLp ((Lp.memℒp f).restrict s)).mp ?_
  refine (Memℒp.coeFn_toLp ((Lp.memℒp (c • f)).restrict s)).mp ?_
  refine
    (Lp.coeFn_smul c (Memℒp.toLp f ((Lp.memℒp f).restrict s))).mono fun x hx1 hx2 hx3 hx4 => ?_
  simp only [hx2, hx1, hx3, hx4, Pi.smul_apply]

/-- For `f : Lp E p μ`, we can define an element of `Lp E p (μ.restrict s)` by
`(Lp.memℒp f).restrict s).toLp f`. This map is non-expansive. -/
theorem norm_Lp_toLp_restrict_le (s : Set X) (f : Lp E p μ) :
    ‖((Lp.memℒp f).restrict s).toLp f‖ ≤ ‖f‖ := by
  rw [Lp.norm_def, Lp.norm_def, ENNReal.toReal_le_toReal (Lp.eLpNorm_ne_top _)
    (Lp.eLpNorm_ne_top _)]
  apply (le_of_eq _).trans (eLpNorm_mono_measure _ (Measure.restrict_le_self (s := s)))
  exact eLpNorm_congr_ae (Memℒp.coeFn_toLp _)

variable (X F 𝕜) in
/-- Continuous linear map sending a function of `Lp F p μ` to the same function in
`Lp F p (μ.restrict s)`. -/
def LpToLpRestrictCLM (μ : Measure X) (p : ℝ≥0∞) [hp : Fact (1 ≤ p)] (s : Set X) :
    Lp F p μ →L[𝕜] Lp F p (μ.restrict s) :=
  @LinearMap.mkContinuous 𝕜 𝕜 (Lp F p μ) (Lp F p (μ.restrict s)) _ _ _ _ _ _ (RingHom.id 𝕜)
    ⟨⟨fun f => Memℒp.toLp f ((Lp.memℒp f).restrict s), fun f g => Lp_toLp_restrict_add f g s⟩,
      fun c f => Lp_toLp_restrict_smul c f s⟩
    1 (by intro f; rw [one_mul]; exact norm_Lp_toLp_restrict_le s f)

variable (𝕜) in
theorem LpToLpRestrictCLM_coeFn [Fact (1 ≤ p)] (s : Set X) (f : Lp F p μ) :
    LpToLpRestrictCLM X F 𝕜 μ p s f =ᵐ[μ.restrict s] f :=
  Memℒp.coeFn_toLp ((Lp.memℒp f).restrict s)

@[continuity]
theorem continuous_setIntegral [NormedSpace ℝ E] (s : Set X) :
    Continuous fun f : X →₁[μ] E => ∫ x in s, f x ∂μ := by
  haveI : Fact ((1 : ℝ≥0∞) ≤ 1) := ⟨le_rfl⟩
  have h_comp :
    (fun f : X →₁[μ] E => ∫ x in s, f x ∂μ) =
      integral (μ.restrict s) ∘ fun f => LpToLpRestrictCLM X E ℝ μ 1 s f := by
    ext1 f
    rw [Function.comp_apply, integral_congr_ae (LpToLpRestrictCLM_coeFn ℝ s f)]
  rw [h_comp]
  exact continuous_integral.comp (LpToLpRestrictCLM X E ℝ μ 1 s).continuous

@[deprecated (since := "2024-04-17")]
alias continuous_set_integral := continuous_setIntegral

end ContinuousSetIntegral

end MeasureTheory

section OpenPos

open Measure

variable [MeasurableSpace X] [TopologicalSpace X] [OpensMeasurableSpace X]
  {μ : Measure X} [IsOpenPosMeasure μ]

theorem Continuous.integral_pos_of_hasCompactSupport_nonneg_nonzero [IsFiniteMeasureOnCompacts μ]
    {f : X → ℝ} {x : X} (f_cont : Continuous f) (f_comp : HasCompactSupport f) (f_nonneg : 0 ≤ f)
    (f_x : f x ≠ 0) : 0 < ∫ x, f x ∂μ :=
  integral_pos_of_integrable_nonneg_nonzero f_cont (f_cont.integrable_of_hasCompactSupport f_comp)
    f_nonneg f_x

end OpenPos

/-! Fundamental theorem of calculus for set integrals -/
section FTC

open MeasureTheory Asymptotics Metric

variable [MeasurableSpace X] {ι : Type*} [NormedAddCommGroup E] [NormedSpace ℝ E] [CompleteSpace E]

/-- Fundamental theorem of calculus for set integrals:
if `μ` is a measure that is finite at a filter `l` and
`f` is a measurable function that has a finite limit `b` at `l ⊓ ae μ`, then
`∫ x in s i, f x ∂μ = μ (s i) • b + o(μ (s i))` at a filter `li` provided that
`s i` tends to `l.smallSets` along `li`.
Since `μ (s i)` is an `ℝ≥0∞` number, we use `(μ (s i)).toReal` in the actual statement.

Often there is a good formula for `(μ (s i)).toReal`, so the formalization can take an optional
argument `m` with this formula and a proof of `(fun i => (μ (s i)).toReal) =ᶠ[li] m`. Without these
arguments, `m i = (μ (s i)).toReal` is used in the output. -/
theorem Filter.Tendsto.integral_sub_linear_isLittleO_ae
    {μ : Measure X} {l : Filter X} [l.IsMeasurablyGenerated] {f : X → E} {b : E}
    (h : Tendsto f (l ⊓ ae μ) (𝓝 b)) (hfm : StronglyMeasurableAtFilter f l μ)
    (hμ : μ.FiniteAtFilter l) {s : ι → Set X} {li : Filter ι} (hs : Tendsto s li l.smallSets)
    (m : ι → ℝ := fun i => (μ (s i)).toReal)
    (hsμ : (fun i => (μ (s i)).toReal) =ᶠ[li] m := by rfl) :
    (fun i => (∫ x in s i, f x ∂μ) - m i • b) =o[li] m := by
  suffices
      (fun s => (∫ x in s, f x ∂μ) - (μ s).toReal • b) =o[l.smallSets] fun s => (μ s).toReal from
    (this.comp_tendsto hs).congr'
      (hsμ.mono fun a ha => by dsimp only [Function.comp_apply] at ha ⊢; rw [ha]) hsμ
  refine isLittleO_iff.2 fun ε ε₀ => ?_
  have : ∀ᶠ s in l.smallSets, ∀ᵐ x ∂μ, x ∈ s → f x ∈ closedBall b ε :=
    eventually_smallSets_eventually.2 (h.eventually <| closedBall_mem_nhds _ ε₀)
  filter_upwards [hμ.eventually, (hμ.integrableAtFilter_of_tendsto_ae hfm h).eventually,
    hfm.eventually, this]
  simp only [mem_closedBall, dist_eq_norm]
  intro s hμs h_integrable hfm h_norm
  rw [← setIntegral_const, ← integral_sub h_integrable (integrableOn_const.2 <| Or.inr hμs),
    Real.norm_eq_abs, abs_of_nonneg ENNReal.toReal_nonneg]
  exact norm_setIntegral_le_of_norm_le_const_ae' hμs h_norm (hfm.sub aestronglyMeasurable_const)

/-- Fundamental theorem of calculus for set integrals, `nhdsWithin` version: if `μ` is a locally
finite measure and `f` is an almost everywhere measurable function that is continuous at a point `a`
within a measurable set `t`, then `∫ x in s i, f x ∂μ = μ (s i) • f a + o(μ (s i))` at a filter `li`
provided that `s i` tends to `(𝓝[t] a).smallSets` along `li`.  Since `μ (s i)` is an `ℝ≥0∞`
number, we use `(μ (s i)).toReal` in the actual statement.

Often there is a good formula for `(μ (s i)).toReal`, so the formalization can take an optional
argument `m` with this formula and a proof of `(fun i => (μ (s i)).toReal) =ᶠ[li] m`. Without these
arguments, `m i = (μ (s i)).toReal` is used in the output. -/
theorem ContinuousWithinAt.integral_sub_linear_isLittleO_ae [TopologicalSpace X]
    [OpensMeasurableSpace X] {μ : Measure X}
    [IsLocallyFiniteMeasure μ] {x : X} {t : Set X} {f : X → E} (hx : ContinuousWithinAt f t x)
    (ht : MeasurableSet t) (hfm : StronglyMeasurableAtFilter f (𝓝[t] x) μ) {s : ι → Set X}
    {li : Filter ι} (hs : Tendsto s li (𝓝[t] x).smallSets) (m : ι → ℝ := fun i => (μ (s i)).toReal)
    (hsμ : (fun i => (μ (s i)).toReal) =ᶠ[li] m := by rfl) :
    (fun i => (∫ x in s i, f x ∂μ) - m i • f x) =o[li] m :=
  haveI : (𝓝[t] x).IsMeasurablyGenerated := ht.nhdsWithin_isMeasurablyGenerated _
  (hx.mono_left inf_le_left).integral_sub_linear_isLittleO_ae hfm (μ.finiteAt_nhdsWithin x t) hs m
    hsμ

/-- Fundamental theorem of calculus for set integrals, `nhds` version: if `μ` is a locally finite
measure and `f` is an almost everywhere measurable function that is continuous at a point `a`, then
`∫ x in s i, f x ∂μ = μ (s i) • f a + o(μ (s i))` at `li` provided that `s` tends to
`(𝓝 a).smallSets` along `li`. Since `μ (s i)` is an `ℝ≥0∞` number, we use `(μ (s i)).toReal` in
the actual statement.

Often there is a good formula for `(μ (s i)).toReal`, so the formalization can take an optional
argument `m` with this formula and a proof of `(fun i => (μ (s i)).toReal) =ᶠ[li] m`. Without these
arguments, `m i = (μ (s i)).toReal` is used in the output. -/
theorem ContinuousAt.integral_sub_linear_isLittleO_ae [TopologicalSpace X] [OpensMeasurableSpace X]
    {μ : Measure X} [IsLocallyFiniteMeasure μ] {x : X}
    {f : X → E} (hx : ContinuousAt f x) (hfm : StronglyMeasurableAtFilter f (𝓝 x) μ) {s : ι → Set X}
    {li : Filter ι} (hs : Tendsto s li (𝓝 x).smallSets) (m : ι → ℝ := fun i => (μ (s i)).toReal)
    (hsμ : (fun i => (μ (s i)).toReal) =ᶠ[li] m := by rfl) :
    (fun i => (∫ x in s i, f x ∂μ) - m i • f x) =o[li] m :=
  (hx.mono_left inf_le_left).integral_sub_linear_isLittleO_ae hfm (μ.finiteAt_nhds x) hs m hsμ

/-- Fundamental theorem of calculus for set integrals, `nhdsWithin` version: if `μ` is a locally
finite measure, `f` is continuous on a measurable set `t`, and `a ∈ t`, then `∫ x in (s i), f x ∂μ =
μ (s i) • f a + o(μ (s i))` at `li` provided that `s i` tends to `(𝓝[t] a).smallSets` along `li`.
Since `μ (s i)` is an `ℝ≥0∞` number, we use `(μ (s i)).toReal` in the actual statement.

Often there is a good formula for `(μ (s i)).toReal`, so the formalization can take an optional
argument `m` with this formula and a proof of `(fun i => (μ (s i)).toReal) =ᶠ[li] m`. Without these
arguments, `m i = (μ (s i)).toReal` is used in the output. -/
theorem ContinuousOn.integral_sub_linear_isLittleO_ae [TopologicalSpace X] [OpensMeasurableSpace X]
    [SecondCountableTopologyEither X E] {μ : Measure X}
    [IsLocallyFiniteMeasure μ] {x : X} {t : Set X} {f : X → E} (hft : ContinuousOn f t) (hx : x ∈ t)
    (ht : MeasurableSet t) {s : ι → Set X} {li : Filter ι} (hs : Tendsto s li (𝓝[t] x).smallSets)
    (m : ι → ℝ := fun i => (μ (s i)).toReal)
    (hsμ : (fun i => (μ (s i)).toReal) =ᶠ[li] m := by rfl) :
    (fun i => (∫ x in s i, f x ∂μ) - m i • f x) =o[li] m :=
  (hft x hx).integral_sub_linear_isLittleO_ae ht
    ⟨t, self_mem_nhdsWithin, hft.aestronglyMeasurable ht⟩ hs m hsμ

end FTC

section

variable [MeasurableSpace X]

/-! ### Continuous linear maps composed with integration

The goal of this section is to prove that integration commutes with continuous linear maps.
This holds for simple functions. The general result follows from the continuity of all involved
operations on the space `L¹`. Note that composition by a continuous linear map on `L¹` is not just
the composition, as we are dealing with classes of functions, but it has already been defined
as `ContinuousLinearMap.compLp`. We take advantage of this construction here.
-/

open scoped ComplexConjugate

variable {μ : Measure X} {𝕜 : Type*} [RCLike 𝕜] [NormedAddCommGroup E] [NormedSpace 𝕜 E]
  [NormedAddCommGroup F] [NormedSpace 𝕜 F] {p : ENNReal}

namespace ContinuousLinearMap

variable [NormedSpace ℝ F]

theorem integral_compLp (L : E →L[𝕜] F) (φ : Lp E p μ) :
    ∫ x, (L.compLp φ) x ∂μ = ∫ x, L (φ x) ∂μ :=
  integral_congr_ae <| coeFn_compLp _ _

theorem setIntegral_compLp (L : E →L[𝕜] F) (φ : Lp E p μ) {s : Set X} (hs : MeasurableSet s) :
    ∫ x in s, (L.compLp φ) x ∂μ = ∫ x in s, L (φ x) ∂μ :=
  setIntegral_congr_ae hs ((L.coeFn_compLp φ).mono fun _x hx _ => hx)

@[deprecated (since := "2024-04-17")]
alias set_integral_compLp := setIntegral_compLp

theorem continuous_integral_comp_L1 (L : E →L[𝕜] F) :
    Continuous fun φ : X →₁[μ] E => ∫ x : X, L (φ x) ∂μ := by
  rw [← funext L.integral_compLp]; exact continuous_integral.comp (L.compLpL 1 μ).continuous

variable [CompleteSpace F] [NormedSpace ℝ E]

theorem integral_comp_comm [CompleteSpace E] (L : E →L[𝕜] F) {φ : X → E} (φ_int : Integrable φ μ) :
    ∫ x, L (φ x) ∂μ = L (∫ x, φ x ∂μ) := by
  apply φ_int.induction (P := fun φ => ∫ x, L (φ x) ∂μ = L (∫ x, φ x ∂μ))
  · intro e s s_meas _
    rw [integral_indicator_const e s_meas, ← @smul_one_smul E ℝ 𝕜 _ _ _ _ _ (μ s).toReal e,
      ContinuousLinearMap.map_smul, @smul_one_smul F ℝ 𝕜 _ _ _ _ _ (μ s).toReal (L e), ←
      integral_indicator_const (L e) s_meas]
    congr 1 with a
    rw [← Function.comp_def L, Set.indicator_comp_of_zero L.map_zero, Function.comp_apply]
  · intro f g _ f_int g_int hf hg
    simp [L.map_add, integral_add (μ := μ) f_int g_int,
      integral_add (μ := μ) (L.integrable_comp f_int) (L.integrable_comp g_int), hf, hg]
  · exact isClosed_eq L.continuous_integral_comp_L1 (L.continuous.comp continuous_integral)
  · intro f g hfg _ hf
    convert hf using 1 <;> clear hf
    · exact integral_congr_ae (hfg.fun_comp L).symm
    · rw [integral_congr_ae hfg.symm]

theorem integral_apply {H : Type*} [NormedAddCommGroup H] [NormedSpace 𝕜 H] {φ : X → H →L[𝕜] E}
    (φ_int : Integrable φ μ) (v : H) : (∫ x, φ x ∂μ) v = ∫ x, φ x v ∂μ := by
  by_cases hE : CompleteSpace E
  · exact ((ContinuousLinearMap.apply 𝕜 E v).integral_comp_comm φ_int).symm
  · rcases subsingleton_or_nontrivial H with hH|hH
    · simp [Subsingleton.eq_zero v]
    · have : ¬(CompleteSpace (H →L[𝕜] E)) := by
        rwa [SeparatingDual.completeSpace_continuousLinearMap_iff]
      simp [integral, hE, this]

theorem _root_.ContinuousMultilinearMap.integral_apply {ι : Type*} [Fintype ι] {M : ι → Type*}
    [∀ i, NormedAddCommGroup (M i)] [∀ i, NormedSpace 𝕜 (M i)]
    {φ : X → ContinuousMultilinearMap 𝕜 M E} (φ_int : Integrable φ μ) (m : ∀ i, M i) :
    (∫ x, φ x ∂μ) m = ∫ x, φ x m ∂μ := by
  by_cases hE : CompleteSpace E
  · exact ((ContinuousMultilinearMap.apply 𝕜 M E m).integral_comp_comm φ_int).symm
  · by_cases hm : ∀ i, m i ≠ 0
    · have : ¬ CompleteSpace (ContinuousMultilinearMap 𝕜 M E) := by
        rwa [SeparatingDual.completeSpace_continuousMultilinearMap_iff _ _ hm]
      simp [integral, hE, this]
    · push_neg at hm
      rcases hm with ⟨i, hi⟩
      simp [ContinuousMultilinearMap.map_coord_zero _ i hi]

variable [CompleteSpace E]

theorem integral_comp_comm' (L : E →L[𝕜] F) {K} (hL : AntilipschitzWith K L) (φ : X → E) :
    ∫ x, L (φ x) ∂μ = L (∫ x, φ x ∂μ) := by
  by_cases h : Integrable φ μ
  · exact integral_comp_comm L h
  have : ¬Integrable (fun x => L (φ x)) μ := by
    rwa [← Function.comp_def,
      LipschitzWith.integrable_comp_iff_of_antilipschitz L.lipschitz hL L.map_zero]
  simp [integral_undef, h, this]

theorem integral_comp_L1_comm (L : E →L[𝕜] F) (φ : X →₁[μ] E) :
    ∫ x, L (φ x) ∂μ = L (∫ x, φ x ∂μ) :=
  L.integral_comp_comm (L1.integrable_coeFn φ)

end ContinuousLinearMap

namespace LinearIsometry

variable [CompleteSpace F] [NormedSpace ℝ F] [CompleteSpace E] [NormedSpace ℝ E]

theorem integral_comp_comm (L : E →ₗᵢ[𝕜] F) (φ : X → E) : ∫ x, L (φ x) ∂μ = L (∫ x, φ x ∂μ) :=
  L.toContinuousLinearMap.integral_comp_comm' L.antilipschitz _

end LinearIsometry

namespace ContinuousLinearEquiv

variable [NormedSpace ℝ F] [NormedSpace ℝ E]

theorem integral_comp_comm (L : E ≃L[𝕜] F) (φ : X → E) : ∫ x, L (φ x) ∂μ = L (∫ x, φ x ∂μ) := by
  have : CompleteSpace E ↔ CompleteSpace F :=
    completeSpace_congr (e := L.toEquiv) L.isUniformEmbedding
  obtain ⟨_, _⟩|⟨_, _⟩ := iff_iff_and_or_not_and_not.mp this
  · exact L.toContinuousLinearMap.integral_comp_comm' L.antilipschitz _
  · simp [integral, *]

end ContinuousLinearEquiv

section ContinuousMap

variable [TopologicalSpace Y] [CompactSpace Y]

lemma ContinuousMap.integral_apply [NormedSpace ℝ E] [CompleteSpace E] {f : X → C(Y, E)}
    (hf : Integrable f μ) (y : Y) : (∫ x, f x ∂μ) y = ∫ x, f x y ∂μ := by
  calc (∫ x, f x ∂μ) y = ContinuousMap.evalCLM ℝ y (∫ x, f x ∂μ) := rfl
    _ = ∫ x, ContinuousMap.evalCLM ℝ y (f x) ∂μ :=
          (ContinuousLinearMap.integral_comp_comm _ hf).symm
    _ = _ := rfl

open scoped ContinuousMapZero in
theorem ContinuousMapZero.integral_apply {R : Type*} [NormedCommRing R] [Zero Y]
    [NormedAlgebra ℝ R] [CompleteSpace R] {f : X → C(Y, R)₀}
    (hf : MeasureTheory.Integrable f μ) (y : Y) :
    (∫ (x : X), f x ∂μ) y = ∫ (x : X), (f x) y ∂μ := by
  calc (∫ x, f x ∂μ) y = ContinuousMapZero.evalCLM ℝ y (∫ x, f x ∂μ) := rfl
    _ = ∫ x, ContinuousMapZero.evalCLM ℝ y (f x) ∂μ :=
          (ContinuousLinearMap.integral_comp_comm _ hf).symm
    _ = _ := rfl

end ContinuousMap

@[norm_cast]
theorem integral_ofReal {f : X → ℝ} : ∫ x, (f x : 𝕜) ∂μ = ↑(∫ x, f x ∂μ) :=
  (@RCLike.ofRealLI 𝕜 _).integral_comp_comm f

theorem integral_re {f : X → 𝕜} (hf : Integrable f μ) :
    ∫ x, RCLike.re (f x) ∂μ = RCLike.re (∫ x, f x ∂μ) :=
  (@RCLike.reCLM 𝕜 _).integral_comp_comm hf

theorem integral_im {f : X → 𝕜} (hf : Integrable f μ) :
    ∫ x, RCLike.im (f x) ∂μ = RCLike.im (∫ x, f x ∂μ) :=
  (@RCLike.imCLM 𝕜 _).integral_comp_comm hf

theorem integral_conj {f : X → 𝕜} : ∫ x, conj (f x) ∂μ = conj (∫ x, f x ∂μ) :=
  (@RCLike.conjLIE 𝕜 _).toLinearIsometry.integral_comp_comm f

theorem integral_coe_re_add_coe_im {f : X → 𝕜} (hf : Integrable f μ) :
    ∫ x, (re (f x) : 𝕜) ∂μ + (∫ x, (im (f x) : 𝕜) ∂μ) * RCLike.I = ∫ x, f x ∂μ := by
  rw [mul_comm, ← smul_eq_mul, ← integral_smul, ← integral_add]
  · congr
    ext1 x
    rw [smul_eq_mul, mul_comm, RCLike.re_add_im]
  · exact hf.re.ofReal
  · exact hf.im.ofReal.smul (𝕜 := 𝕜) (β := 𝕜) RCLike.I

theorem integral_re_add_im {f : X → 𝕜} (hf : Integrable f μ) :
    ((∫ x, RCLike.re (f x) ∂μ : ℝ) : 𝕜) + (∫ x, RCLike.im (f x) ∂μ : ℝ) * RCLike.I =
      ∫ x, f x ∂μ := by
  rw [← integral_ofReal, ← integral_ofReal, integral_coe_re_add_coe_im hf]

theorem setIntegral_re_add_im {f : X → 𝕜} {i : Set X} (hf : IntegrableOn f i μ) :
    ((∫ x in i, RCLike.re (f x) ∂μ : ℝ) : 𝕜) + (∫ x in i, RCLike.im (f x) ∂μ : ℝ) * RCLike.I =
      ∫ x in i, f x ∂μ :=
  integral_re_add_im hf

@[deprecated (since := "2024-04-17")]
alias set_integral_re_add_im := setIntegral_re_add_im

variable [NormedSpace ℝ E] [NormedSpace ℝ F]

lemma swap_integral (f : X → E × F) : (∫ x, f x ∂μ).swap = ∫ x, (f x).swap ∂μ :=
  .symm <| (ContinuousLinearEquiv.prodComm ℝ E F).integral_comp_comm f

theorem fst_integral [CompleteSpace F] {f : X → E × F} (hf : Integrable f μ) :
    (∫ x, f x ∂μ).1 = ∫ x, (f x).1 ∂μ := by
  by_cases hE : CompleteSpace E
  · exact ((ContinuousLinearMap.fst ℝ E F).integral_comp_comm hf).symm
  · have : ¬(CompleteSpace (E × F)) := fun h ↦ hE <| .fst_of_prod (β := F)
    simp [integral, *]

theorem snd_integral [CompleteSpace E] {f : X → E × F} (hf : Integrable f μ) :
    (∫ x, f x ∂μ).2 = ∫ x, (f x).2 ∂μ := by
  rw [← Prod.fst_swap, swap_integral]
  exact fst_integral <| hf.snd.prod_mk hf.fst

theorem integral_pair [CompleteSpace E] [CompleteSpace F] {f : X → E} {g : X → F}
    (hf : Integrable f μ) (hg : Integrable g μ) :
    ∫ x, (f x, g x) ∂μ = (∫ x, f x ∂μ, ∫ x, g x ∂μ) :=
  have := hf.prod_mk hg
  Prod.ext (fst_integral this) (snd_integral this)

theorem integral_smul_const {𝕜 : Type*} [RCLike 𝕜] [NormedSpace 𝕜 E] [CompleteSpace E]
    (f : X → 𝕜) (c : E) :
    ∫ x, f x • c ∂μ = (∫ x, f x ∂μ) • c := by
  by_cases hf : Integrable f μ
  · exact ((1 : 𝕜 →L[𝕜] 𝕜).smulRight c).integral_comp_comm hf
  · by_cases hc : c = 0
    · simp [hc, integral_zero, smul_zero]
    rw [integral_undef hf, integral_undef, zero_smul]
    rw [integrable_smul_const hc]
    simp_rw [hf, not_false_eq_true]

theorem integral_withDensity_eq_integral_smul {f : X → ℝ≥0} (f_meas : Measurable f) (g : X → E) :
    ∫ x, g x ∂μ.withDensity (fun x => f x) = ∫ x, f x • g x ∂μ := by
  by_cases hE : CompleteSpace E; swap; · simp [integral, hE]
  by_cases hg : Integrable g (μ.withDensity fun x => f x); swap
  · rw [integral_undef hg, integral_undef]
    rwa [← integrable_withDensity_iff_integrable_smul f_meas]
  refine Integrable.induction
    (P := fun g => ∫ x, g x ∂μ.withDensity (fun x => f x) = ∫ x, f x • g x ∂μ) ?_ ?_ ?_ ?_ hg
  · intro c s s_meas hs
    rw [integral_indicator s_meas]
    simp_rw [← indicator_smul_apply, integral_indicator s_meas]
    simp only [s_meas, integral_const, Measure.restrict_apply', univ_inter, withDensity_apply]
    rw [lintegral_coe_eq_integral, ENNReal.toReal_ofReal, ← integral_smul_const]
    · rfl
    · exact integral_nonneg fun x => NNReal.coe_nonneg _
    · refine ⟨f_meas.coe_nnreal_real.aemeasurable.aestronglyMeasurable, ?_⟩
      rw [withDensity_apply _ s_meas] at hs
      rw [HasFiniteIntegral]
      convert hs with x
      simp only [NNReal.nnnorm_eq]
  · intro u u' _ u_int u'_int h h'
    change
      (∫ x : X, u x + u' x ∂μ.withDensity fun x : X => ↑(f x)) = ∫ x : X, f x • (u x + u' x) ∂μ
    simp_rw [smul_add]
    rw [integral_add u_int u'_int, h, h', integral_add]
    · exact (integrable_withDensity_iff_integrable_smul f_meas).1 u_int
    · exact (integrable_withDensity_iff_integrable_smul f_meas).1 u'_int
  · have C1 :
      Continuous fun u : Lp E 1 (μ.withDensity fun x => f x) =>
        ∫ x, u x ∂μ.withDensity fun x => f x :=
      continuous_integral
    have C2 : Continuous fun u : Lp E 1 (μ.withDensity fun x => f x) => ∫ x, f x • u x ∂μ := by
      have : Continuous ((fun u : Lp E 1 μ => ∫ x, u x ∂μ) ∘ withDensitySMulLI (E := E) μ f_meas) :=
        continuous_integral.comp (withDensitySMulLI (E := E) μ f_meas).continuous
      convert this with u
      simp only [Function.comp_apply, withDensitySMulLI_apply]
      exact integral_congr_ae (memℒ1_smul_of_L1_withDensity f_meas u).coeFn_toLp.symm
    exact isClosed_eq C1 C2
  · intro u v huv _ hu
    rw [← integral_congr_ae huv, hu]
    apply integral_congr_ae
    filter_upwards [(ae_withDensity_iff f_meas.coe_nnreal_ennreal).1 huv] with x hx
    rcases eq_or_ne (f x) 0 with (h'x | h'x)
    · simp only [h'x, zero_smul]
    · rw [hx _]
      simpa only [Ne, ENNReal.coe_eq_zero] using h'x

theorem integral_withDensity_eq_integral_smul₀ {f : X → ℝ≥0} (hf : AEMeasurable f μ) (g : X → E) :
    ∫ x, g x ∂μ.withDensity (fun x => f x) = ∫ x, f x • g x ∂μ := by
  let f' := hf.mk _
  calc
    ∫ x, g x ∂μ.withDensity (fun x => f x) = ∫ x, g x ∂μ.withDensity fun x => f' x := by
      congr 1
      apply withDensity_congr_ae
      filter_upwards [hf.ae_eq_mk] with x hx
      rw [hx]
    _ = ∫ x, f' x • g x ∂μ := integral_withDensity_eq_integral_smul hf.measurable_mk _
    _ = ∫ x, f x • g x ∂μ := by
      apply integral_congr_ae
      filter_upwards [hf.ae_eq_mk] with x hx
      rw [hx]

theorem setIntegral_withDensity_eq_setIntegral_smul {f : X → ℝ≥0} (f_meas : Measurable f)
    (g : X → E) {s : Set X} (hs : MeasurableSet s) :
    ∫ x in s, g x ∂μ.withDensity (fun x => f x) = ∫ x in s, f x • g x ∂μ := by
  rw [restrict_withDensity hs, integral_withDensity_eq_integral_smul f_meas]

@[deprecated (since := "2024-04-17")]
alias set_integral_withDensity_eq_set_integral_smul := setIntegral_withDensity_eq_setIntegral_smul

theorem setIntegral_withDensity_eq_setIntegral_smul₀ {f : X → ℝ≥0} {s : Set X}
    (hf : AEMeasurable f (μ.restrict s)) (g : X → E) (hs : MeasurableSet s) :
    ∫ x in s, g x ∂μ.withDensity (fun x => f x) = ∫ x in s, f x • g x ∂μ := by
  rw [restrict_withDensity hs, integral_withDensity_eq_integral_smul₀ hf]

@[deprecated (since := "2024-04-17")]
alias set_integral_withDensity_eq_set_integral_smul₀ := setIntegral_withDensity_eq_setIntegral_smul₀

theorem setIntegral_withDensity_eq_setIntegral_smul₀' [SFinite μ] {f : X → ℝ≥0} (s : Set X)
    (hf : AEMeasurable f (μ.restrict s)) (g : X → E)  :
    ∫ x in s, g x ∂μ.withDensity (fun x => f x) = ∫ x in s, f x • g x ∂μ := by
  rw [restrict_withDensity' s, integral_withDensity_eq_integral_smul₀ hf]

@[deprecated (since := "2024-04-17")]
alias set_integral_withDensity_eq_set_integral_smul₀' :=
  setIntegral_withDensity_eq_setIntegral_smul₀'

end

section thickenedIndicator

variable [MeasurableSpace X] [PseudoEMetricSpace X]

theorem measure_le_lintegral_thickenedIndicatorAux (μ : Measure X) {E : Set X}
    (E_mble : MeasurableSet E) (δ : ℝ) : μ E ≤ ∫⁻ x, (thickenedIndicatorAux δ E x : ℝ≥0∞) ∂μ := by
  convert_to lintegral μ (E.indicator fun _ => (1 : ℝ≥0∞)) ≤ lintegral μ (thickenedIndicatorAux δ E)
  · rw [lintegral_indicator _ E_mble]
    simp only [lintegral_one, Measure.restrict_apply, MeasurableSet.univ, univ_inter]
  · apply lintegral_mono
    apply indicator_le_thickenedIndicatorAux

theorem measure_le_lintegral_thickenedIndicator (μ : Measure X) {E : Set X}
    (E_mble : MeasurableSet E) {δ : ℝ} (δ_pos : 0 < δ) :
    μ E ≤ ∫⁻ x, (thickenedIndicator δ_pos E x : ℝ≥0∞) ∂μ := by
  convert measure_le_lintegral_thickenedIndicatorAux μ E_mble δ
  dsimp
  simp only [thickenedIndicatorAux_lt_top.ne, ENNReal.coe_toNNReal, Ne, not_false_iff]

end thickenedIndicator

-- We declare a new `{X : Type*}` to discard the instance `[MeasureableSpace X]`
-- which has been in scope for the entire file up to this point.
variable {X : Type*}

section BilinearMap

namespace MeasureTheory

variable {X : Type*} {f : X → ℝ} {m m0 : MeasurableSpace X} {μ : Measure X}

theorem Integrable.simpleFunc_mul (g : SimpleFunc X ℝ) (hf : Integrable f μ) :
    Integrable (⇑g * f) μ := by
  refine
    SimpleFunc.induction (fun c s hs => ?_)
      (fun g₁ g₂ _ h_int₁ h_int₂ =>
        (h_int₁.add h_int₂).congr (by rw [SimpleFunc.coe_add, add_mul]))
      g
  simp only [SimpleFunc.const_zero, SimpleFunc.coe_piecewise, SimpleFunc.coe_const,
    SimpleFunc.coe_zero, Set.piecewise_eq_indicator]
  have : Set.indicator s (Function.const X c) * f = s.indicator (c • f) := by
    ext1 x
    by_cases hx : x ∈ s
    · simp only [hx, Pi.mul_apply, Set.indicator_of_mem, Pi.smul_apply, Algebra.id.smul_eq_mul,
        ← Function.const_def]
    · simp only [hx, Pi.mul_apply, Set.indicator_of_not_mem, not_false_iff, zero_mul]
  rw [this, integrable_indicator_iff hs]
  exact (hf.smul c).integrableOn

theorem Integrable.simpleFunc_mul' (hm : m ≤ m0) (g : @SimpleFunc X m ℝ) (hf : Integrable f μ) :
    Integrable (⇑g * f) μ := by
  rw [← SimpleFunc.coe_toLargerSpace_eq hm g]; exact hf.simpleFunc_mul (g.toLargerSpace hm)

end MeasureTheory

end BilinearMap

section ParametricIntegral

variable {G 𝕜 : Type*} [TopologicalSpace X]
  [TopologicalSpace Y] [MeasurableSpace Y] [OpensMeasurableSpace Y] {μ : Measure Y}
  [NontriviallyNormedField 𝕜] [NormedAddCommGroup E] [NormedSpace ℝ E]
  [NormedAddCommGroup F] [NormedSpace 𝕜 F] [NormedAddCommGroup G] [NormedSpace 𝕜 G]

open Metric ContinuousLinearMap

/-- The parametric integral over a continuous function on a compact set is continuous,
  under mild assumptions on the topologies involved. -/
theorem continuous_parametric_integral_of_continuous
    [FirstCountableTopology X] [LocallyCompactSpace X]
    [SecondCountableTopologyEither Y E] [IsLocallyFiniteMeasure μ]
    {f : X → Y → E} (hf : Continuous f.uncurry) {s : Set Y} (hs : IsCompact s) :
    Continuous (∫ y in s, f · y ∂μ) := by
  rw [continuous_iff_continuousAt]
  intro x₀
  rcases exists_compact_mem_nhds x₀ with ⟨U, U_cpct, U_nhds⟩
  rcases (U_cpct.prod hs).bddAbove_image hf.norm.continuousOn with ⟨M, hM⟩
  apply continuousAt_of_dominated
  · filter_upwards with x using Continuous.aestronglyMeasurable (by fun_prop)
  · filter_upwards [U_nhds] with x x_in
    rw [ae_restrict_iff]
    · filter_upwards with t t_in using hM (mem_image_of_mem _ <| mk_mem_prod x_in t_in)
    · exact (isClosed_le (by fun_prop) (by fun_prop)).measurableSet
  · exact integrableOn_const.mpr (Or.inr hs.measure_lt_top)
  · filter_upwards using (by fun_prop)

/-- Consider a parameterized integral `x ↦ ∫ y, L (g y) (f x y)` where `L` is bilinear,
`g` is locally integrable and `f` is continuous and uniformly compactly supported. Then the
integral depends continuously on `x`. -/
lemma continuousOn_integral_bilinear_of_locally_integrable_of_compact_support
    [NormedSpace 𝕜 E] (L : F →L[𝕜] G →L[𝕜] E)
    {f : X → Y → G} {s : Set X} {k : Set Y} {g : Y → F}
    (hk : IsCompact k) (hf : ContinuousOn f.uncurry (s ×ˢ univ))
    (hfs : ∀ p, ∀ x, p ∈ s → x ∉ k → f p x = 0) (hg : IntegrableOn g k μ) :
    ContinuousOn (fun x ↦ ∫ y, L (g y) (f x y) ∂μ) s := by
  have A : ∀ p ∈ s, Continuous (f p) := fun p hp ↦ by
    refine hf.comp_continuous (continuous_const.prod_mk continuous_id') fun y => ?_
    simpa only [prod_mk_mem_set_prod_eq, mem_univ, and_true] using hp
  intro q hq
  apply Metric.continuousWithinAt_iff'.2 (fun ε εpos ↦ ?_)
  obtain ⟨δ, δpos, hδ⟩ : ∃ (δ : ℝ), 0 < δ ∧ ∫ x in k, ‖L‖ * ‖g x‖ * δ ∂μ < ε := by
    simpa [integral_mul_right] using exists_pos_mul_lt εpos _
  obtain ⟨v, v_mem, hv⟩ : ∃ v ∈ 𝓝[s] q, ∀ p ∈ v, ∀ x ∈ k, dist (f p x) (f q x) < δ :=
    hk.mem_uniformity_of_prod
      (hf.mono (Set.prod_mono_right (subset_univ k))) hq (dist_mem_uniformity δpos)
  simp_rw [dist_eq_norm] at hv ⊢
  have I : ∀ p ∈ s, IntegrableOn (fun y ↦ L (g y) (f p y)) k μ := by
    intro p hp
    obtain ⟨C, hC⟩ : ∃ C, ∀ y, ‖f p y‖ ≤ C := by
      have : ContinuousOn (f p) k := by
        have : ContinuousOn (fun y ↦ (p, y)) k := by fun_prop
        exact hf.comp this (by simp [MapsTo, hp])
      rcases IsCompact.exists_bound_of_continuousOn hk this with ⟨C, hC⟩
      refine ⟨max C 0, fun y ↦ ?_⟩
      by_cases hx : y ∈ k
      · exact (hC y hx).trans (le_max_left _ _)
      · simp [hfs p y hp hx]
    have : IntegrableOn (fun y ↦ ‖L‖ * ‖g y‖ * C) k μ :=
      (hg.norm.const_mul _).mul_const _
    apply Integrable.mono' this ?_ ?_
    · borelize G
      apply L.aestronglyMeasurable_comp₂ hg.aestronglyMeasurable
      apply StronglyMeasurable.aestronglyMeasurable
      apply Continuous.stronglyMeasurable_of_support_subset_isCompact (A p hp) hk
      apply support_subset_iff'.2 (fun y hy ↦ hfs p y hp hy)
    · apply Eventually.of_forall (fun y ↦ (le_opNorm₂ L (g y) (f p y)).trans ?_)
      gcongr
      apply hC
  filter_upwards [v_mem, self_mem_nhdsWithin] with p hp h'p
  calc
  ‖∫ x, L (g x) (f p x) ∂μ - ∫ x, L (g x) (f q x) ∂μ‖
    = ‖∫ x in k, L (g x) (f p x) ∂μ - ∫ x in k, L (g x) (f q x) ∂μ‖ := by
      congr 2
      · refine (setIntegral_eq_integral_of_forall_compl_eq_zero (fun y hy ↦ ?_)).symm
        simp [hfs p y h'p hy]
      · refine (setIntegral_eq_integral_of_forall_compl_eq_zero (fun y hy ↦ ?_)).symm
        simp [hfs q y hq hy]
  _ = ‖∫ x in k, L (g x) (f p x) - L (g x) (f q x) ∂μ‖ := by rw [integral_sub (I p h'p) (I q hq)]
  _ ≤ ∫ x in k, ‖L (g x) (f p x) - L (g x) (f q x)‖ ∂μ := norm_integral_le_integral_norm _
  _ ≤ ∫ x in k, ‖L‖ * ‖g x‖ * δ ∂μ := by
      apply integral_mono_of_nonneg (Eventually.of_forall (fun y ↦ by positivity))
      · exact (hg.norm.const_mul _).mul_const _
      · filter_upwards with y
        by_cases hy : y ∈ k
        · dsimp only
          specialize hv p hp y hy
          calc
          ‖L (g y) (f p y) - L (g y) (f q y)‖
            = ‖L (g y) (f p y - f q y)‖ := by simp only [map_sub]
          _ ≤ ‖L‖ * ‖g y‖ * ‖f p y - f q y‖ := le_opNorm₂ _ _ _
          _ ≤ ‖L‖ * ‖g y‖ * δ := by gcongr
        · simp only [hfs p y h'p hy, hfs q y hq hy, sub_self, norm_zero, mul_zero]
          positivity
  _ < ε := hδ

/-- Consider a parameterized integral `x ↦ ∫ y, f x y` where `f` is continuous and uniformly
compactly supported. Then the integral depends continuously on `x`. -/
lemma continuousOn_integral_of_compact_support
    {f : X → Y → E} {s : Set X} {k : Set Y} [IsFiniteMeasureOnCompacts μ]
    (hk : IsCompact k) (hf : ContinuousOn f.uncurry (s ×ˢ univ))
    (hfs : ∀ p, ∀ x, p ∈ s → x ∉ k → f p x = 0) :
    ContinuousOn (fun x ↦ ∫ y, f x y ∂μ) s := by
  simpa using continuousOn_integral_bilinear_of_locally_integrable_of_compact_support (lsmul ℝ ℝ)
    hk hf hfs (integrableOn_const.2 (Or.inr hk.measure_lt_top)) (μ := μ) (g := fun _ ↦ 1)

end ParametricIntegral

set_option linter.style.longFile 1700<|MERGE_RESOLUTION|>--- conflicted
+++ resolved
@@ -253,12 +253,7 @@
   refine (ennnorm_integral_le_lintegral_ennnorm _).trans ?_
   rw [← withDensity_apply _ (hSm.diff (hsm _)), ← hν, measure_diff hsub (hsm _).nullMeasurableSet]
   exacts [tsub_le_iff_tsub_le.mp hi.1,
-<<<<<<< HEAD
     (hi.2.trans_lt <| add_lt_top.2 ⟨hfi', ENNReal.coe_lt_top⟩).ne]
-#align measure_theory.tendsto_set_integral_of_monotone MeasureTheory.tendsto_setIntegral_of_monotone
-=======
-    (hi.2.trans_lt <| ENNReal.add_lt_top.2 ⟨hfi', ENNReal.coe_lt_top⟩).ne]
->>>>>>> 9a958e83
 
 @[deprecated (since := "2024-04-17")]
 alias tendsto_set_integral_of_monotone := tendsto_setIntegral_of_monotone
