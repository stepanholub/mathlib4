--- conflicted
+++ resolved
@@ -56,11 +56,7 @@
   ⟨hf.mk f, hf.measurable_mk, hμν.ae_le hf.ae_eq_mk⟩
 
 theorem mono_measure (h : AEMeasurable f μ) (h' : ν ≤ μ) : AEMeasurable f ν :=
-<<<<<<< HEAD
-  mono_ac h (absolutelyContinuous_of_le h')
-=======
   mono_ac h h'.absolutelyContinuous
->>>>>>> 92fe122e
 #align ae_measurable.mono_measure AEMeasurable.mono_measure
 
 theorem mono_set {s t} (h : s ⊆ t) (ht : AEMeasurable f (μ.restrict t)) :
