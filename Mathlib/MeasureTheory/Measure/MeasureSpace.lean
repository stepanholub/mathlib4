--- conflicted
+++ resolved
@@ -453,7 +453,7 @@
   replace hd : Directed (· ⊆ ·) t := ht ▸ hd.extend_bot Encodable.encode_injective
   suffices μ (⋃ n, t n) = ⨆ n, μ (t n) by
     simp only [← ht, Encodable.encode_injective.apply_extend μ, ← iSup_eq_iUnion,
-      iSup_extend_bot Encodable.encode_injective, comp_def, Pi.bot_apply, bot_eq_empty,
+      iSup_extend_bot Encodable.encode_injective, (· ∘ ·), Pi.bot_apply, bot_eq_empty,
       measure_empty] at this
     exact this.trans (iSup_extend_bot Encodable.encode_injective _)
   clear! ι
@@ -2002,1263 +2002,6 @@
 
 end Intervals
 
-<<<<<<< HEAD
-=======
-section IsFiniteMeasure
-
-/-- A measure `μ` is called finite if `μ univ < ∞`. -/
-class IsFiniteMeasure (μ : Measure α) : Prop where
-  measure_univ_lt_top : μ univ < ∞
-#align measure_theory.is_finite_measure MeasureTheory.IsFiniteMeasure
-#align measure_theory.is_finite_measure.measure_univ_lt_top MeasureTheory.IsFiniteMeasure.measure_univ_lt_top
-
-theorem not_isFiniteMeasure_iff : ¬IsFiniteMeasure μ ↔ μ Set.univ = ∞ := by
-  refine' ⟨fun h => _, fun h => fun h' => h'.measure_univ_lt_top.ne h⟩
-  by_contra h'
-  exact h ⟨lt_top_iff_ne_top.mpr h'⟩
-#align measure_theory.not_is_finite_measure_iff MeasureTheory.not_isFiniteMeasure_iff
-
-instance Restrict.isFiniteMeasure (μ : Measure α) [hs : Fact (μ s < ∞)] :
-    IsFiniteMeasure (μ.restrict s) :=
-  ⟨by simpa using hs.elim⟩
-#align measure_theory.restrict.is_finite_measure MeasureTheory.Restrict.isFiniteMeasure
-
-theorem measure_lt_top (μ : Measure α) [IsFiniteMeasure μ] (s : Set α) : μ s < ∞ :=
-  (measure_mono (subset_univ s)).trans_lt IsFiniteMeasure.measure_univ_lt_top
-#align measure_theory.measure_lt_top MeasureTheory.measure_lt_top
-
-instance isFiniteMeasureRestrict (μ : Measure α) (s : Set α) [h : IsFiniteMeasure μ] :
-    IsFiniteMeasure (μ.restrict s) :=
-  ⟨by simpa using measure_lt_top μ s⟩
-#align measure_theory.is_finite_measure_restrict MeasureTheory.isFiniteMeasureRestrict
-
-theorem measure_ne_top (μ : Measure α) [IsFiniteMeasure μ] (s : Set α) : μ s ≠ ∞ :=
-  ne_of_lt (measure_lt_top μ s)
-#align measure_theory.measure_ne_top MeasureTheory.measure_ne_top
-
-theorem measure_compl_le_add_of_le_add [IsFiniteMeasure μ] (hs : MeasurableSet s)
-    (ht : MeasurableSet t) {ε : ℝ≥0∞} (h : μ s ≤ μ t + ε) : μ tᶜ ≤ μ sᶜ + ε := by
-  rw [measure_compl ht (measure_ne_top μ _), measure_compl hs (measure_ne_top μ _),
-    tsub_le_iff_right]
-  calc
-    μ univ = μ univ - μ s + μ s := (tsub_add_cancel_of_le <| measure_mono s.subset_univ).symm
-    _ ≤ μ univ - μ s + (μ t + ε) := (add_le_add_left h _)
-    _ = _ := by rw [add_right_comm, add_assoc]
-
-#align measure_theory.measure_compl_le_add_of_le_add MeasureTheory.measure_compl_le_add_of_le_add
-
-theorem measure_compl_le_add_iff [IsFiniteMeasure μ] (hs : MeasurableSet s) (ht : MeasurableSet t)
-    {ε : ℝ≥0∞} : μ sᶜ ≤ μ tᶜ + ε ↔ μ t ≤ μ s + ε :=
-  ⟨fun h => compl_compl s ▸ compl_compl t ▸ measure_compl_le_add_of_le_add hs.compl ht.compl h,
-    measure_compl_le_add_of_le_add ht hs⟩
-#align measure_theory.measure_compl_le_add_iff MeasureTheory.measure_compl_le_add_iff
-
-/-- The measure of the whole space with respect to a finite measure, considered as `ℝ≥0`. -/
-def measureUnivNNReal (μ : Measure α) : ℝ≥0 :=
-  (μ univ).toNNReal
-#align measure_theory.measure_univ_nnreal MeasureTheory.measureUnivNNReal
-
-@[simp]
-theorem coe_measureUnivNNReal (μ : Measure α) [IsFiniteMeasure μ] :
-    ↑(measureUnivNNReal μ) = μ univ :=
-  ENNReal.coe_toNNReal (measure_ne_top μ univ)
-#align measure_theory.coe_measure_univ_nnreal MeasureTheory.coe_measureUnivNNReal
-
-instance isFiniteMeasureZero : IsFiniteMeasure (0 : Measure α) :=
-  ⟨by simp⟩
-#align measure_theory.is_finite_measure_zero MeasureTheory.isFiniteMeasureZero
-
-instance (priority := 50) isFiniteMeasureOfIsEmpty [IsEmpty α] : IsFiniteMeasure μ := by
-  rw [eq_zero_of_isEmpty μ]
-  infer_instance
-#align measure_theory.is_finite_measure_of_is_empty MeasureTheory.isFiniteMeasureOfIsEmpty
-
-@[simp]
-theorem measureUnivNNReal_zero : measureUnivNNReal (0 : Measure α) = 0 :=
-  rfl
-#align measure_theory.measure_univ_nnreal_zero MeasureTheory.measureUnivNNReal_zero
-
-instance isFiniteMeasureAdd [IsFiniteMeasure μ] [IsFiniteMeasure ν] : IsFiniteMeasure (μ + ν) where
-  measure_univ_lt_top := by
-    rw [Measure.coe_add, Pi.add_apply, ENNReal.add_lt_top]
-    exact ⟨measure_lt_top _ _, measure_lt_top _ _⟩
-#align measure_theory.is_finite_measure_add MeasureTheory.isFiniteMeasureAdd
-
-instance isFiniteMeasureSMulNNReal [IsFiniteMeasure μ] {r : ℝ≥0} : IsFiniteMeasure (r • μ) where
-  measure_univ_lt_top := ENNReal.mul_lt_top ENNReal.coe_ne_top (measure_ne_top _ _)
-#align measure_theory.is_finite_measure_smul_nnreal MeasureTheory.isFiniteMeasureSMulNNReal
-
-instance IsFiniteMeasure.average : IsFiniteMeasure ((μ univ)⁻¹ • μ) where
-  measure_univ_lt_top := by
-    rw [smul_apply, smul_eq_mul, ← ENNReal.div_eq_inv_mul]
-    exact ENNReal.div_self_le_one.trans_lt ENNReal.one_lt_top
-
-instance isFiniteMeasureSMulOfNNRealTower {R} [SMul R ℝ≥0] [SMul R ℝ≥0∞] [IsScalarTower R ℝ≥0 ℝ≥0∞]
-    [IsScalarTower R ℝ≥0∞ ℝ≥0∞] [IsFiniteMeasure μ] {r : R} : IsFiniteMeasure (r • μ) := by
-  rw [← smul_one_smul ℝ≥0 r μ]
-  infer_instance
-#align measure_theory.is_finite_measure_smul_of_nnreal_tower MeasureTheory.isFiniteMeasureSMulOfNNRealTower
-
-theorem isFiniteMeasure_of_le (μ : Measure α) [IsFiniteMeasure μ] (h : ν ≤ μ) : IsFiniteMeasure ν :=
-  { measure_univ_lt_top := lt_of_le_of_lt (h Set.univ MeasurableSet.univ) (measure_lt_top _ _) }
-#align measure_theory.is_finite_measure_of_le MeasureTheory.isFiniteMeasure_of_le
-
-@[instance]
-theorem Measure.isFiniteMeasure_map {m : MeasurableSpace α} (μ : Measure α) [IsFiniteMeasure μ]
-    (f : α → β) : IsFiniteMeasure (μ.map f) := by
-  by_cases hf : AEMeasurable f μ
-  · constructor
-    rw [map_apply_of_aemeasurable hf MeasurableSet.univ]
-    exact measure_lt_top μ _
-  · rw [map_of_not_aemeasurable hf]
-    exact MeasureTheory.isFiniteMeasureZero
-#align measure_theory.measure.is_finite_measure_map MeasureTheory.Measure.isFiniteMeasure_map
-
-@[simp]
-theorem measureUnivNNReal_eq_zero [IsFiniteMeasure μ] : measureUnivNNReal μ = 0 ↔ μ = 0 := by
-  rw [← MeasureTheory.Measure.measure_univ_eq_zero, ← coe_measureUnivNNReal]
-  norm_cast
-#align measure_theory.measure_univ_nnreal_eq_zero MeasureTheory.measureUnivNNReal_eq_zero
-
-theorem measureUnivNNReal_pos [IsFiniteMeasure μ] (hμ : μ ≠ 0) : 0 < measureUnivNNReal μ := by
-  contrapose! hμ
-  simpa [measureUnivNNReal_eq_zero, le_zero_iff] using hμ
-#align measure_theory.measure_univ_nnreal_pos MeasureTheory.measureUnivNNReal_pos
-
-/-- `le_of_add_le_add_left` is normally applicable to `OrderedCancelAddCommMonoid`,
-but it holds for measures with the additional assumption that μ is finite. -/
-theorem Measure.le_of_add_le_add_left [IsFiniteMeasure μ] (A2 : μ + ν₁ ≤ μ + ν₂) : ν₁ ≤ ν₂ :=
-  fun S B1 => ENNReal.le_of_add_le_add_left (MeasureTheory.measure_ne_top μ S) (A2 S B1)
-#align measure_theory.measure.le_of_add_le_add_left MeasureTheory.Measure.le_of_add_le_add_left
-
-theorem summable_measure_toReal [hμ : IsFiniteMeasure μ] {f : ℕ → Set α}
-    (hf₁ : ∀ i : ℕ, MeasurableSet (f i)) (hf₂ : Pairwise (Disjoint on f)) :
-    Summable fun x => (μ (f x)).toReal := by
-  apply ENNReal.summable_toReal
-  rw [← MeasureTheory.measure_iUnion hf₂ hf₁]
-  exact ne_of_lt (measure_lt_top _ _)
-#align measure_theory.summable_measure_to_real MeasureTheory.summable_measure_toReal
-
-theorem ae_eq_univ_iff_measure_eq [IsFiniteMeasure μ] (hs : NullMeasurableSet s μ) :
-    s =ᵐ[μ] univ ↔ μ s = μ univ := by
-  refine' ⟨measure_congr, fun h => _⟩
-  obtain ⟨t, -, ht₁, ht₂⟩ := hs.exists_measurable_subset_ae_eq
-  exact
-    ht₂.symm.trans
-      (ae_eq_of_subset_of_measure_ge (subset_univ t) (Eq.le ((measure_congr ht₂).trans h).symm) ht₁
-        (measure_ne_top μ univ))
-#align measure_theory.ae_eq_univ_iff_measure_eq MeasureTheory.ae_eq_univ_iff_measure_eq
-
-theorem ae_iff_measure_eq [IsFiniteMeasure μ] {p : α → Prop}
-    (hp : NullMeasurableSet { a | p a } μ) : (∀ᵐ a ∂μ, p a) ↔ μ { a | p a } = μ univ := by
-  rw [← ae_eq_univ_iff_measure_eq hp, eventuallyEq_univ, eventually_iff]
-#align measure_theory.ae_iff_measure_eq MeasureTheory.ae_iff_measure_eq
-
-theorem ae_mem_iff_measure_eq [IsFiniteMeasure μ] {s : Set α} (hs : NullMeasurableSet s μ) :
-    (∀ᵐ a ∂μ, a ∈ s) ↔ μ s = μ univ :=
-  ae_iff_measure_eq hs
-#align measure_theory.ae_mem_iff_measure_eq MeasureTheory.ae_mem_iff_measure_eq
-
-theorem abs_toReal_measure_sub_le_measure_symmDiff'
-    (hs : MeasurableSet s) (ht : MeasurableSet t) (hs' : μ s ≠ ∞) (ht' : μ t ≠ ∞) :
-    |(μ s).toReal - (μ t).toReal| ≤ (μ (s ∆ t)).toReal := by
-  have hst : μ (s \ t) ≠ ∞ := (measure_lt_top_of_subset (diff_subset s t) hs').ne
-  have hts : μ (t \ s) ≠ ∞ := (measure_lt_top_of_subset (diff_subset t s) ht').ne
-  suffices : (μ s).toReal - (μ t).toReal = (μ (s \ t)).toReal - (μ (t \ s)).toReal
-  · rw [this, measure_symmDiff_eq hs ht, ENNReal.toReal_add hst hts]
-    convert abs_sub (μ (s \ t)).toReal (μ (t \ s)).toReal <;> simp
-  rw [measure_diff' s ht ht', measure_diff' t hs hs',
-    ENNReal.toReal_sub_of_le measure_le_measure_union_right (measure_union_ne_top hs' ht'),
-    ENNReal.toReal_sub_of_le measure_le_measure_union_right (measure_union_ne_top ht' hs'),
-    union_comm t s]
-  abel
-
-theorem abs_toReal_measure_sub_le_measure_symmDiff [IsFiniteMeasure μ]
-    (hs : MeasurableSet s) (ht : MeasurableSet t) :
-    |(μ s).toReal - (μ t).toReal| ≤ (μ (s ∆ t)).toReal :=
-  abs_toReal_measure_sub_le_measure_symmDiff' hs ht (measure_ne_top μ s) (measure_ne_top μ t)
-
-end IsFiniteMeasure
-
-section IsProbabilityMeasure
-
-/-- A measure `μ` is called a probability measure if `μ univ = 1`. -/
-class IsProbabilityMeasure (μ : Measure α) : Prop where
-  measure_univ : μ univ = 1
-#align measure_theory.is_probability_measure MeasureTheory.IsProbabilityMeasure
-#align measure_theory.is_probability_measure.measure_univ MeasureTheory.IsProbabilityMeasure.measure_univ
-
-export MeasureTheory.IsProbabilityMeasure (measure_univ)
-
-attribute [simp] IsProbabilityMeasure.measure_univ
-
-instance (priority := 100) IsProbabilityMeasure.toIsFiniteMeasure (μ : Measure α)
-    [IsProbabilityMeasure μ] : IsFiniteMeasure μ :=
-  ⟨by simp only [measure_univ, ENNReal.one_lt_top]⟩
-#align measure_theory.is_probability_measure.to_is_finite_measure MeasureTheory.IsProbabilityMeasure.toIsFiniteMeasure
-
-theorem IsProbabilityMeasure.ne_zero (μ : Measure α) [IsProbabilityMeasure μ] : μ ≠ 0 :=
-  mt measure_univ_eq_zero.2 <| by simp [measure_univ]
-#align measure_theory.is_probability_measure.ne_zero MeasureTheory.IsProbabilityMeasure.ne_zero
-
-instance (priority := 100) IsProbabilityMeasure.neZero (μ : Measure α) [IsProbabilityMeasure μ] :
-    NeZero μ := ⟨IsProbabilityMeasure.ne_zero μ⟩
-
--- Porting note: no longer an `instance` because `inferInstance` can find it now
-theorem IsProbabilityMeasure.ae_neBot [IsProbabilityMeasure μ] : NeBot μ.ae := inferInstance
-#align measure_theory.is_probability_measure.ae_ne_bot MeasureTheory.IsProbabilityMeasure.ae_neBot
-
-theorem prob_add_prob_compl [IsProbabilityMeasure μ] (h : MeasurableSet s) : μ s + μ sᶜ = 1 :=
-  (measure_add_measure_compl h).trans measure_univ
-#align measure_theory.prob_add_prob_compl MeasureTheory.prob_add_prob_compl
-
-theorem prob_le_one [IsProbabilityMeasure μ] : μ s ≤ 1 :=
-  (measure_mono <| Set.subset_univ _).trans_eq measure_univ
-#align measure_theory.prob_le_one MeasureTheory.prob_le_one
-
--- porting note: made an `instance`, using `NeZero`
-instance isProbabilityMeasureSMul [IsFiniteMeasure μ] [NeZero μ] :
-    IsProbabilityMeasure ((μ univ)⁻¹ • μ) :=
-  ⟨ENNReal.inv_mul_cancel (NeZero.ne (μ univ)) (measure_ne_top _ _)⟩
-#align measure_theory.is_probability_measure_smul MeasureTheory.isProbabilityMeasureSMulₓ
-
-theorem isProbabilityMeasure_map [IsProbabilityMeasure μ] {f : α → β} (hf : AEMeasurable f μ) :
-    IsProbabilityMeasure (map f μ) :=
-  ⟨by simp [map_apply_of_aemeasurable, hf]⟩
-#align measure_theory.is_probability_measure_map MeasureTheory.isProbabilityMeasure_map
-
-@[simp]
-theorem one_le_prob_iff [IsProbabilityMeasure μ] : 1 ≤ μ s ↔ μ s = 1 :=
-  ⟨fun h => le_antisymm prob_le_one h, fun h => h ▸ le_refl _⟩
-#align measure_theory.one_le_prob_iff MeasureTheory.one_le_prob_iff
-
-/-- Note that this is not quite as useful as it looks because the measure takes values in `ℝ≥0∞`.
-Thus the subtraction appearing is the truncated subtraction of `ℝ≥0∞`, rather than the
-better-behaved subtraction of `ℝ`. -/
-theorem prob_compl_eq_one_sub [IsProbabilityMeasure μ] (hs : MeasurableSet s) : μ sᶜ = 1 - μ s :=
-  by simpa only [measure_univ] using measure_compl hs (measure_lt_top μ s).ne
-#align measure_theory.prob_compl_eq_one_sub MeasureTheory.prob_compl_eq_one_sub
-
-@[simp]
-theorem prob_compl_eq_zero_iff [IsProbabilityMeasure μ] (hs : MeasurableSet s) :
-    μ sᶜ = 0 ↔ μ s = 1 := by
-  rw [prob_compl_eq_one_sub hs, tsub_eq_zero_iff_le, one_le_prob_iff]
-#align measure_theory.prob_compl_eq_zero_iff MeasureTheory.prob_compl_eq_zero_iff
-
-@[simp]
-theorem prob_compl_eq_one_iff [IsProbabilityMeasure μ] (hs : MeasurableSet s) :
-    μ sᶜ = 1 ↔ μ s = 0 := by rw [← prob_compl_eq_zero_iff hs.compl, compl_compl]
-#align measure_theory.prob_compl_eq_one_iff MeasureTheory.prob_compl_eq_one_iff
-
-end IsProbabilityMeasure
-
-section NoAtoms
-
-/-- Measure `μ` *has no atoms* if the measure of each singleton is zero.
-
-NB: Wikipedia assumes that for any measurable set `s` with positive `μ`-measure,
-there exists a measurable `t ⊆ s` such that `0 < μ t < μ s`. While this implies `μ {x} = 0`,
-the converse is not true. -/
-class NoAtoms {m0 : MeasurableSpace α} (μ : Measure α) : Prop where
-  measure_singleton : ∀ x, μ {x} = 0
-#align measure_theory.has_no_atoms MeasureTheory.NoAtoms
-#align measure_theory.has_no_atoms.measure_singleton MeasureTheory.NoAtoms.measure_singleton
-
-export MeasureTheory.NoAtoms (measure_singleton)
-
-attribute [simp] measure_singleton
-
-variable [NoAtoms μ]
-
-theorem _root_.Set.Subsingleton.measure_zero (hs : s.Subsingleton) (μ : Measure α) [NoAtoms μ] :
-    μ s = 0 :=
-  hs.induction_on (p := fun s => μ s = 0) measure_empty measure_singleton
-#align set.subsingleton.measure_zero Set.Subsingleton.measure_zero
-
-theorem Measure.restrict_singleton' {a : α} : μ.restrict {a} = 0 := by
-  simp only [measure_singleton, Measure.restrict_eq_zero]
-#align measure_theory.measure.restrict_singleton' MeasureTheory.Measure.restrict_singleton'
-
-instance Measure.restrict.instNoAtoms (s : Set α) : NoAtoms (μ.restrict s) := by
-  refine' ⟨fun x => _⟩
-  obtain ⟨t, hxt, ht1, ht2⟩ := exists_measurable_superset_of_null (measure_singleton x : μ {x} = 0)
-  apply measure_mono_null hxt
-  rw [Measure.restrict_apply ht1]
-  apply measure_mono_null (inter_subset_left t s) ht2
-#align measure_theory.measure.restrict.has_no_atoms MeasureTheory.Measure.restrict.instNoAtoms
-
-theorem _root_.Set.Countable.measure_zero (h : s.Countable) (μ : Measure α) [NoAtoms μ] :
-    μ s = 0 := by
-  rw [← biUnion_of_singleton s, ← nonpos_iff_eq_zero]
-  refine' le_trans (measure_biUnion_le h _) _
-  simp
-#align set.countable.measure_zero Set.Countable.measure_zero
-
-theorem _root_.Set.Countable.ae_not_mem (h : s.Countable) (μ : Measure α) [NoAtoms μ] :
-    ∀ᵐ x ∂μ, x ∉ s := by
-  simpa only [ae_iff, Classical.not_not] using h.measure_zero μ
-#align set.countable.ae_not_mem Set.Countable.ae_not_mem
-
-lemma _root_.Set.Countable.measure_restrict_compl (h : s.Countable) (μ : Measure α) [NoAtoms μ] :
-    μ.restrict sᶜ = μ :=
-  restrict_eq_self_of_ae_mem <| h.ae_not_mem μ
-
-@[simp]
-lemma restrict_compl_singleton (a : α) : μ.restrict ({a}ᶜ) = μ :=
-  (countable_singleton _).measure_restrict_compl μ
-
-theorem _root_.Set.Finite.measure_zero (h : s.Finite) (μ : Measure α) [NoAtoms μ] : μ s = 0 :=
-  h.countable.measure_zero μ
-#align set.finite.measure_zero Set.Finite.measure_zero
-
-theorem _root_.Finset.measure_zero (s : Finset α) (μ : Measure α) [NoAtoms μ] : μ s = 0 :=
-  s.finite_toSet.measure_zero μ
-#align finset.measure_zero Finset.measure_zero
-
-theorem insert_ae_eq_self (a : α) (s : Set α) : (insert a s : Set α) =ᵐ[μ] s :=
-  union_ae_eq_right.2 <| measure_mono_null (diff_subset _ _) (measure_singleton _)
-#align measure_theory.insert_ae_eq_self MeasureTheory.insert_ae_eq_self
-
-section
-
-variable [PartialOrder α] {a b : α}
-
-theorem Iio_ae_eq_Iic : Iio a =ᵐ[μ] Iic a :=
-  Iio_ae_eq_Iic' (measure_singleton a)
-#align measure_theory.Iio_ae_eq_Iic MeasureTheory.Iio_ae_eq_Iic
-
-theorem Ioi_ae_eq_Ici : Ioi a =ᵐ[μ] Ici a :=
-  Ioi_ae_eq_Ici' (measure_singleton a)
-#align measure_theory.Ioi_ae_eq_Ici MeasureTheory.Ioi_ae_eq_Ici
-
-theorem Ioo_ae_eq_Ioc : Ioo a b =ᵐ[μ] Ioc a b :=
-  Ioo_ae_eq_Ioc' (measure_singleton b)
-#align measure_theory.Ioo_ae_eq_Ioc MeasureTheory.Ioo_ae_eq_Ioc
-
-theorem Ioc_ae_eq_Icc : Ioc a b =ᵐ[μ] Icc a b :=
-  Ioc_ae_eq_Icc' (measure_singleton a)
-#align measure_theory.Ioc_ae_eq_Icc MeasureTheory.Ioc_ae_eq_Icc
-
-theorem Ioo_ae_eq_Ico : Ioo a b =ᵐ[μ] Ico a b :=
-  Ioo_ae_eq_Ico' (measure_singleton a)
-#align measure_theory.Ioo_ae_eq_Ico MeasureTheory.Ioo_ae_eq_Ico
-
-theorem Ioo_ae_eq_Icc : Ioo a b =ᵐ[μ] Icc a b :=
-  Ioo_ae_eq_Icc' (measure_singleton a) (measure_singleton b)
-#align measure_theory.Ioo_ae_eq_Icc MeasureTheory.Ioo_ae_eq_Icc
-
-theorem Ico_ae_eq_Icc : Ico a b =ᵐ[μ] Icc a b :=
-  Ico_ae_eq_Icc' (measure_singleton b)
-#align measure_theory.Ico_ae_eq_Icc MeasureTheory.Ico_ae_eq_Icc
-
-theorem Ico_ae_eq_Ioc : Ico a b =ᵐ[μ] Ioc a b :=
-  Ico_ae_eq_Ioc' (measure_singleton a) (measure_singleton b)
-#align measure_theory.Ico_ae_eq_Ioc MeasureTheory.Ico_ae_eq_Ioc
-
-theorem restrict_Iio_eq_restrict_Iic : μ.restrict (Iio a) = μ.restrict (Iic a) :=
-  restrict_congr_set Iio_ae_eq_Iic
-
-theorem restrict_Ioi_eq_restrict_Ici : μ.restrict (Ioi a) = μ.restrict (Ici a) :=
-  restrict_congr_set Ioi_ae_eq_Ici
-
-theorem restrict_Ioo_eq_restrict_Ioc : μ.restrict (Ioo a b) = μ.restrict (Ioc a b) :=
-  restrict_congr_set Ioo_ae_eq_Ioc
-
-theorem restrict_Ioc_eq_restrict_Icc : μ.restrict (Ioc a b) = μ.restrict (Icc a b) :=
-  restrict_congr_set Ioc_ae_eq_Icc
-
-theorem restrict_Ioo_eq_restrict_Ico : μ.restrict (Ioo a b) = μ.restrict (Ico a b) :=
-  restrict_congr_set Ioo_ae_eq_Ico
-
-theorem restrict_Ioo_eq_restrict_Icc : μ.restrict (Ioo a b) = μ.restrict (Icc a b) :=
-  restrict_congr_set Ioo_ae_eq_Icc
-
-theorem restrict_Ico_eq_restrict_Icc : μ.restrict (Ico a b) = μ.restrict (Icc a b) :=
-  restrict_congr_set Ico_ae_eq_Icc
-
-theorem restrict_Ico_eq_restrict_Ioc : μ.restrict (Ico a b) = μ.restrict (Ioc a b) :=
-  restrict_congr_set Ico_ae_eq_Ioc
-
-end
-
-open Interval
-
-theorem uIoc_ae_eq_interval [LinearOrder α] {a b : α} : Ι a b =ᵐ[μ] [[a, b]] :=
-  Ioc_ae_eq_Icc
-#align measure_theory.uIoc_ae_eq_interval MeasureTheory.uIoc_ae_eq_interval
-
-end NoAtoms
-
-theorem ite_ae_eq_of_measure_zero {γ} (f : α → γ) (g : α → γ) (s : Set α) (hs_zero : μ s = 0) :
-    (fun x => ite (x ∈ s) (f x) (g x)) =ᵐ[μ] g := by
-  have h_ss : sᶜ ⊆ { a : α | ite (a ∈ s) (f a) (g a) = g a } := fun x hx => by
-    simp [(Set.mem_compl_iff _ _).mp hx]
-  refine' measure_mono_null _ hs_zero
-  conv_rhs => rw [← compl_compl s]
-  rwa [Set.compl_subset_compl]
-#align measure_theory.ite_ae_eq_of_measure_zero MeasureTheory.ite_ae_eq_of_measure_zero
-
-theorem ite_ae_eq_of_measure_compl_zero {γ} (f : α → γ) (g : α → γ) (s : Set α)
-    (hs_zero : μ sᶜ = 0) : (fun x => ite (x ∈ s) (f x) (g x)) =ᵐ[μ] f := by
-  change s ∈ μ.ae at hs_zero
-  filter_upwards [hs_zero]
-  intros
-  split_ifs
-  rfl
-#align measure_theory.ite_ae_eq_of_measure_compl_zero MeasureTheory.ite_ae_eq_of_measure_compl_zero
-
-namespace Measure
-
-/-- A measure is called finite at filter `f` if it is finite at some set `s ∈ f`.
-Equivalently, it is eventually finite at `s` in `f.small_sets`. -/
-def FiniteAtFilter {_m0 : MeasurableSpace α} (μ : Measure α) (f : Filter α) : Prop :=
-  ∃ s ∈ f, μ s < ∞
-#align measure_theory.measure.finite_at_filter MeasureTheory.Measure.FiniteAtFilter
-
-theorem finiteAtFilter_of_finite {_m0 : MeasurableSpace α} (μ : Measure α) [IsFiniteMeasure μ]
-    (f : Filter α) : μ.FiniteAtFilter f :=
-  ⟨univ, univ_mem, measure_lt_top μ univ⟩
-#align measure_theory.measure.finite_at_filter_of_finite MeasureTheory.Measure.finiteAtFilter_of_finite
-
-theorem FiniteAtFilter.exists_mem_basis {f : Filter α} (hμ : FiniteAtFilter μ f) {p : ι → Prop}
-    {s : ι → Set α} (hf : f.HasBasis p s) : ∃ i, p i ∧ μ (s i) < ∞ :=
-  (hf.exists_iff fun {_s _t} hst ht => (measure_mono hst).trans_lt ht).1 hμ
-#align measure_theory.measure.finite_at_filter.exists_mem_basis MeasureTheory.Measure.FiniteAtFilter.exists_mem_basis
-
-theorem finiteAtBot {m0 : MeasurableSpace α} (μ : Measure α) : μ.FiniteAtFilter ⊥ :=
-  ⟨∅, mem_bot, by simp only [measure_empty, zero_lt_top]⟩
-#align measure_theory.measure.finite_at_bot MeasureTheory.Measure.finiteAtBot
-
-/-- `μ` has finite spanning sets in `C` if there is a countable sequence of sets in `C` that have
-  finite measures. This structure is a type, which is useful if we want to record extra properties
-  about the sets, such as that they are monotone.
-  `SigmaFinite` is defined in terms of this: `μ` is σ-finite if there exists a sequence of
-  finite spanning sets in the collection of all measurable sets. -/
--- @[nolint has_nonempty_instance] -- Porting note: deleted
-structure FiniteSpanningSetsIn {m0 : MeasurableSpace α} (μ : Measure α) (C : Set (Set α)) where
-  protected set : ℕ → Set α
-  protected set_mem : ∀ i, set i ∈ C
-  protected finite : ∀ i, μ (set i) < ∞
-  protected spanning : ⋃ i, set i = univ
-#align measure_theory.measure.finite_spanning_sets_in MeasureTheory.Measure.FiniteSpanningSetsIn
-#align measure_theory.measure.finite_spanning_sets_in.set MeasureTheory.Measure.FiniteSpanningSetsIn.set
-#align measure_theory.measure.finite_spanning_sets_in.set_mem MeasureTheory.Measure.FiniteSpanningSetsIn.set_mem
-#align measure_theory.measure.finite_spanning_sets_in.finite MeasureTheory.Measure.FiniteSpanningSetsIn.finite
-#align measure_theory.measure.finite_spanning_sets_in.spanning MeasureTheory.Measure.FiniteSpanningSetsIn.spanning
-
-end Measure
-
-open Measure
-
-/-- A measure `μ` is called σ-finite if there is a countable collection of sets
- `{ A i | i ∈ ℕ }` such that `μ (A i) < ∞` and `⋃ i, A i = s`. -/
-class SigmaFinite {m0 : MeasurableSpace α} (μ : Measure α) : Prop where
-  out' : Nonempty (μ.FiniteSpanningSetsIn univ)
-#align measure_theory.sigma_finite MeasureTheory.SigmaFinite
-#align measure_theory.sigma_finite.out' MeasureTheory.SigmaFinite.out'
-
-theorem sigmaFinite_iff : SigmaFinite μ ↔ Nonempty (μ.FiniteSpanningSetsIn univ) :=
-  ⟨fun h => h.1, fun h => ⟨h⟩⟩
-#align measure_theory.sigma_finite_iff MeasureTheory.sigmaFinite_iff
-
-theorem SigmaFinite.out (h : SigmaFinite μ) : Nonempty (μ.FiniteSpanningSetsIn univ) :=
-  h.1
-#align measure_theory.sigma_finite.out MeasureTheory.SigmaFinite.out
-
-/-- If `μ` is σ-finite it has finite spanning sets in the collection of all measurable sets. -/
-def Measure.toFiniteSpanningSetsIn (μ : Measure α) [h : SigmaFinite μ] :
-    μ.FiniteSpanningSetsIn { s | MeasurableSet s } where
-  set n := toMeasurable μ (h.out.some.set n)
-  set_mem n := measurableSet_toMeasurable _ _
-  finite n := by
-    rw [measure_toMeasurable]
-    exact h.out.some.finite n
-  spanning := eq_univ_of_subset (iUnion_mono fun n => subset_toMeasurable _ _) h.out.some.spanning
-#align measure_theory.measure.to_finite_spanning_sets_in MeasureTheory.Measure.toFiniteSpanningSetsIn
-
-/-- A noncomputable way to get a monotone collection of sets that span `univ` and have finite
-  measure using `Classical.choose`. This definition satisfies monotonicity in addition to all other
-  properties in `SigmaFinite`. -/
-def spanningSets (μ : Measure α) [SigmaFinite μ] (i : ℕ) : Set α :=
-  Accumulate μ.toFiniteSpanningSetsIn.set i
-#align measure_theory.spanning_sets MeasureTheory.spanningSets
-
-theorem monotone_spanningSets (μ : Measure α) [SigmaFinite μ] : Monotone (spanningSets μ) :=
-  monotone_accumulate
-#align measure_theory.monotone_spanning_sets MeasureTheory.monotone_spanningSets
-
-theorem measurable_spanningSets (μ : Measure α) [SigmaFinite μ] (i : ℕ) :
-    MeasurableSet (spanningSets μ i) :=
-  MeasurableSet.iUnion fun j => MeasurableSet.iUnion fun _ => μ.toFiniteSpanningSetsIn.set_mem j
-#align measure_theory.measurable_spanning_sets MeasureTheory.measurable_spanningSets
-
-theorem measure_spanningSets_lt_top (μ : Measure α) [SigmaFinite μ] (i : ℕ) :
-    μ (spanningSets μ i) < ∞ :=
-  measure_biUnion_lt_top (finite_le_nat i) fun j _ => (μ.toFiniteSpanningSetsIn.finite j).ne
-#align measure_theory.measure_spanning_sets_lt_top MeasureTheory.measure_spanningSets_lt_top
-
-theorem iUnion_spanningSets (μ : Measure α) [SigmaFinite μ] : ⋃ i : ℕ, spanningSets μ i = univ :=
-  by simp_rw [spanningSets, iUnion_accumulate, μ.toFiniteSpanningSetsIn.spanning]
-#align measure_theory.Union_spanning_sets MeasureTheory.iUnion_spanningSets
-
-theorem isCountablySpanning_spanningSets (μ : Measure α) [SigmaFinite μ] :
-    IsCountablySpanning (range (spanningSets μ)) :=
-  ⟨spanningSets μ, mem_range_self, iUnion_spanningSets μ⟩
-#align measure_theory.is_countably_spanning_spanning_sets MeasureTheory.isCountablySpanning_spanningSets
-
-/-- `spanningSetsIndex μ x` is the least `n : ℕ` such that `x ∈ spanningSets μ n`. -/
-def spanningSetsIndex (μ : Measure α) [SigmaFinite μ] (x : α) : ℕ :=
-  Nat.find <| iUnion_eq_univ_iff.1 (iUnion_spanningSets μ) x
-#align measure_theory.spanning_sets_index MeasureTheory.spanningSetsIndex
-
-theorem measurable_spanningSetsIndex (μ : Measure α) [SigmaFinite μ] :
-    Measurable (spanningSetsIndex μ) :=
-  measurable_find _ <| measurable_spanningSets μ
-#align measure_theory.measurable_spanning_sets_index MeasureTheory.measurable_spanningSetsIndex
-
-theorem preimage_spanningSetsIndex_singleton (μ : Measure α) [SigmaFinite μ] (n : ℕ) :
-    spanningSetsIndex μ ⁻¹' {n} = disjointed (spanningSets μ) n :=
-  preimage_find_eq_disjointed _ _ _
-#align measure_theory.preimage_spanning_sets_index_singleton MeasureTheory.preimage_spanningSetsIndex_singleton
-
-theorem spanningSetsIndex_eq_iff (μ : Measure α) [SigmaFinite μ] {x : α} {n : ℕ} :
-    spanningSetsIndex μ x = n ↔ x ∈ disjointed (spanningSets μ) n := by
-  convert Set.ext_iff.1 (preimage_spanningSetsIndex_singleton μ n) x
-#align measure_theory.spanning_sets_index_eq_iff MeasureTheory.spanningSetsIndex_eq_iff
-
-theorem mem_disjointed_spanningSetsIndex (μ : Measure α) [SigmaFinite μ] (x : α) :
-    x ∈ disjointed (spanningSets μ) (spanningSetsIndex μ x) :=
-  (spanningSetsIndex_eq_iff μ).1 rfl
-#align measure_theory.mem_disjointed_spanning_sets_index MeasureTheory.mem_disjointed_spanningSetsIndex
-
-theorem mem_spanningSetsIndex (μ : Measure α) [SigmaFinite μ] (x : α) :
-    x ∈ spanningSets μ (spanningSetsIndex μ x) :=
-  disjointed_subset _ _ (mem_disjointed_spanningSetsIndex μ x)
-#align measure_theory.mem_spanning_sets_index MeasureTheory.mem_spanningSetsIndex
-
-theorem mem_spanningSets_of_index_le (μ : Measure α) [SigmaFinite μ] (x : α) {n : ℕ}
-    (hn : spanningSetsIndex μ x ≤ n) : x ∈ spanningSets μ n :=
-  monotone_spanningSets μ hn (mem_spanningSetsIndex μ x)
-#align measure_theory.mem_spanning_sets_of_index_le MeasureTheory.mem_spanningSets_of_index_le
-
-theorem eventually_mem_spanningSets (μ : Measure α) [SigmaFinite μ] (x : α) :
-    ∀ᶠ n in atTop, x ∈ spanningSets μ n :=
-  eventually_atTop.2 ⟨spanningSetsIndex μ x, fun _ => mem_spanningSets_of_index_le μ x⟩
-#align measure_theory.eventually_mem_spanning_sets MeasureTheory.eventually_mem_spanningSets
-
-namespace Measure
-
-theorem iSup_restrict_spanningSets [SigmaFinite μ] (hs : MeasurableSet s) :
-    ⨆ i, μ.restrict (spanningSets μ i) s = μ s :=
-  calc
-    ⨆ i, μ.restrict (spanningSets μ i) s = μ.restrict (⋃ i, spanningSets μ i) s :=
-      (restrict_iUnion_apply_eq_iSup (monotone_spanningSets μ).directed_le hs).symm
-    _ = μ s := by rw [iUnion_spanningSets, restrict_univ]
-#align measure_theory.measure.supr_restrict_spanning_sets MeasureTheory.Measure.iSup_restrict_spanningSets
-
-/-- In a σ-finite space, any measurable set of measure `> r` contains a measurable subset of
-finite measure `> r`. -/
-theorem exists_subset_measure_lt_top [SigmaFinite μ] {r : ℝ≥0∞} (hs : MeasurableSet s)
-    (h's : r < μ s) : ∃ t, MeasurableSet t ∧ t ⊆ s ∧ r < μ t ∧ μ t < ∞ := by
-  rw [← iSup_restrict_spanningSets hs,
-    @lt_iSup_iff _ _ _ r fun i : ℕ => μ.restrict (spanningSets μ i) s] at h's
-  rcases h's with ⟨n, hn⟩
-  simp only [restrict_apply hs] at hn
-  refine'
-    ⟨s ∩ spanningSets μ n, hs.inter (measurable_spanningSets _ _), inter_subset_left _ _, hn, _⟩
-  exact (measure_mono (inter_subset_right _ _)).trans_lt (measure_spanningSets_lt_top _ _)
-#align measure_theory.measure.exists_subset_measure_lt_top MeasureTheory.Measure.exists_subset_measure_lt_top
-
-/-- A set in a σ-finite space has zero measure if and only if its intersection with
-all members of the countable family of finite measure spanning sets has zero measure. -/
-theorem forall_measure_inter_spanningSets_eq_zero [MeasurableSpace α] {μ : Measure α}
-    [SigmaFinite μ] (s : Set α) : (∀ n, μ (s ∩ spanningSets μ n) = 0) ↔ μ s = 0 := by
-  nth_rw 2 [show s = ⋃ n, s ∩ spanningSets μ n by
-      rw [← inter_iUnion, iUnion_spanningSets, inter_univ] ]
-  rw [measure_iUnion_null_iff]
-#align measure_theory.measure.forall_measure_inter_spanning_sets_eq_zero MeasureTheory.Measure.forall_measure_inter_spanningSets_eq_zero
-
-/-- A set in a σ-finite space has positive measure if and only if its intersection with
-some member of the countable family of finite measure spanning sets has positive measure. -/
-theorem exists_measure_inter_spanningSets_pos [MeasurableSpace α] {μ : Measure α} [SigmaFinite μ]
-    (s : Set α) : (∃ n, 0 < μ (s ∩ spanningSets μ n)) ↔ 0 < μ s := by
-  rw [← not_iff_not]
-  simp only [not_exists, not_lt, nonpos_iff_eq_zero]
-  exact forall_measure_inter_spanningSets_eq_zero s
-#align measure_theory.measure.exists_measure_inter_spanning_sets_pos MeasureTheory.Measure.exists_measure_inter_spanningSets_pos
-
-/-- If the union of a.e.-disjoint null-measurable sets has finite measure, then there are only
-finitely many members of the union whose measure exceeds any given positive number. -/
-theorem finite_const_le_meas_of_disjoint_iUnion₀ {ι : Type*} [MeasurableSpace α] (μ : Measure α)
-    {ε : ℝ≥0∞} (ε_pos : 0 < ε) {As : ι → Set α} (As_mble : ∀ i : ι, NullMeasurableSet (As i) μ)
-    (As_disj : Pairwise (AEDisjoint μ on As)) (Union_As_finite : μ (⋃ i, As i) ≠ ∞) :
-    Set.Finite { i : ι | ε ≤ μ (As i) } :=
-  ENNReal.finite_const_le_of_tsum_ne_top
-    (ne_top_of_le_ne_top Union_As_finite (tsum_meas_le_meas_iUnion_of_disjoint₀ μ As_mble As_disj))
-    ε_pos.ne'
-
-/-- If the union of disjoint measurable sets has finite measure, then there are only
-finitely many members of the union whose measure exceeds any given positive number. -/
-theorem finite_const_le_meas_of_disjoint_iUnion {ι : Type*} [MeasurableSpace α] (μ : Measure α)
-    {ε : ℝ≥0∞} (ε_pos : 0 < ε) {As : ι → Set α} (As_mble : ∀ i : ι, MeasurableSet (As i))
-    (As_disj : Pairwise (Disjoint on As)) (Union_As_finite : μ (⋃ i, As i) ≠ ∞) :
-    Set.Finite { i : ι | ε ≤ μ (As i) } :=
-  finite_const_le_meas_of_disjoint_iUnion₀ μ ε_pos (fun i ↦ (As_mble i).nullMeasurableSet)
-    (fun _ _ h ↦ Disjoint.aedisjoint (As_disj h)) Union_As_finite
-#align measure_theory.measure.finite_const_le_meas_of_disjoint_Union MeasureTheory.Measure.finite_const_le_meas_of_disjoint_iUnion
-
-/-- If all elements of an infinite set have measure uniformly separated from zero,
-then the set has infinite measure. -/
-theorem _root_.Set.Infinite.meas_eq_top [MeasurableSingletonClass α]
-    {s : Set α} (hs : s.Infinite) (h' : ∃ ε, ε ≠ 0 ∧ ∀ x ∈ s, ε ≤ μ {x}) : μ s = ∞ := top_unique <|
-  let ⟨ε, hne, hε⟩ := h'; have := hs.to_subtype
-  calc
-    ∞ = ∑' _ : s, ε := (ENNReal.tsum_const_eq_top_of_ne_zero hne).symm
-    _ ≤ ∑' x : s, μ {x.1} := ENNReal.tsum_le_tsum fun x ↦ hε x x.2
-    _ ≤ μ (⋃ x : s, {x.1}) := tsum_meas_le_meas_iUnion_of_disjoint _
-      (fun _ ↦ MeasurableSet.singleton _) fun x y hne ↦ by simpa [Subtype.val_inj]
-    _ = μ s := by simp
-
-/-- If the union of a.e.-disjoint null-measurable sets has finite measure, then there are only
-countably many members of the union whose measure is positive. -/
-theorem countable_meas_pos_of_disjoint_of_meas_iUnion_ne_top₀ {ι : Type*} [MeasurableSpace α]
-    (μ : Measure α) {As : ι → Set α} (As_mble : ∀ i : ι, NullMeasurableSet (As i) μ)
-    (As_disj : Pairwise (AEDisjoint μ on As)) (Union_As_finite : μ (⋃ i, As i) ≠ ∞) :
-    Set.Countable { i : ι | 0 < μ (As i) } := by
-  set posmeas := { i : ι | 0 < μ (As i) } with posmeas_def
-  rcases exists_seq_strictAnti_tendsto' (zero_lt_one : (0 : ℝ≥0∞) < 1) with
-    ⟨as, _, as_mem, as_lim⟩
-  set fairmeas := fun n : ℕ => { i : ι | as n ≤ μ (As i) }
-  have countable_union : posmeas = ⋃ n, fairmeas n := by
-    have fairmeas_eq : ∀ n, fairmeas n = (fun i => μ (As i)) ⁻¹' Ici (as n) := fun n => by
-      simp only []
-      rfl
-    simpa only [fairmeas_eq, posmeas_def, ← preimage_iUnion,
-      iUnion_Ici_eq_Ioi_of_lt_of_tendsto (0 : ℝ≥0∞) (fun n => (as_mem n).1) as_lim]
-  rw [countable_union]
-  refine' countable_iUnion fun n => Finite.countable _
-  refine' finite_const_le_meas_of_disjoint_iUnion₀ μ (as_mem n).1 As_mble As_disj Union_As_finite
-
-/-- If the union of disjoint measurable sets has finite measure, then there are only
-countably many members of the union whose measure is positive. -/
-theorem countable_meas_pos_of_disjoint_of_meas_iUnion_ne_top {ι : Type*} [MeasurableSpace α]
-    (μ : Measure α) {As : ι → Set α} (As_mble : ∀ i : ι, MeasurableSet (As i))
-    (As_disj : Pairwise (Disjoint on As)) (Union_As_finite : μ (⋃ i, As i) ≠ ∞) :
-    Set.Countable { i : ι | 0 < μ (As i) } :=
-  countable_meas_pos_of_disjoint_of_meas_iUnion_ne_top₀ μ (fun i ↦ (As_mble i).nullMeasurableSet)
-    ((fun _ _ h ↦ Disjoint.aedisjoint (As_disj h))) Union_As_finite
-#align measure_theory.measure.countable_meas_pos_of_disjoint_of_meas_Union_ne_top MeasureTheory.Measure.countable_meas_pos_of_disjoint_of_meas_iUnion_ne_top
-
-/-- In a σ-finite space, among disjoint null-measurable sets, only countably many can have positive
-measure. -/
-theorem countable_meas_pos_of_disjoint_iUnion₀ {ι : Type*} [MeasurableSpace α] {μ : Measure α}
-    [SigmaFinite μ] {As : ι → Set α} (As_mble : ∀ i : ι, NullMeasurableSet (As i) μ)
-    (As_disj : Pairwise (AEDisjoint μ on As)) :
-    Set.Countable { i : ι | 0 < μ (As i) } := by
-  have obs : { i : ι | 0 < μ (As i) } ⊆ ⋃ n, { i : ι | 0 < μ (As i ∩ spanningSets μ n) } := by
-    intro i i_in_nonzeroes
-    by_contra con
-    simp only [mem_iUnion, mem_setOf_eq, not_exists, not_lt, nonpos_iff_eq_zero] at *
-    simp [(forall_measure_inter_spanningSets_eq_zero _).mp con] at i_in_nonzeroes
-  apply Countable.mono obs
-  refine' countable_iUnion fun n => countable_meas_pos_of_disjoint_of_meas_iUnion_ne_top₀ μ _ _ _
-  · exact fun i ↦ NullMeasurableSet.inter (As_mble i)
-      (measurable_spanningSets μ n).nullMeasurableSet
-  · exact fun i j i_ne_j ↦ (As_disj i_ne_j).mono
-      (inter_subset_left (As i) (spanningSets μ n)) (inter_subset_left (As j) (spanningSets μ n))
-  · refine' (lt_of_le_of_lt (measure_mono _) (measure_spanningSets_lt_top μ n)).ne
-    exact iUnion_subset fun i => inter_subset_right _ _
-
-/-- In a σ-finite space, among disjoint measurable sets, only countably many can have positive
-measure. -/
-theorem countable_meas_pos_of_disjoint_iUnion {ι : Type*} [MeasurableSpace α] {μ : Measure α}
-    [SigmaFinite μ] {As : ι → Set α} (As_mble : ∀ i : ι, MeasurableSet (As i))
-    (As_disj : Pairwise (Disjoint on As)) : Set.Countable { i : ι | 0 < μ (As i) } :=
-  countable_meas_pos_of_disjoint_iUnion₀ (fun i ↦ (As_mble i).nullMeasurableSet)
-    ((fun _ _ h ↦ Disjoint.aedisjoint (As_disj h)))
-#align measure_theory.measure.countable_meas_pos_of_disjoint_Union MeasureTheory.Measure.countable_meas_pos_of_disjoint_iUnion
-
-theorem countable_meas_level_set_pos₀ {α β : Type*} [MeasurableSpace α] {μ : Measure α}
-    [SigmaFinite μ] [MeasurableSpace β] [MeasurableSingletonClass β] {g : α → β}
-    (g_mble : NullMeasurable g μ) : Set.Countable { t : β | 0 < μ { a : α | g a = t } } := by
-  have level_sets_disjoint : Pairwise (Disjoint on fun t : β => { a : α | g a = t }) :=
-    fun s t hst => Disjoint.preimage g (disjoint_singleton.mpr hst)
-  exact Measure.countable_meas_pos_of_disjoint_iUnion₀
-    (fun b => g_mble (‹MeasurableSingletonClass β›.measurableSet_singleton b))
-    ((fun _ _ h ↦ Disjoint.aedisjoint (level_sets_disjoint h)))
-
-theorem countable_meas_level_set_pos {α β : Type*} [MeasurableSpace α] {μ : Measure α}
-    [SigmaFinite μ] [MeasurableSpace β] [MeasurableSingletonClass β] {g : α → β}
-    (g_mble : Measurable g) : Set.Countable { t : β | 0 < μ { a : α | g a = t } } :=
-  countable_meas_level_set_pos₀ g_mble.nullMeasurable
-#align measure_theory.measure.countable_meas_level_set_pos MeasureTheory.Measure.countable_meas_level_set_pos
-
-/-- If a set `t` is covered by a countable family of finite measure sets, then its measurable
-superset `toMeasurable μ t` (which has the same measure as `t`) satisfies,
-for any measurable set `s`, the equality `μ (toMeasurable μ t ∩ s) = μ (t ∩ s)`. -/
-theorem measure_toMeasurable_inter_of_cover {s : Set α} (hs : MeasurableSet s) {t : Set α}
-    {v : ℕ → Set α} (hv : t ⊆ ⋃ n, v n) (h'v : ∀ n, μ (t ∩ v n) ≠ ∞) :
-    μ (toMeasurable μ t ∩ s) = μ (t ∩ s) := by
-  -- we show that there is a measurable superset of `t` satisfying the conclusion for any
-  -- measurable set `s`. It is built on each member of a spanning family using `toMeasurable`
-  -- (which is well behaved for finite measure sets thanks to `measure_toMeasurable_inter`), and
-  -- the desired property passes to the union.
-  have A : ∃ t', t' ⊇ t ∧ MeasurableSet t' ∧ ∀ u, MeasurableSet u → μ (t' ∩ u) = μ (t ∩ u) := by
-    let w n := toMeasurable μ (t ∩ v n)
-    have hw : ∀ n, μ (w n) < ∞ := by
-      intro n
-      simp_rw [measure_toMeasurable]
-      exact (h'v n).lt_top
-    set t' := ⋃ n, toMeasurable μ (t ∩ disjointed w n) with ht'
-    have tt' : t ⊆ t' :=
-      calc
-        t ⊆ ⋃ n, t ∩ disjointed w n := by
-          rw [← inter_iUnion, iUnion_disjointed, inter_iUnion]
-          intro x hx
-          rcases mem_iUnion.1 (hv hx) with ⟨n, hn⟩
-          refine' mem_iUnion.2 ⟨n, _⟩
-          have : x ∈ t ∩ v n := ⟨hx, hn⟩
-          exact ⟨hx, subset_toMeasurable μ _ this⟩
-        _ ⊆ ⋃ n, toMeasurable μ (t ∩ disjointed w n) :=
-          iUnion_mono fun n => subset_toMeasurable _ _
-    refine' ⟨t', tt', MeasurableSet.iUnion fun n => measurableSet_toMeasurable μ _, fun u hu => _⟩
-    apply le_antisymm _ (measure_mono (inter_subset_inter tt' Subset.rfl))
-    calc
-      μ (t' ∩ u) ≤ ∑' n, μ (toMeasurable μ (t ∩ disjointed w n) ∩ u) := by
-        rw [ht', iUnion_inter]
-        exact measure_iUnion_le _
-      _ = ∑' n, μ (t ∩ disjointed w n ∩ u) := by
-        congr 1
-        ext1 n
-        apply measure_toMeasurable_inter hu
-        apply ne_of_lt
-        calc
-          μ (t ∩ disjointed w n) ≤ μ (t ∩ w n) :=
-            measure_mono (inter_subset_inter_right _ (disjointed_le w n))
-          _ ≤ μ (w n) := (measure_mono (inter_subset_right _ _))
-          _ < ∞ := hw n
-      _ = ∑' n, μ.restrict (t ∩ u) (disjointed w n) := by
-        congr 1
-        ext1 n
-        rw [restrict_apply, inter_comm t _, inter_assoc]
-        refine MeasurableSet.disjointed (fun n => ?_) n
-        exact measurableSet_toMeasurable _ _
-      _ = μ.restrict (t ∩ u) (⋃ n, disjointed w n) := by
-        rw [measure_iUnion]
-        · exact disjoint_disjointed _
-        · intro i
-          refine MeasurableSet.disjointed (fun n => ?_) i
-          exact measurableSet_toMeasurable _ _
-      _ ≤ μ.restrict (t ∩ u) univ := (measure_mono (subset_univ _))
-      _ = μ (t ∩ u) := by rw [restrict_apply MeasurableSet.univ, univ_inter]
-  -- thanks to the definition of `toMeasurable`, the previous property will also be shared
-  -- by `toMeasurable μ t`, which is enough to conclude the proof.
-  rw [toMeasurable]
-  split_ifs with ht
-  · apply measure_congr
-    exact ae_eq_set_inter ht.choose_spec.2.2 (ae_eq_refl _)
-  · exact A.choose_spec.2.2 s hs
-#align measure_theory.measure.measure_to_measurable_inter_of_cover MeasureTheory.Measure.measure_toMeasurable_inter_of_cover
-
-theorem restrict_toMeasurable_of_cover {s : Set α} {v : ℕ → Set α} (hv : s ⊆ ⋃ n, v n)
-    (h'v : ∀ n, μ (s ∩ v n) ≠ ∞) : μ.restrict (toMeasurable μ s) = μ.restrict s :=
-  ext fun t ht => by
-    simp only [restrict_apply ht, inter_comm t, measure_toMeasurable_inter_of_cover ht hv h'v]
-#align measure_theory.measure.restrict_to_measurable_of_cover MeasureTheory.Measure.restrict_toMeasurable_of_cover
-
-/-- The measurable superset `toMeasurable μ t` of `t` (which has the same measure as `t`)
-satisfies, for any measurable set `s`, the equality `μ (toMeasurable μ t ∩ s) = μ (t ∩ s)`.
-This only holds when `μ` is σ-finite. For a version without this assumption (but requiring
-that `t` has finite measure), see `measure_toMeasurable_inter`. -/
-theorem measure_toMeasurable_inter_of_sigmaFinite [SigmaFinite μ] {s : Set α} (hs : MeasurableSet s)
-    (t : Set α) : μ (toMeasurable μ t ∩ s) = μ (t ∩ s) := by
-  have : t ⊆ ⋃ n, spanningSets μ n := by
-    rw [iUnion_spanningSets]
-    exact subset_univ _
-  refine measure_toMeasurable_inter_of_cover hs this fun n => ne_of_lt ?_
-  calc
-    μ (t ∩ spanningSets μ n) ≤ μ (spanningSets μ n) := measure_mono (inter_subset_right _ _)
-    _ < ∞ := measure_spanningSets_lt_top μ n
-
-#align measure_theory.measure.measure_to_measurable_inter_of_sigma_finite MeasureTheory.Measure.measure_toMeasurable_inter_of_sigmaFinite
-
-@[simp]
-theorem restrict_toMeasurable_of_sigmaFinite [SigmaFinite μ] (s : Set α) :
-    μ.restrict (toMeasurable μ s) = μ.restrict s :=
-  ext fun t ht => by
-    rw [restrict_apply ht, inter_comm t, measure_toMeasurable_inter_of_sigmaFinite ht,
-      restrict_apply ht, inter_comm t]
-#align measure_theory.measure.restrict_to_measurable_of_sigma_finite MeasureTheory.Measure.restrict_toMeasurable_of_sigmaFinite
-
-namespace FiniteSpanningSetsIn
-
-variable {C D : Set (Set α)}
-
-/-- If `μ` has finite spanning sets in `C` and `C ∩ {s | μ s < ∞} ⊆ D` then `μ` has finite spanning
-sets in `D`. -/
-protected def mono' (h : μ.FiniteSpanningSetsIn C) (hC : C ∩ { s | μ s < ∞ } ⊆ D) :
-    μ.FiniteSpanningSetsIn D :=
-  ⟨h.set, fun i => hC ⟨h.set_mem i, h.finite i⟩, h.finite, h.spanning⟩
-#align measure_theory.measure.finite_spanning_sets_in.mono' MeasureTheory.Measure.FiniteSpanningSetsIn.mono'
-
-/-- If `μ` has finite spanning sets in `C` and `C ⊆ D` then `μ` has finite spanning sets in `D`. -/
-protected def mono (h : μ.FiniteSpanningSetsIn C) (hC : C ⊆ D) : μ.FiniteSpanningSetsIn D :=
-  h.mono' fun _s hs => hC hs.1
-#align measure_theory.measure.finite_spanning_sets_in.mono MeasureTheory.Measure.FiniteSpanningSetsIn.mono
-
-/-- If `μ` has finite spanning sets in the collection of measurable sets `C`, then `μ` is σ-finite.
--/
-protected theorem sigmaFinite (h : μ.FiniteSpanningSetsIn C) : SigmaFinite μ :=
-  ⟨⟨h.mono <| subset_univ C⟩⟩
-#align measure_theory.measure.finite_spanning_sets_in.sigma_finite MeasureTheory.Measure.FiniteSpanningSetsIn.sigmaFinite
-
-/-- An extensionality for measures. It is `ext_of_generateFrom_of_iUnion` formulated in terms of
-`FiniteSpanningSetsIn`. -/
-protected theorem ext {ν : Measure α} {C : Set (Set α)} (hA : ‹_› = generateFrom C)
-    (hC : IsPiSystem C) (h : μ.FiniteSpanningSetsIn C) (h_eq : ∀ s ∈ C, μ s = ν s) : μ = ν :=
-  ext_of_generateFrom_of_iUnion C _ hA hC h.spanning h.set_mem (fun i => (h.finite i).ne) h_eq
-#align measure_theory.measure.finite_spanning_sets_in.ext MeasureTheory.Measure.FiniteSpanningSetsIn.ext
-
-protected theorem isCountablySpanning (h : μ.FiniteSpanningSetsIn C) : IsCountablySpanning C :=
-  ⟨h.set, h.set_mem, h.spanning⟩
-#align measure_theory.measure.finite_spanning_sets_in.is_countably_spanning MeasureTheory.Measure.FiniteSpanningSetsIn.isCountablySpanning
-
-end FiniteSpanningSetsIn
-
-theorem sigmaFinite_of_countable {S : Set (Set α)} (hc : S.Countable) (hμ : ∀ s ∈ S, μ s < ∞)
-    (hU : ⋃₀ S = univ) : SigmaFinite μ := by
-  obtain ⟨s, hμ, hs⟩ : ∃ s : ℕ → Set α, (∀ n, μ (s n) < ∞) ∧ ⋃ n, s n = univ
-  exact (@exists_seq_cover_iff_countable _ (fun x => μ x < ⊤) ⟨∅, by simp⟩).2 ⟨S, hc, hμ, hU⟩
-  exact ⟨⟨⟨fun n => s n, fun _ => trivial, hμ, hs⟩⟩⟩
-#align measure_theory.measure.sigma_finite_of_countable MeasureTheory.Measure.sigmaFinite_of_countable
-
-/-- Given measures `μ`, `ν` where `ν ≤ μ`, `FiniteSpanningSetsIn.ofLe` provides the induced
-`FiniteSpanningSet` with respect to `ν` from a `FiniteSpanningSet` with respect to `μ`. -/
-def FiniteSpanningSetsIn.ofLE (h : ν ≤ μ) {C : Set (Set α)} (S : μ.FiniteSpanningSetsIn C) :
-    ν.FiniteSpanningSetsIn C where
-  set := S.set
-  set_mem := S.set_mem
-  finite n := lt_of_le_of_lt (le_iff'.1 h _) (S.finite n)
-  spanning := S.spanning
-#align measure_theory.measure.finite_spanning_sets_in.of_le MeasureTheory.Measure.FiniteSpanningSetsIn.ofLE
-
-theorem sigmaFinite_of_le (μ : Measure α) [hs : SigmaFinite μ] (h : ν ≤ μ) : SigmaFinite ν :=
-  ⟨hs.out.map <| FiniteSpanningSetsIn.ofLE h⟩
-#align measure_theory.measure.sigma_finite_of_le MeasureTheory.Measure.sigmaFinite_of_le
-
-@[simp] lemma add_right_inj (μ ν₁ ν₂ : Measure α) [SigmaFinite μ] :
-    μ + ν₁ = μ + ν₂ ↔ ν₁ = ν₂ := by
-  refine ⟨fun h ↦ ?_, fun h ↦ by rw [h]⟩
-  rw [ext_iff_of_iUnion_eq_univ (iUnion_spanningSets μ)]
-  intro i
-  ext s hs
-  rw [← ENNReal.add_right_inj (measure_mono (inter_subset_right s _) |>.trans_lt <|
-    measure_spanningSets_lt_top μ i).ne]
-  simp only [ext_iff', add_toOuterMeasure, OuterMeasure.coe_add, Pi.add_apply] at h
-  simp [hs, h]
-
-@[simp] lemma add_left_inj (μ ν₁ ν₂ : Measure α) [SigmaFinite μ] :
-    ν₁ + μ = ν₂ + μ ↔ ν₁ = ν₂ := by rw [add_comm _ μ, add_comm _ μ, μ.add_right_inj]
-
-end Measure
-
-/-- Every finite measure is σ-finite. -/
-instance (priority := 100) IsFiniteMeasure.toSigmaFinite {_m0 : MeasurableSpace α} (μ : Measure α)
-    [IsFiniteMeasure μ] : SigmaFinite μ :=
-  ⟨⟨⟨fun _ => univ, fun _ => trivial, fun _ => measure_lt_top μ _, iUnion_const _⟩⟩⟩
-#align measure_theory.is_finite_measure.to_sigma_finite MeasureTheory.IsFiniteMeasure.toSigmaFinite
-
-theorem sigmaFinite_bot_iff (μ : @Measure α ⊥) : SigmaFinite μ ↔ IsFiniteMeasure μ := by
-  refine'
-    ⟨fun h => ⟨_⟩, fun h => by
-      haveI := h
-      infer_instance⟩
-  haveI : SigmaFinite μ := h
-  let s := spanningSets μ
-  have hs_univ : ⋃ i, s i = Set.univ := iUnion_spanningSets μ
-  have hs_meas : ∀ i, MeasurableSet[⊥] (s i) := measurable_spanningSets μ
-  simp_rw [MeasurableSpace.measurableSet_bot_iff] at hs_meas
-  by_cases h_univ_empty : Set.univ = ∅
-  · rw [h_univ_empty, @measure_empty α ⊥]
-    exact ENNReal.zero_ne_top.lt_top
-  obtain ⟨i, hsi⟩ : ∃ i, s i = Set.univ := by
-    by_contra' h_not_univ
-    have h_empty : ∀ i, s i = ∅ := by simpa [h_not_univ] using hs_meas
-    simp only [h_empty, iUnion_empty] at hs_univ
-    exact h_univ_empty hs_univ.symm
-  rw [← hsi]
-  exact measure_spanningSets_lt_top μ i
-#align measure_theory.sigma_finite_bot_iff MeasureTheory.sigmaFinite_bot_iff
-
-instance Restrict.sigmaFinite (μ : Measure α) [SigmaFinite μ] (s : Set α) :
-    SigmaFinite (μ.restrict s) := by
-  refine' ⟨⟨⟨spanningSets μ, fun _ => trivial, fun i => _, iUnion_spanningSets μ⟩⟩⟩
-  rw [Measure.restrict_apply (measurable_spanningSets μ i)]
-  exact (measure_mono <| inter_subset_left _ _).trans_lt (measure_spanningSets_lt_top μ i)
-#align measure_theory.restrict.sigma_finite MeasureTheory.Restrict.sigmaFinite
-
-instance sum.sigmaFinite {ι} [Finite ι] (μ : ι → Measure α) [∀ i, SigmaFinite (μ i)] :
-    SigmaFinite (sum μ) := by
-  cases nonempty_fintype ι
-  have : ∀ n, MeasurableSet (⋂ i : ι, spanningSets (μ i) n) := fun n =>
-    MeasurableSet.iInter fun i => measurable_spanningSets (μ i) n
-  refine' ⟨⟨⟨fun n => ⋂ i, spanningSets (μ i) n, fun _ => trivial, fun n => _, _⟩⟩⟩
-  · rw [sum_apply _ (this n), tsum_fintype, ENNReal.sum_lt_top_iff]
-    rintro i -
-    exact (measure_mono <| iInter_subset _ i).trans_lt (measure_spanningSets_lt_top (μ i) n)
-  · rw [iUnion_iInter_of_monotone]
-    simp_rw [iUnion_spanningSets, iInter_univ]
-    exact fun i => monotone_spanningSets (μ i)
-#align measure_theory.sum.sigma_finite MeasureTheory.sum.sigmaFinite
-
-instance Add.sigmaFinite (μ ν : Measure α) [SigmaFinite μ] [SigmaFinite ν] :
-    SigmaFinite (μ + ν) := by
-  rw [← sum_cond]
-  refine' @sum.sigmaFinite _ _ _ _ _ (Bool.rec _ _) <;> simpa
-#align measure_theory.add.sigma_finite MeasureTheory.Add.sigmaFinite
-
-instance SMul.sigmaFinite {μ : Measure α} [SigmaFinite μ] (c : ℝ≥0) :
-    MeasureTheory.SigmaFinite (c • μ) where
-  out' :=
-  ⟨{  set := spanningSets μ
-      set_mem := fun _ ↦ trivial
-      finite := by
-        intro i
-        simp only [smul_toOuterMeasure, OuterMeasure.coe_smul, Pi.smul_apply,
-          nnreal_smul_coe_apply]
-        exact ENNReal.mul_lt_top ENNReal.coe_ne_top (measure_spanningSets_lt_top μ i).ne
-      spanning := iUnion_spanningSets μ }⟩
-
-theorem SigmaFinite.of_map (μ : Measure α) {f : α → β} (hf : AEMeasurable f μ)
-    (h : SigmaFinite (μ.map f)) : SigmaFinite μ :=
-  ⟨⟨⟨fun n => f ⁻¹' spanningSets (μ.map f) n, fun _ => trivial, fun n => by
-        simp only [← map_apply_of_aemeasurable hf, measurable_spanningSets,
-          measure_spanningSets_lt_top],
-        by rw [← preimage_iUnion, iUnion_spanningSets, preimage_univ]⟩⟩⟩
-#align measure_theory.sigma_finite.of_map MeasureTheory.SigmaFinite.of_map
-
-theorem _root_.MeasurableEquiv.sigmaFinite_map {μ : Measure α} (f : α ≃ᵐ β) (h : SigmaFinite μ) :
-    SigmaFinite (μ.map f) := by
-  refine' SigmaFinite.of_map _ f.symm.measurable.aemeasurable _
-  rwa [map_map f.symm.measurable f.measurable, f.symm_comp_self, Measure.map_id]
-#align measurable_equiv.sigma_finite_map MeasurableEquiv.sigmaFinite_map
-
-/-- Similar to `ae_of_forall_measure_lt_top_ae_restrict`, but where you additionally get the
-  hypothesis that another σ-finite measure has finite values on `s`. -/
-theorem ae_of_forall_measure_lt_top_ae_restrict' {μ : Measure α} (ν : Measure α) [SigmaFinite μ]
-    [SigmaFinite ν] (P : α → Prop)
-    (h : ∀ s, MeasurableSet s → μ s < ∞ → ν s < ∞ → ∀ᵐ x ∂μ.restrict s, P x) : ∀ᵐ x ∂μ, P x := by
-  have : ∀ n, ∀ᵐ x ∂μ, x ∈ spanningSets (μ + ν) n → P x := by
-    intro n
-    have := h
-      (spanningSets (μ + ν) n) (measurable_spanningSets _ _)
-      ((self_le_add_right _ _).trans_lt (measure_spanningSets_lt_top (μ + ν) _))
-      ((self_le_add_left _ _).trans_lt (measure_spanningSets_lt_top (μ + ν) _))
-    exact (ae_restrict_iff' (measurable_spanningSets _ _)).mp this
-  filter_upwards [ae_all_iff.2 this] with _ hx using hx _ (mem_spanningSetsIndex _ _)
-#align measure_theory.ae_of_forall_measure_lt_top_ae_restrict' MeasureTheory.ae_of_forall_measure_lt_top_ae_restrict'
-
-/-- To prove something for almost all `x` w.r.t. a σ-finite measure, it is sufficient to show that
-  this holds almost everywhere in sets where the measure has finite value. -/
-theorem ae_of_forall_measure_lt_top_ae_restrict {μ : Measure α} [SigmaFinite μ] (P : α → Prop)
-    (h : ∀ s, MeasurableSet s → μ s < ∞ → ∀ᵐ x ∂μ.restrict s, P x) : ∀ᵐ x ∂μ, P x :=
-  ae_of_forall_measure_lt_top_ae_restrict' μ P fun s hs h2s _ => h s hs h2s
-#align measure_theory.ae_of_forall_measure_lt_top_ae_restrict MeasureTheory.ae_of_forall_measure_lt_top_ae_restrict
-
-/-- A measure is called locally finite if it is finite in some neighborhood of each point. -/
-class IsLocallyFiniteMeasure [TopologicalSpace α] (μ : Measure α) : Prop where
-  finiteAtNhds : ∀ x, μ.FiniteAtFilter (𝓝 x)
-#align measure_theory.is_locally_finite_measure MeasureTheory.IsLocallyFiniteMeasure
-#align measure_theory.is_locally_finite_measure.finite_at_nhds MeasureTheory.IsLocallyFiniteMeasure.finiteAtNhds
-
--- see Note [lower instance priority]
-instance (priority := 100) IsFiniteMeasure.toIsLocallyFiniteMeasure [TopologicalSpace α]
-    (μ : Measure α) [IsFiniteMeasure μ] : IsLocallyFiniteMeasure μ :=
-  ⟨fun _ => finiteAtFilter_of_finite _ _⟩
-#align measure_theory.is_finite_measure.to_is_locally_finite_measure MeasureTheory.IsFiniteMeasure.toIsLocallyFiniteMeasure
-
-theorem Measure.finiteAt_nhds [TopologicalSpace α] (μ : Measure α) [IsLocallyFiniteMeasure μ]
-    (x : α) : μ.FiniteAtFilter (𝓝 x) :=
-  IsLocallyFiniteMeasure.finiteAtNhds x
-#align measure_theory.measure.finite_at_nhds MeasureTheory.Measure.finiteAt_nhds
-
-theorem Measure.smul_finite (μ : Measure α) [IsFiniteMeasure μ] {c : ℝ≥0∞} (hc : c ≠ ∞) :
-    IsFiniteMeasure (c • μ) := by
-  lift c to ℝ≥0 using hc
-  exact MeasureTheory.isFiniteMeasureSMulNNReal
-#align measure_theory.measure.smul_finite MeasureTheory.Measure.smul_finite
-
-theorem Measure.exists_isOpen_measure_lt_top [TopologicalSpace α] (μ : Measure α)
-    [IsLocallyFiniteMeasure μ] (x : α) : ∃ s : Set α, x ∈ s ∧ IsOpen s ∧ μ s < ∞ := by
-  simpa only [and_assoc] using (μ.finiteAt_nhds x).exists_mem_basis (nhds_basis_opens x)
-#align measure_theory.measure.exists_is_open_measure_lt_top MeasureTheory.Measure.exists_isOpen_measure_lt_top
-
-instance isLocallyFiniteMeasureSMulNNReal [TopologicalSpace α] (μ : Measure α)
-    [IsLocallyFiniteMeasure μ] (c : ℝ≥0) : IsLocallyFiniteMeasure (c • μ) := by
-  refine' ⟨fun x => _⟩
-  rcases μ.exists_isOpen_measure_lt_top x with ⟨o, xo, o_open, μo⟩
-  refine' ⟨o, o_open.mem_nhds xo, _⟩
-  apply ENNReal.mul_lt_top _ μo.ne
-  simp
-#align measure_theory.is_locally_finite_measure_smul_nnreal MeasureTheory.isLocallyFiniteMeasureSMulNNReal
-
-protected theorem Measure.isTopologicalBasis_isOpen_lt_top [TopologicalSpace α]
-    (μ : Measure α) [IsLocallyFiniteMeasure μ] :
-    TopologicalSpace.IsTopologicalBasis { s | IsOpen s ∧ μ s < ∞ } := by
-  refine' TopologicalSpace.isTopologicalBasis_of_open_of_nhds (fun s hs => hs.1) _
-  intro x s xs hs
-  rcases μ.exists_isOpen_measure_lt_top x with ⟨v, xv, hv, μv⟩
-  refine' ⟨v ∩ s, ⟨hv.inter hs, lt_of_le_of_lt _ μv⟩, ⟨xv, xs⟩, inter_subset_right _ _⟩
-  exact measure_mono (inter_subset_left _ _)
-#align measure_theory.measure.is_topological_basis_is_open_lt_top MeasureTheory.Measure.isTopologicalBasis_isOpen_lt_top
-
-/-- A measure `μ` is finite on compacts if any compact set `K` satisfies `μ K < ∞`. -/
-class IsFiniteMeasureOnCompacts [TopologicalSpace α] (μ : Measure α) : Prop where
-  protected lt_top_of_isCompact : ∀ ⦃K : Set α⦄, IsCompact K → μ K < ∞
-#align measure_theory.is_finite_measure_on_compacts MeasureTheory.IsFiniteMeasureOnCompacts
-#align measure_theory.is_finite_measure_on_compacts.lt_top_of_is_compact MeasureTheory.IsFiniteMeasureOnCompacts.lt_top_of_isCompact
-
-/-- A compact subset has finite measure for a measure which is finite on compacts. -/
-theorem _root_.IsCompact.measure_lt_top [TopologicalSpace α] {μ : Measure α}
-    [IsFiniteMeasureOnCompacts μ] ⦃K : Set α⦄ (hK : IsCompact K) : μ K < ∞ :=
-  IsFiniteMeasureOnCompacts.lt_top_of_isCompact hK
-#align is_compact.measure_lt_top IsCompact.measure_lt_top
-
-/-- A bounded subset has finite measure for a measure which is finite on compact sets, in a
-proper space. -/
-theorem _root_.Bornology.IsBounded.measure_lt_top [PseudoMetricSpace α] [ProperSpace α]
-    {μ : Measure α} [IsFiniteMeasureOnCompacts μ] ⦃s : Set α⦄ (hs : Bornology.IsBounded s) :
-    μ s < ∞ :=
-  calc
-    μ s ≤ μ (closure s) := measure_mono subset_closure
-    _ < ∞ := (Metric.isCompact_of_isClosed_isBounded isClosed_closure hs.closure).measure_lt_top
-#align metric.bounded.measure_lt_top Bornology.IsBounded.measure_lt_top
-
-theorem measure_closedBall_lt_top [PseudoMetricSpace α] [ProperSpace α] {μ : Measure α}
-    [IsFiniteMeasureOnCompacts μ] {x : α} {r : ℝ} : μ (Metric.closedBall x r) < ∞ :=
-  Metric.isBounded_closedBall.measure_lt_top
-#align measure_theory.measure_closed_ball_lt_top MeasureTheory.measure_closedBall_lt_top
-
-theorem measure_ball_lt_top [PseudoMetricSpace α] [ProperSpace α] {μ : Measure α}
-    [IsFiniteMeasureOnCompacts μ] {x : α} {r : ℝ} : μ (Metric.ball x r) < ∞ :=
-  Metric.isBounded_ball.measure_lt_top
-#align measure_theory.measure_ball_lt_top MeasureTheory.measure_ball_lt_top
-
-protected theorem IsFiniteMeasureOnCompacts.smul [TopologicalSpace α] (μ : Measure α)
-    [IsFiniteMeasureOnCompacts μ] {c : ℝ≥0∞} (hc : c ≠ ∞) : IsFiniteMeasureOnCompacts (c • μ) :=
-  ⟨fun _K hK => ENNReal.mul_lt_top hc hK.measure_lt_top.ne⟩
-#align measure_theory.is_finite_measure_on_compacts.smul MeasureTheory.IsFiniteMeasureOnCompacts.smul
-
-instance IsFiniteMeasureOnCompacts.smul_nnreal [TopologicalSpace α] (μ : Measure α)
-    [IsFiniteMeasureOnCompacts μ] (c : ℝ≥0) : IsFiniteMeasureOnCompacts (c • μ) :=
-  IsFiniteMeasureOnCompacts.smul μ coe_ne_top
-
-instance instIsFiniteMeasureOnCompactsRestrict [TopologicalSpace α] {μ : Measure α}
-    [IsFiniteMeasureOnCompacts μ] {s : Set α} : IsFiniteMeasureOnCompacts (μ.restrict s) :=
-  ⟨fun _k hk ↦ (restrict_apply_le _ _).trans_lt hk.measure_lt_top⟩
-
-instance (priority := 100) CompactSpace.isFiniteMeasure [TopologicalSpace α] [CompactSpace α]
-    [IsFiniteMeasureOnCompacts μ] : IsFiniteMeasure μ :=
-  ⟨IsFiniteMeasureOnCompacts.lt_top_of_isCompact isCompact_univ⟩
-#align measure_theory.compact_space.is_finite_measure MeasureTheory.CompactSpace.isFiniteMeasure
-
-instance (priority := 100) SigmaFinite.of_isFiniteMeasureOnCompacts [TopologicalSpace α]
-    [SigmaCompactSpace α] (μ : Measure α) [IsFiniteMeasureOnCompacts μ] : SigmaFinite μ :=
-  ⟨⟨{   set := compactCovering α
-        set_mem := fun _ => trivial
-        finite := fun n => (isCompact_compactCovering α n).measure_lt_top
-        spanning := iUnion_compactCovering α }⟩⟩
-
--- see Note [lower instance priority]
-instance (priority := 100) sigmaFinite_of_locallyFinite [TopologicalSpace α]
-    [SecondCountableTopology α] [IsLocallyFiniteMeasure μ] : SigmaFinite μ := by
-  choose s hsx hsμ using μ.finiteAt_nhds
-  rcases TopologicalSpace.countable_cover_nhds hsx with ⟨t, htc, htU⟩
-  refine' Measure.sigmaFinite_of_countable (htc.image s) (ball_image_iff.2 fun x _ => hsμ x) _
-  rwa [sUnion_image]
-#align measure_theory.sigma_finite_of_locally_finite MeasureTheory.sigmaFinite_of_locallyFinite
-
-/-- A measure which is finite on compact sets in a locally compact space is locally finite. -/
-instance (priority := 100) isLocallyFiniteMeasure_of_isFiniteMeasureOnCompacts [TopologicalSpace α]
-    [WeaklyLocallyCompactSpace α] [IsFiniteMeasureOnCompacts μ] : IsLocallyFiniteMeasure μ :=
-  ⟨fun x ↦
-    let ⟨K, K_compact, K_mem⟩ := exists_compact_mem_nhds x
-    ⟨K, K_mem, K_compact.measure_lt_top⟩⟩
-#align measure_theory.is_locally_finite_measure_of_is_finite_measure_on_compacts MeasureTheory.isLocallyFiniteMeasure_of_isFiniteMeasureOnCompacts
-
-theorem exists_pos_measure_of_cover [Countable ι] {U : ι → Set α} (hU : ⋃ i, U i = univ)
-    (hμ : μ ≠ 0) : ∃ i, 0 < μ (U i) := by
-  contrapose! hμ with H
-  rw [← measure_univ_eq_zero, ← hU]
-  exact measure_iUnion_null fun i => nonpos_iff_eq_zero.1 (H i)
-#align measure_theory.exists_pos_measure_of_cover MeasureTheory.exists_pos_measure_of_cover
-
-theorem exists_pos_preimage_ball [PseudoMetricSpace δ] (f : α → δ) (x : δ) (hμ : μ ≠ 0) :
-    ∃ n : ℕ, 0 < μ (f ⁻¹' Metric.ball x n) :=
-  exists_pos_measure_of_cover (by rw [← preimage_iUnion, Metric.iUnion_ball_nat, preimage_univ]) hμ
-#align measure_theory.exists_pos_preimage_ball MeasureTheory.exists_pos_preimage_ball
-
-theorem exists_pos_ball [PseudoMetricSpace α] (x : α) (hμ : μ ≠ 0) :
-    ∃ n : ℕ, 0 < μ (Metric.ball x n) :=
-  exists_pos_preimage_ball id x hμ
-#align measure_theory.exists_pos_ball MeasureTheory.exists_pos_ball
-
-/-- If a set has zero measure in a neighborhood of each of its points, then it has zero measure
-in a second-countable space. -/
-theorem null_of_locally_null [TopologicalSpace α] [SecondCountableTopology α] (s : Set α)
-    (hs : ∀ x ∈ s, ∃ u ∈ 𝓝[s] x, μ u = 0) : μ s = 0 :=
-  μ.toOuterMeasure.null_of_locally_null s hs
-#align measure_theory.null_of_locally_null MeasureTheory.null_of_locally_null
-
-theorem exists_mem_forall_mem_nhdsWithin_pos_measure [TopologicalSpace α]
-    [SecondCountableTopology α] {s : Set α} (hs : μ s ≠ 0) : ∃ x ∈ s, ∀ t ∈ 𝓝[s] x, 0 < μ t :=
-  μ.toOuterMeasure.exists_mem_forall_mem_nhds_within_pos hs
-#align measure_theory.exists_mem_forall_mem_nhds_within_pos_measure MeasureTheory.exists_mem_forall_mem_nhdsWithin_pos_measure
-
-theorem exists_ne_forall_mem_nhds_pos_measure_preimage {β} [TopologicalSpace β] [T1Space β]
-    [SecondCountableTopology β] [Nonempty β] {f : α → β} (h : ∀ b, ∃ᵐ x ∂μ, f x ≠ b) :
-    ∃ a b : β, a ≠ b ∧ (∀ s ∈ 𝓝 a, 0 < μ (f ⁻¹' s)) ∧ ∀ t ∈ 𝓝 b, 0 < μ (f ⁻¹' t) := by
-  -- We use an `OuterMeasure` so that the proof works without `Measurable f`
-  set m : OuterMeasure β := OuterMeasure.map f μ.toOuterMeasure
-  replace h : ∀ b : β, m {b}ᶜ ≠ 0 := fun b => not_eventually.mpr (h b)
-  inhabit β
-  have : m univ ≠ 0 := ne_bot_of_le_ne_bot (h default) (m.mono' <| subset_univ _)
-  rcases m.exists_mem_forall_mem_nhds_within_pos this with ⟨b, -, hb⟩
-  simp only [nhdsWithin_univ] at hb
-  rcases m.exists_mem_forall_mem_nhds_within_pos (h b) with ⟨a, hab : a ≠ b, ha⟩
-  simp only [isOpen_compl_singleton.nhdsWithin_eq hab] at ha
-  exact ⟨a, b, hab, ha, hb⟩
-#align measure_theory.exists_ne_forall_mem_nhds_pos_measure_preimage MeasureTheory.exists_ne_forall_mem_nhds_pos_measure_preimage
-
-/-- If two finite measures give the same mass to the whole space and coincide on a π-system made
-of measurable sets, then they coincide on all sets in the σ-algebra generated by the π-system. -/
-theorem ext_on_measurableSpace_of_generate_finite {α} (m₀ : MeasurableSpace α) {μ ν : Measure α}
-    [IsFiniteMeasure μ] (C : Set (Set α)) (hμν : ∀ s ∈ C, μ s = ν s) {m : MeasurableSpace α}
-    (h : m ≤ m₀) (hA : m = MeasurableSpace.generateFrom C) (hC : IsPiSystem C)
-    (h_univ : μ Set.univ = ν Set.univ) {s : Set α} (hs : MeasurableSet[m] s) : μ s = ν s := by
-  haveI : IsFiniteMeasure ν := by
-    constructor
-    rw [← h_univ]
-    apply IsFiniteMeasure.measure_univ_lt_top
-  refine' induction_on_inter hA hC (by simp) hμν _ _ hs
-  · intro t h1t h2t
-    have h1t_ : @MeasurableSet α m₀ t := h _ h1t
-    rw [@measure_compl α m₀ μ t h1t_ (@measure_ne_top α m₀ μ _ t),
-      @measure_compl α m₀ ν t h1t_ (@measure_ne_top α m₀ ν _ t), h_univ, h2t]
-  · intro f h1f h2f h3f
-    have h2f_ : ∀ i : ℕ, @MeasurableSet α m₀ (f i) := fun i => h _ (h2f i)
-    simp [measure_iUnion, h1f, h3f, h2f_]
-#align measure_theory.ext_on_measurable_space_of_generate_finite MeasureTheory.ext_on_measurableSpace_of_generate_finite
-
-/-- Two finite measures are equal if they are equal on the π-system generating the σ-algebra
-  (and `univ`). -/
-theorem ext_of_generate_finite (C : Set (Set α)) (hA : m0 = generateFrom C) (hC : IsPiSystem C)
-    [IsFiniteMeasure μ] (hμν : ∀ s ∈ C, μ s = ν s) (h_univ : μ univ = ν univ) : μ = ν :=
-  Measure.ext fun _s hs =>
-    ext_on_measurableSpace_of_generate_finite m0 C hμν le_rfl hA hC h_univ hs
-#align measure_theory.ext_of_generate_finite MeasureTheory.ext_of_generate_finite
-
-namespace Measure
-
-section disjointed
-
-/-- Given `S : μ.FiniteSpanningSetsIn {s | MeasurableSet s}`,
-`FiniteSpanningSetsIn.disjointed` provides a `FiniteSpanningSetsIn {s | MeasurableSet s}`
-such that its underlying sets are pairwise disjoint. -/
-protected def FiniteSpanningSetsIn.disjointed {μ : Measure α}
-    (S : μ.FiniteSpanningSetsIn { s | MeasurableSet s }) :
-    μ.FiniteSpanningSetsIn { s | MeasurableSet s } :=
-  ⟨disjointed S.set, MeasurableSet.disjointed S.set_mem, fun n =>
-    lt_of_le_of_lt (measure_mono (disjointed_subset S.set n)) (S.finite _),
-    S.spanning ▸ iUnion_disjointed⟩
-#align measure_theory.measure.finite_spanning_sets_in.disjointed MeasureTheory.Measure.FiniteSpanningSetsIn.disjointed
-
-theorem FiniteSpanningSetsIn.disjointed_set_eq {μ : Measure α}
-    (S : μ.FiniteSpanningSetsIn { s | MeasurableSet s }) : S.disjointed.set = disjointed S.set :=
-  rfl
-#align measure_theory.measure.finite_spanning_sets_in.disjointed_set_eq MeasureTheory.Measure.FiniteSpanningSetsIn.disjointed_set_eq
-
-theorem exists_eq_disjoint_finiteSpanningSetsIn (μ ν : Measure α) [SigmaFinite μ] [SigmaFinite ν] :
-    ∃ (S : μ.FiniteSpanningSetsIn { s | MeasurableSet s })
-      (T : ν.FiniteSpanningSetsIn { s | MeasurableSet s }),
-      S.set = T.set ∧ Pairwise (Disjoint on S.set) :=
-  let S := (μ + ν).toFiniteSpanningSetsIn.disjointed
-  ⟨S.ofLE (Measure.le_add_right le_rfl), S.ofLE (Measure.le_add_left le_rfl), rfl,
-    disjoint_disjointed _⟩
-#align measure_theory.measure.exists_eq_disjoint_finite_spanning_sets_in MeasureTheory.Measure.exists_eq_disjoint_finiteSpanningSetsIn
-
-end disjointed
-
-namespace FiniteAtFilter
-
-variable {f g : Filter α}
-
-theorem filter_mono (h : f ≤ g) : μ.FiniteAtFilter g → μ.FiniteAtFilter f := fun ⟨s, hs, hμ⟩ =>
-  ⟨s, h hs, hμ⟩
-#align measure_theory.measure.finite_at_filter.filter_mono MeasureTheory.Measure.FiniteAtFilter.filter_mono
-
-theorem inf_of_left (h : μ.FiniteAtFilter f) : μ.FiniteAtFilter (f ⊓ g) :=
-  h.filter_mono inf_le_left
-#align measure_theory.measure.finite_at_filter.inf_of_left MeasureTheory.Measure.FiniteAtFilter.inf_of_left
-
-theorem inf_of_right (h : μ.FiniteAtFilter g) : μ.FiniteAtFilter (f ⊓ g) :=
-  h.filter_mono inf_le_right
-#align measure_theory.measure.finite_at_filter.inf_of_right MeasureTheory.Measure.FiniteAtFilter.inf_of_right
-
-@[simp]
-theorem inf_ae_iff : μ.FiniteAtFilter (f ⊓ μ.ae) ↔ μ.FiniteAtFilter f := by
-  refine' ⟨_, fun h => h.filter_mono inf_le_left⟩
-  rintro ⟨s, ⟨t, ht, u, hu, rfl⟩, hμ⟩
-  suffices : μ t ≤ μ (t ∩ u); exact ⟨t, ht, this.trans_lt hμ⟩
-  exact measure_mono_ae (mem_of_superset hu fun x hu ht => ⟨ht, hu⟩)
-#align measure_theory.measure.finite_at_filter.inf_ae_iff MeasureTheory.Measure.FiniteAtFilter.inf_ae_iff
-
-alias ⟨of_inf_ae, _⟩ := inf_ae_iff
-#align measure_theory.measure.finite_at_filter.of_inf_ae MeasureTheory.Measure.FiniteAtFilter.of_inf_ae
-
-theorem filter_mono_ae (h : f ⊓ μ.ae ≤ g) (hg : μ.FiniteAtFilter g) : μ.FiniteAtFilter f :=
-  inf_ae_iff.1 (hg.filter_mono h)
-#align measure_theory.measure.finite_at_filter.filter_mono_ae MeasureTheory.Measure.FiniteAtFilter.filter_mono_ae
-
-protected theorem measure_mono (h : μ ≤ ν) : ν.FiniteAtFilter f → μ.FiniteAtFilter f :=
-  fun ⟨s, hs, hν⟩ => ⟨s, hs, (Measure.le_iff'.1 h s).trans_lt hν⟩
-#align measure_theory.measure.finite_at_filter.measure_mono MeasureTheory.Measure.FiniteAtFilter.measure_mono
-
-@[mono]
-protected theorem mono (hf : f ≤ g) (hμ : μ ≤ ν) : ν.FiniteAtFilter g → μ.FiniteAtFilter f :=
-  fun h => (h.filter_mono hf).measure_mono hμ
-#align measure_theory.measure.finite_at_filter.mono MeasureTheory.Measure.FiniteAtFilter.mono
-
-protected theorem eventually (h : μ.FiniteAtFilter f) : ∀ᶠ s in f.smallSets, μ s < ∞ :=
-  (eventually_smallSets' fun _s _t hst ht => (measure_mono hst).trans_lt ht).2 h
-#align measure_theory.measure.finite_at_filter.eventually MeasureTheory.Measure.FiniteAtFilter.eventually
-
-theorem filterSup : μ.FiniteAtFilter f → μ.FiniteAtFilter g → μ.FiniteAtFilter (f ⊔ g) :=
-  fun ⟨s, hsf, hsμ⟩ ⟨t, htg, htμ⟩ =>
-  ⟨s ∪ t, union_mem_sup hsf htg, (measure_union_le s t).trans_lt (ENNReal.add_lt_top.2 ⟨hsμ, htμ⟩)⟩
-#align measure_theory.measure.finite_at_filter.filter_sup MeasureTheory.Measure.FiniteAtFilter.filterSup
-
-end FiniteAtFilter
-
-theorem finiteAt_nhdsWithin [TopologicalSpace α] {_m0 : MeasurableSpace α} (μ : Measure α)
-    [IsLocallyFiniteMeasure μ] (x : α) (s : Set α) : μ.FiniteAtFilter (𝓝[s] x) :=
-  (finiteAt_nhds μ x).inf_of_left
-#align measure_theory.measure.finite_at_nhds_within MeasureTheory.Measure.finiteAt_nhdsWithin
-
-@[simp]
-theorem finiteAt_principal : μ.FiniteAtFilter (𝓟 s) ↔ μ s < ∞ :=
-  ⟨fun ⟨_t, ht, hμ⟩ => (measure_mono ht).trans_lt hμ, fun h => ⟨s, mem_principal_self s, h⟩⟩
-#align measure_theory.measure.finite_at_principal MeasureTheory.Measure.finiteAt_principal
-
-theorem isLocallyFiniteMeasure_of_le [TopologicalSpace α] {_m : MeasurableSpace α} {μ ν : Measure α}
-    [H : IsLocallyFiniteMeasure μ] (h : ν ≤ μ) : IsLocallyFiniteMeasure ν :=
-  let F := H.finiteAtNhds
-  ⟨fun x => (F x).measure_mono h⟩
-#align measure_theory.measure.is_locally_finite_measure_of_le MeasureTheory.Measure.isLocallyFiniteMeasure_of_le
-
-end Measure
-
->>>>>>> 0c6cc7e8
 end
 
 end MeasureTheory
