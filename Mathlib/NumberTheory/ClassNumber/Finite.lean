--- conflicted
+++ resolved
@@ -262,17 +262,10 @@
   obtain ⟨a', b', hb', h⟩ := IsIntegralClosure.exists_smul_eq_mul inj a hb
   obtain ⟨q, r, hr, hqr⟩ := exists_mem_finsetApprox bS adm a' hb'
   refine ⟨q, r, hr, ?_⟩
-<<<<<<< HEAD
-  refine'
-    lt_of_mul_lt_mul_left _ (show 0 ≤ abv (Algebra.norm R (algebraMap R S b')) from abv.nonneg _)
-  refine'
-    lt_of_le_of_lt (le_of_eq _)
-=======
   refine
     lt_of_mul_lt_mul_left ?_ (show 0 ≤ abv (Algebra.norm R (algebraMap R S b')) from abv.nonneg _)
   refine
     lt_of_le_of_lt (le_of_eq ?_)
->>>>>>> 20c42930
       (mul_lt_mul hqr le_rfl (abv.pos ((Algebra.norm_ne_zero_iff_of_basis bS).mpr hb))
         (abv.nonneg _))
   rw [← abv.map_mul, ← MonoidHom.map_mul, ← abv.map_mul, ← MonoidHom.map_mul, ← Algebra.smul_def,
