/-
Copyright (c) 2022 Anne Baanen. All rights reserved.
Released under Apache 2.0 license as described in the file LICENSE.
Authors: Anne Baanen
-/
import Mathlib.LinearAlgebra.Dimension.DivisionRing
import Mathlib.RingTheory.DedekindDomain.Ideal

/-!
# Ramification index and inertia degree

Given `P : Ideal S` lying over `p : Ideal R` for the ring extension `f : R →+* S`
(assuming `P` and `p` are prime or maximal where needed),
the **ramification index** `Ideal.ramificationIdx f p P` is the multiplicity of `P` in `map f p`,
and the **inertia degree** `Ideal.inertiaDeg f p P` is the degree of the field extension
`(S / P) : (R / p)`.

## Main results

The main theorem `Ideal.sum_ramification_inertia` states that for all coprime `P` lying over `p`,
`Σ P, ramification_idx f p P * inertia_deg f p P` equals the degree of the field extension
`Frac(S) : Frac(R)`.

## Implementation notes

Often the above theory is set up in the case where:
 * `R` is the ring of integers of a number field `K`,
 * `L` is a finite separable extension of `K`,
 * `S` is the integral closure of `R` in `L`,
 * `p` and `P` are maximal ideals,
 * `P` is an ideal lying over `p`
We will try to relax the above hypotheses as much as possible.

## Notation

In this file, `e` stands for the ramification index and `f` for the inertia degree of `P` over `p`,
leaving `p` and `P` implicit.

-/


namespace Ideal

universe u v

variable {R : Type u} [CommRing R]
variable {S : Type v} [CommRing S] (f : R →+* S)
variable (p : Ideal R) (P : Ideal S)

open Module

open UniqueFactorizationMonoid

attribute [local instance] Ideal.Quotient.field

section DecEq

/-- The ramification index of `P` over `p` is the largest exponent `n` such that
`p` is contained in `P^n`.

In particular, if `p` is not contained in `P^n`, then the ramification index is 0.

If there is no largest such `n` (e.g. because `p = ⊥`), then `ramificationIdx` is
defined to be 0.
-/
noncomputable def ramificationIdx : ℕ := sSup {n | map f p ≤ P ^ n}

variable {f p P}

theorem ramificationIdx_eq_find [DecidablePred fun n ↦ ∀ (k : ℕ), map f p ≤ P ^ k → k ≤ n]
    (h : ∃ n, ∀ k, map f p ≤ P ^ k → k ≤ n) :
    ramificationIdx f p P = Nat.find h := by
  convert Nat.sSup_def h

theorem ramificationIdx_eq_zero (h : ∀ n : ℕ, ∃ k, map f p ≤ P ^ k ∧ n < k) :
    ramificationIdx f p P = 0 :=
  dif_neg (by push_neg; exact h)

theorem ramificationIdx_spec {n : ℕ} (hle : map f p ≤ P ^ n) (hgt : ¬map f p ≤ P ^ (n + 1)) :
    ramificationIdx f p P = n := by
  classical
  let Q : ℕ → Prop := fun m => ∀ k : ℕ, map f p ≤ P ^ k → k ≤ m
  have : Q n := by
    intro k hk
    refine le_of_not_lt fun hnk => ?_
    exact hgt (hk.trans (Ideal.pow_le_pow_right hnk))
  rw [ramificationIdx_eq_find ⟨n, this⟩]
  refine le_antisymm (Nat.find_min' _ this) (le_of_not_gt fun h : Nat.find _ < n => ?_)
  obtain this' := Nat.find_spec ⟨n, this⟩
  exact h.not_le (this' _ hle)

theorem ramificationIdx_lt {n : ℕ} (hgt : ¬map f p ≤ P ^ n) : ramificationIdx f p P < n := by
  classical
  cases' n with n n
  · simp at hgt
  · rw [Nat.lt_succ_iff]
    have : ∀ k, map f p ≤ P ^ k → k ≤ n := by
      refine fun k hk => le_of_not_lt fun hnk => ?_
      exact hgt (hk.trans (Ideal.pow_le_pow_right hnk))
    rw [ramificationIdx_eq_find ⟨n, this⟩]
    exact Nat.find_min' ⟨n, this⟩ this

@[simp]
theorem ramificationIdx_bot : ramificationIdx f ⊥ P = 0 :=
  dif_neg <| not_exists.mpr fun n hn => n.lt_succ_self.not_le (hn _ (by simp))

@[simp]
theorem ramificationIdx_of_not_le (h : ¬map f p ≤ P) : ramificationIdx f p P = 0 :=
  ramificationIdx_spec (by simp) (by simpa using h)

theorem ramificationIdx_ne_zero {e : ℕ} (he : e ≠ 0) (hle : map f p ≤ P ^ e)
    (hnle : ¬map f p ≤ P ^ (e + 1)) : ramificationIdx f p P ≠ 0 := by
  rwa [ramificationIdx_spec hle hnle]

theorem le_pow_of_le_ramificationIdx {n : ℕ} (hn : n ≤ ramificationIdx f p P) :
    map f p ≤ P ^ n := by
  contrapose! hn
  exact ramificationIdx_lt hn

theorem le_pow_ramificationIdx : map f p ≤ P ^ ramificationIdx f p P :=
  le_pow_of_le_ramificationIdx (le_refl _)

theorem le_comap_pow_ramificationIdx : p ≤ comap f (P ^ ramificationIdx f p P) :=
  map_le_iff_le_comap.mp le_pow_ramificationIdx

theorem le_comap_of_ramificationIdx_ne_zero (h : ramificationIdx f p P ≠ 0) : p ≤ comap f P :=
  Ideal.map_le_iff_le_comap.mp <| le_pow_ramificationIdx.trans <| Ideal.pow_le_self <| h

variable {S₁: Type*} [CommRing S₁] [Algebra R S₁]

variable (p) in
lemma ramificationIdx_comap_eq [Algebra R S] (e : S ≃ₐ[R] S₁) (P : Ideal S₁) :
    ramificationIdx (algebraMap R S) p (P.comap e) = ramificationIdx (algebraMap R S₁) p P := by
  dsimp only [ramificationIdx]
  congr
  ext n
  simp only [Set.mem_setOf_eq, Ideal.map_le_iff_le_comap]
  rw [← comap_coe e, ← e.toRingEquiv_toRingHom, comap_coe, ← RingEquiv.symm_symm (e : S ≃+* S₁),
    ← map_comap_of_equiv, ← Ideal.map_pow, map_comap_of_equiv, ← comap_coe (RingEquiv.symm _),
    comap_comap, RingEquiv.symm_symm, e.toRingEquiv_toRingHom, ← e.toAlgHom_toRingHom,
    AlgHom.comp_algebraMap]

variable (p) in
lemma ramificationIdx_map_eq [Algebra R S] {E : Type*} [EquivLike E S S₁] [AlgEquivClass E R S S₁]
    (P : Ideal S) (e : E) :
    ramificationIdx (algebraMap R S₁) p (P.map e) = ramificationIdx (algebraMap R S) p P := by
  rw [show P.map e = _ from P.map_comap_of_equiv (e : S ≃+* S₁)]
  exact p.ramificationIdx_comap_eq (e : S ≃ₐ[R] S₁).symm P

namespace IsDedekindDomain

variable [IsDedekindDomain S]

theorem ramificationIdx_eq_normalizedFactors_count [DecidableEq (Ideal S)]
    (hp0 : map f p ≠ ⊥) (hP : P.IsPrime)
    (hP0 : P ≠ ⊥) : ramificationIdx f p P = (normalizedFactors (map f p)).count P := by
  have hPirr := (Ideal.prime_of_isPrime hP0 hP).irreducible
  refine ramificationIdx_spec (Ideal.le_of_dvd ?_) (mt Ideal.dvd_iff_le.mpr ?_) <;>
    rw [dvd_iff_normalizedFactors_le_normalizedFactors (pow_ne_zero _ hP0) hp0,
      normalizedFactors_pow, normalizedFactors_irreducible hPirr, normalize_eq,
      Multiset.nsmul_singleton, ← Multiset.le_count_iff_replicate_le]
  exact (Nat.lt_succ_self _).not_le

theorem ramificationIdx_eq_factors_count [DecidableEq (Ideal S)]
    (hp0 : map f p ≠ ⊥) (hP : P.IsPrime) (hP0 : P ≠ ⊥) :
    ramificationIdx f p P = (factors (map f p)).count P := by
  rw [IsDedekindDomain.ramificationIdx_eq_normalizedFactors_count hp0 hP hP0,
    factors_eq_normalizedFactors]

theorem ramificationIdx_ne_zero (hp0 : map f p ≠ ⊥) (hP : P.IsPrime) (le : map f p ≤ P) :
    ramificationIdx f p P ≠ 0 := by
  classical
  have hP0 : P ≠ ⊥ := by
    rintro rfl
    exact hp0 (le_bot_iff.mp le)
  have hPirr := (Ideal.prime_of_isPrime hP0 hP).irreducible
  rw [IsDedekindDomain.ramificationIdx_eq_normalizedFactors_count hp0 hP hP0]
  obtain ⟨P', hP', P'_eq⟩ :=
    exists_mem_normalizedFactors_of_dvd hp0 hPirr (Ideal.dvd_iff_le.mpr le)
  rwa [Multiset.count_ne_zero, associated_iff_eq.mp P'_eq]

end IsDedekindDomain

variable (f p P)

open Classical in
/-- The inertia degree of `P : Ideal S` lying over `p : Ideal R` is the degree of the
extension `(S / P) : (R / p)`.

We do not assume `P` lies over `p` in the definition; we return `0` instead.

See `inertiaDeg_algebraMap` for the common case where `f = algebraMap R S`
and there is an algebra structure `R / p → S / P`.
-/
noncomputable def inertiaDeg : ℕ :=
  if hPp : comap f P = p then
    letI : Algebra (R ⧸ p) (S ⧸ P) := Quotient.algebraQuotientOfLEComap (le_of_eq hPp.symm)
    finrank (R ⧸ p) (S ⧸ P)
  else 0

-- Useful for the `nontriviality` tactic using `comap_eq_of_scalar_tower_quotient`.
@[simp]
theorem inertiaDeg_of_subsingleton [hp : p.IsMaximal] [hQ : Subsingleton (S ⧸ P)] :
    inertiaDeg f p P = 0 := by
  have := Ideal.Quotient.subsingleton_iff.mp hQ
  subst this
  exact dif_neg fun h => hp.ne_top <| h.symm.trans comap_top

@[simp]
theorem inertiaDeg_algebraMap [Algebra R S] [P.LiesOver p] [p.IsMaximal] :
    inertiaDeg (algebraMap R S) p P = finrank (R ⧸ p) (S ⧸ P) := by
  nontriviality S ⧸ P using inertiaDeg_of_subsingleton, finrank_zero_of_subsingleton
<<<<<<< HEAD
  have := comap_eq_of_scalar_tower_quotient (algebraMap (R ⧸ p) (S ⧸ P)).injective
  rw [inertiaDeg, dif_pos this]
  congr
  refine Algebra.algebra_ext _ _ fun x' => Quotient.inductionOn x' fun x => ?_
  change Ideal.Quotient.lift p _ _ (Ideal.Quotient.mk p x) = algebraMap _ _ (Ideal.Quotient.mk p x)
  rw [Ideal.Quotient.lift_mk, ← Ideal.Quotient.algebraMap_eq P, ← IsScalarTower.algebraMap_eq,
    ← Ideal.Quotient.algebraMap_eq, ← IsScalarTower.algebraMap_apply]
=======
  rw [inertiaDeg, dif_pos (over_def P p).symm]

theorem inertiaDeg_pos [p.IsMaximal] [Algebra R S] [Module.Finite R S]
    [P.LiesOver p] : 0 < inertiaDeg (algebraMap R S) p P :=
  haveI : Nontrivial (S ⧸ P) := Quotient.nontrivial_of_liesOver_of_isPrime P p
  finrank_pos.trans_eq (inertiaDeg_algebraMap p P).symm
>>>>>>> 538f5853

lemma inertiaDeg_comap_eq [Algebra R S] (e : S ≃ₐ[R] S₁) (P : Ideal S₁) [p.IsMaximal] :
    inertiaDeg (algebraMap R S) p (P.comap e) = inertiaDeg (algebraMap R S₁) p P := by
  have he : (P.comap e).comap (algebraMap R S) = p ↔ P.comap (algebraMap R S₁) = p := by
    rw [← comap_coe e, comap_comap, ← e.toAlgHom_toRingHom, AlgHom.comp_algebraMap]
  by_cases h : P.LiesOver p
  · rw [inertiaDeg_algebraMap, inertiaDeg_algebraMap]
    exact (Quotient.algEquivOfEqComap p e rfl).toLinearEquiv.finrank_eq
  · rw [inertiaDeg, dif_neg (fun eq => h ⟨(he.mp eq).symm⟩)]
    rw [inertiaDeg, dif_neg (fun eq => h ⟨eq.symm⟩)]

lemma inertiaDeg_map_eq [p.IsMaximal] [Algebra R S] (P : Ideal S)
    {E : Type*} [EquivLike E S S₁] [AlgEquivClass E R S S₁] (e : E) :
    inertiaDeg (algebraMap R S₁) p (P.map e) = inertiaDeg (algebraMap R S) p P := by
  rw [show P.map e = _ from map_comap_of_equiv (e : S ≃+* S₁)]
  exact p.inertiaDeg_comap_eq (e : S ≃ₐ[R] S₁).symm P

end DecEq

section FinrankQuotientMap

open scoped nonZeroDivisors

variable [Algebra R S]
variable {K : Type*} [Field K] [Algebra R K]
variable {L : Type*} [Field L] [Algebra S L] [IsFractionRing S L]
variable {V V' V'' : Type*}
variable [AddCommGroup V] [Module R V] [Module K V] [IsScalarTower R K V]
variable [AddCommGroup V'] [Module R V'] [Module S V'] [IsScalarTower R S V']
variable [AddCommGroup V''] [Module R V'']
variable (K)

open scoped Matrix

variable {K}

/-- If `b` mod `p` spans `S/p` as `R/p`-space, then `b` itself spans `Frac(S)` as `K`-space.

Here,
 * `p` is an ideal of `R` such that `R / p` is nontrivial
 * `K` is a field that has an embedding of `R` (in particular we can take `K = Frac(R)`)
 * `L` is a field extension of `K`
 * `S` is the integral closure of `R` in `L`

More precisely, we avoid quotients in this statement and instead require that `b ∪ pS` spans `S`.
-/
theorem FinrankQuotientMap.span_eq_top [IsDomain R] [IsDomain S] [Algebra K L] [Module.Finite R S]
    [Algebra R L] [IsScalarTower R S L] [IsScalarTower R K L] [IsIntegralClosure S R L]
    [NoZeroSMulDivisors R K] (hp : p ≠ ⊤) (b : Set S)
    (hb' : Submodule.span R b ⊔ (p.map (algebraMap R S)).restrictScalars R = ⊤) :
    Submodule.span K (algebraMap S L '' b) = ⊤ := by
  have hRL : Function.Injective (algebraMap R L) := by
    rw [IsScalarTower.algebraMap_eq R K L]
    exact (algebraMap K L).injective.comp (NoZeroSMulDivisors.algebraMap_injective R K)
  -- Let `M` be the `R`-module spanned by the proposed basis elements.
  let M : Submodule R S := Submodule.span R b
  -- Then `S / M` is generated by some finite set of `n` vectors `a`.
  obtain ⟨n, a, ha⟩ := @Module.Finite.exists_fin R (S ⧸ M) _ _ _ _
  -- Because the image of `p` in `S / M` is `⊤`,
  have smul_top_eq : p • (⊤ : Submodule R (S ⧸ M)) = ⊤ := by
    calc
      p • ⊤ = Submodule.map M.mkQ (p • ⊤) := by
        rw [Submodule.map_smul'', Submodule.map_top, M.range_mkQ]
      _ = ⊤ := by rw [Ideal.smul_top_eq_map, (Submodule.map_mkQ_eq_top M _).mpr hb']
  -- we can write the elements of `a` as `p`-linear combinations of other elements of `a`.
  have exists_sum : ∀ x : S ⧸ M, ∃ a' : Fin n → R, (∀ i, a' i ∈ p) ∧ ∑ i, a' i • a i = x := by
    intro x
    obtain ⟨a'', ha'', hx⟩ := (Submodule.mem_ideal_smul_span_iff_exists_sum p a x).1
      (by { rw [ha, smul_top_eq]; exact Submodule.mem_top } :
        x ∈ p • Submodule.span R (Set.range a))
    · refine ⟨fun i => a'' i, fun i => ha'' _, ?_⟩
      rw [← hx, Finsupp.sum_fintype]
      exact fun _ => zero_smul _ _
  choose A' hA'p hA' using fun i => exists_sum (a i)
  -- This gives us a(n invertible) matrix `A` such that `det A ∈ (M = span R b)`,
  let A : Matrix (Fin n) (Fin n) R := Matrix.of A' - 1
  let B := A.adjugate
  have A_smul : ∀ i, ∑ j, A i j • a j = 0 := by
    intros
    simp [A, Matrix.sub_apply, Matrix.of_apply, ne_eq, Matrix.one_apply, sub_smul,
      Finset.sum_sub_distrib, hA', sub_self]
  -- since `span S {det A} / M = 0`.
  have d_smul : ∀ i, A.det • a i = 0 := by
    intro i
    calc
      A.det • a i = ∑ j, (B * A) i j • a j := ?_
      _ = ∑ k, B i k • ∑ j, A k j • a j := ?_
      _ = 0 := Finset.sum_eq_zero fun k _ => ?_
    · simp only [B, Matrix.adjugate_mul, Matrix.smul_apply, Matrix.one_apply, smul_eq_mul, ite_true,
        mul_ite, mul_one, mul_zero, ite_smul, zero_smul, Finset.sum_ite_eq, Finset.mem_univ]
    · simp only [Matrix.mul_apply, Finset.smul_sum, Finset.sum_smul, smul_smul]
      rw [Finset.sum_comm]
    · rw [A_smul, smul_zero]
  -- In the rings of integers we have the desired inclusion.
  have span_d : (Submodule.span S ({algebraMap R S A.det} : Set S)).restrictScalars R ≤ M := by
    intro x hx
    rw [Submodule.restrictScalars_mem] at hx
    obtain ⟨x', rfl⟩ := Submodule.mem_span_singleton.mp hx
    rw [smul_eq_mul, mul_comm, ← Algebra.smul_def] at hx ⊢
    rw [← Submodule.Quotient.mk_eq_zero, Submodule.Quotient.mk_smul]
    obtain ⟨a', _, quot_x_eq⟩ := exists_sum (Submodule.Quotient.mk x')
    rw [← quot_x_eq, Finset.smul_sum]
    conv =>
      lhs; congr; next => skip
      intro x; rw [smul_comm A.det, d_smul, smul_zero]
    exact Finset.sum_const_zero
  refine top_le_iff.mp
      (calc
        ⊤ = (Ideal.span {algebraMap R L A.det}).restrictScalars K := ?_
        _ ≤ Submodule.span K (algebraMap S L '' b) := ?_)
  -- Because `det A ≠ 0`, we have `span L {det A} = ⊤`.
  · rw [eq_comm, Submodule.restrictScalars_eq_top_iff, Ideal.span_singleton_eq_top]
    refine IsUnit.mk0 _ ((map_ne_zero_iff (algebraMap R L) hRL).mpr ?_)
    refine ne_zero_of_map (f := Ideal.Quotient.mk p) ?_
    haveI := Ideal.Quotient.nontrivial hp
    calc
      Ideal.Quotient.mk p A.det = Matrix.det ((Ideal.Quotient.mk p).mapMatrix A) := by
        rw [RingHom.map_det]
      _ = Matrix.det ((Ideal.Quotient.mk p).mapMatrix (Matrix.of A' - 1)) := rfl
      _ = Matrix.det fun i j =>
          (Ideal.Quotient.mk p) (A' i j) - (1 : Matrix (Fin n) (Fin n) (R ⧸ p)) i j := ?_
      _ = Matrix.det (-1 : Matrix (Fin n) (Fin n) (R ⧸ p)) := ?_
      _ = (-1 : R ⧸ p) ^ n := by rw [Matrix.det_neg, Fintype.card_fin, Matrix.det_one, mul_one]
      _ ≠ 0 := IsUnit.ne_zero (isUnit_one.neg.pow _)
    · refine congr_arg Matrix.det (Matrix.ext fun i j => ?_)
      rw [map_sub, RingHom.mapMatrix_apply, map_one]
      rfl
    · refine congr_arg Matrix.det (Matrix.ext fun i j => ?_)
      rw [Ideal.Quotient.eq_zero_iff_mem.mpr (hA'p i j), zero_sub]
      rfl
  -- And we conclude `L = span L {det A} ≤ span K b`, so `span K b` spans everything.
  · intro x hx
    rw [Submodule.restrictScalars_mem, IsScalarTower.algebraMap_apply R S L] at hx
    have : Algebra.IsAlgebraic R L := by
      have : NoZeroSMulDivisors R L := NoZeroSMulDivisors.of_algebraMap_injective hRL
      rw [← IsFractionRing.isAlgebraic_iff' R S]
      infer_instance
    exact IsFractionRing.ideal_span_singleton_map_subset R hRL span_d hx

variable (K)
variable [hRK : IsFractionRing R K]

/-- Let `V` be a vector space over `K = Frac(R)`, `S / R` a ring extension
and `V'` a module over `S`. If `b`, in the intersection `V''` of `V` and `V'`,
is linear independent over `S` in `V'`, then it is linear independent over `R` in `V`.

The statement we prove is actually slightly more general:
 * it suffices that the inclusion `algebraMap R S : R → S` is nontrivial
 * the function `f' : V'' → V'` doesn't need to be injective
-/
theorem FinrankQuotientMap.linearIndependent_of_nontrivial [IsDedekindDomain R]
    (hRS : RingHom.ker (algebraMap R S) ≠ ⊤) (f : V'' →ₗ[R] V) (hf : Function.Injective f)
    (f' : V'' →ₗ[R] V') {ι : Type*} {b : ι → V''} (hb' : LinearIndependent S (f' ∘ b)) :
    LinearIndependent K (f ∘ b) := by
  contrapose! hb' with hb
  -- Informally, if we have a nontrivial linear dependence with coefficients `g` in `K`,
  -- then we can find a linear dependence with coefficients `I.Quotient.mk g'` in `R/I`,
  -- where `I = ker (algebraMap R S)`.
  -- We make use of the same principle but stay in `R` everywhere.
  simp only [linearIndependent_iff', not_forall] at hb ⊢
  obtain ⟨s, g, eq, j', hj's, hj'g⟩ := hb
  use s
  obtain ⟨a, hag, j, hjs, hgI⟩ := Ideal.exist_integer_multiples_not_mem hRS s g hj's hj'g
  choose g'' hg'' using hag
  letI := Classical.propDecidable
  let g' i := if h : i ∈ s then g'' i h else 0
  have hg' : ∀ i ∈ s, algebraMap _ _ (g' i) = a * g i := by
    intro i hi; exact (congr_arg _ (dif_pos hi)).trans (hg'' i hi)
  -- Because `R/I` is nontrivial, we can lift `g` to a nontrivial linear dependence in `S`.
  have hgI : algebraMap R S (g' j) ≠ 0 := by
    simp only [FractionalIdeal.mem_coeIdeal, not_exists, not_and'] at hgI
    exact hgI _ (hg' j hjs)
  refine ⟨fun i => algebraMap R S (g' i), ?_, j, hjs, hgI⟩
  have eq : f (∑ i ∈ s, g' i • b i) = 0 := by
    rw [map_sum, ← smul_zero a, ← eq, Finset.smul_sum]
    refine Finset.sum_congr rfl ?_
    intro i hi
    rw [LinearMap.map_smul, ← IsScalarTower.algebraMap_smul K, hg' i hi, ← smul_assoc,
      smul_eq_mul, Function.comp_apply]
  simp only [IsScalarTower.algebraMap_smul, ← map_smul, ← map_sum,
    (f.map_eq_zero_iff hf).mp eq, LinearMap.map_zero, (· ∘ ·)]

variable (L)

/-- If `p` is a maximal ideal of `R`, and `S` is the integral closure of `R` in `L`,
then the dimension `[S/pS : R/p]` is equal to `[Frac(S) : Frac(R)]`. -/
theorem finrank_quotient_map [IsDomain S] [IsDedekindDomain R] [Algebra K L]
    [Algebra R L] [IsScalarTower R K L] [IsScalarTower R S L] [IsIntegralClosure S R L]
    [hp : p.IsMaximal] [Module.Finite R S] :
    finrank (R ⧸ p) (S ⧸ map (algebraMap R S) p) = finrank K L := by
  -- Choose an arbitrary basis `b` for `[S/pS : R/p]`.
  -- We'll use the previous results to turn it into a basis on `[Frac(S) : Frac(R)]`.
  let ι := Module.Free.ChooseBasisIndex (R ⧸ p) (S ⧸ map (algebraMap R S) p)
  let b : Basis ι (R ⧸ p) (S ⧸ map (algebraMap R S) p) := Module.Free.chooseBasis _ _
  -- Namely, choose a representative `b' i : S` for each `b i : S / pS`.
  let b' : ι → S := fun i => (Ideal.Quotient.mk_surjective (b i)).choose
  have b_eq_b' : ⇑b = (Submodule.mkQ (map (algebraMap R S) p)).restrictScalars R ∘ b' :=
    funext fun i => (Ideal.Quotient.mk_surjective (b i)).choose_spec.symm
  -- We claim `b'` is a basis for `Frac(S)` over `Frac(R)` because it is linear independent
  -- and spans the whole of `Frac(S)`.
  let b'' : ι → L := algebraMap S L ∘ b'
  have b''_li : LinearIndependent K b'' := ?_
  · have b''_sp : Submodule.span K (Set.range b'') = ⊤ := ?_
    -- Since the two bases have the same index set, the spaces have the same dimension.
    · let c : Basis ι K L := Basis.mk b''_li b''_sp.ge
      rw [finrank_eq_card_basis b, finrank_eq_card_basis c]
    -- It remains to show that the basis is indeed linear independent and spans the whole space.
    · rw [Set.range_comp]
      refine FinrankQuotientMap.span_eq_top p hp.ne_top _ (top_le_iff.mp ?_)
      -- The nicest way to show `S ≤ span b' ⊔ pS` is by reducing both sides modulo pS.
      -- However, this would imply distinguishing between `pS` as `S`-ideal,
      -- and `pS` as `R`-submodule, since they have different (non-defeq) quotients.
      -- Instead we'll lift `x mod pS ∈ span b` to `y ∈ span b'` for some `y - x ∈ pS`.
      intro x _
      have mem_span_b : ((Submodule.mkQ (map (algebraMap R S) p)) x : S ⧸ map (algebraMap R S) p) ∈
          Submodule.span (R ⧸ p) (Set.range b) := b.mem_span _
      rw [← @Submodule.restrictScalars_mem R,
        Submodule.restrictScalars_span R (R ⧸ p) Ideal.Quotient.mk_surjective, b_eq_b',
        Set.range_comp, ← Submodule.map_span] at mem_span_b
      obtain ⟨y, y_mem, y_eq⟩ := Submodule.mem_map.mp mem_span_b
      suffices y + -(y - x) ∈ _ by simpa
      rw [LinearMap.restrictScalars_apply, Submodule.mkQ_apply, Submodule.mkQ_apply,
        Submodule.Quotient.eq] at y_eq
      exact add_mem (Submodule.mem_sup_left y_mem) (neg_mem <| Submodule.mem_sup_right y_eq)
  · have := b.linearIndependent; rw [b_eq_b'] at this
    convert FinrankQuotientMap.linearIndependent_of_nontrivial K _
        ((Algebra.linearMap S L).restrictScalars R) _ ((Submodule.mkQ _).restrictScalars R) this
    · rw [Quotient.algebraMap_eq, Ideal.mk_ker]
      exact hp.ne_top
    · exact IsFractionRing.injective S L

end FinrankQuotientMap

section FactLeComap

local notation "e" => ramificationIdx f p P

/-- `R / p` has a canonical map to `S / (P ^ e)`, where `e` is the ramification index
of `P` over `p`. -/
noncomputable instance Quotient.algebraQuotientPowRamificationIdx : Algebra (R ⧸ p) (S ⧸ P ^ e) :=
  Quotient.algebraQuotientOfLEComap (Ideal.map_le_iff_le_comap.mp le_pow_ramificationIdx)

@[simp]
theorem Quotient.algebraMap_quotient_pow_ramificationIdx (x : R) :
    algebraMap (R ⧸ p) (S ⧸ P ^ e) (Ideal.Quotient.mk p x) = Ideal.Quotient.mk (P ^ e) (f x) := rfl

/-- If `P` lies over `p`, then `R / p` has a canonical map to `S / P`.

This can't be an instance since the map `f : R → S` is generally not inferrable.
-/
def Quotient.algebraQuotientOfRamificationIdxNeZero [hfp : NeZero (ramificationIdx f p P)] :
    Algebra (R ⧸ p) (S ⧸ P) :=
  Quotient.algebraQuotientOfLEComap (le_comap_of_ramificationIdx_ne_zero hfp.out)

set_option synthInstance.checkSynthOrder false -- Porting note: this is okay by the remark below
-- In this file, the value for `f` can be inferred.
attribute [local instance] Ideal.Quotient.algebraQuotientOfRamificationIdxNeZero

@[simp]
theorem Quotient.algebraMap_quotient_of_ramificationIdx_neZero
    [NeZero (ramificationIdx f p P)] (x : R) :
    algebraMap (R ⧸ p) (S ⧸ P) (Ideal.Quotient.mk p x) = Ideal.Quotient.mk P (f x) := rfl

/-- The inclusion `(P^(i + 1) / P^e) ⊂ (P^i / P^e)`. -/
@[simps]
def powQuotSuccInclusion (i : ℕ) :
    Ideal.map (Ideal.Quotient.mk (P ^ e)) (P ^ (i + 1)) →ₗ[R ⧸ p]
    Ideal.map (Ideal.Quotient.mk (P ^ e)) (P ^ i) where
  toFun x := ⟨x, Ideal.map_mono (Ideal.pow_le_pow_right i.le_succ) x.2⟩
  map_add' _ _ := rfl
  map_smul' _ _ := rfl

theorem powQuotSuccInclusion_injective (i : ℕ) :
    Function.Injective (powQuotSuccInclusion f p P i) := by
  rw [← LinearMap.ker_eq_bot, LinearMap.ker_eq_bot']
  rintro ⟨x, hx⟩ hx0
  rw [Subtype.ext_iff] at hx0 ⊢
  rwa [powQuotSuccInclusion_apply_coe] at hx0

/-- `S ⧸ P` embeds into the quotient by `P^(i+1) ⧸ P^e` as a subspace of `P^i ⧸ P^e`.
See `quotientToQuotientRangePowQuotSucc` for this as a linear map,
and `quotientRangePowQuotSuccInclusionEquiv` for this as a linear equivalence.
-/
noncomputable def quotientToQuotientRangePowQuotSuccAux {i : ℕ} {a : S} (a_mem : a ∈ P ^ i) :
    S ⧸ P →
      (P ^ i).map (Ideal.Quotient.mk (P ^ e)) ⧸ LinearMap.range (powQuotSuccInclusion f p P i) :=
  Quotient.map' (fun x : S => ⟨_, Ideal.mem_map_of_mem _ (Ideal.mul_mem_right x _ a_mem)⟩)
    fun x y h => by
    rw [Submodule.quotientRel_def] at h ⊢
    simp only [_root_.map_mul, LinearMap.mem_range]
    refine ⟨⟨_, Ideal.mem_map_of_mem _ (Ideal.mul_mem_mul a_mem h)⟩, ?_⟩
    ext
    rw [powQuotSuccInclusion_apply_coe, Subtype.coe_mk, Submodule.coe_sub, Subtype.coe_mk,
      Subtype.coe_mk, _root_.map_mul, map_sub, mul_sub]

theorem quotientToQuotientRangePowQuotSuccAux_mk {i : ℕ} {a : S} (a_mem : a ∈ P ^ i) (x : S) :
    quotientToQuotientRangePowQuotSuccAux f p P a_mem (Submodule.Quotient.mk x) =
      Submodule.Quotient.mk ⟨_, Ideal.mem_map_of_mem _ (Ideal.mul_mem_right x _ a_mem)⟩ := by
  apply Quotient.map'_mk''

section
variable [hfp : NeZero (ramificationIdx f p P)]

/-- `S ⧸ P` embeds into the quotient by `P^(i+1) ⧸ P^e` as a subspace of `P^i ⧸ P^e`. -/
noncomputable def quotientToQuotientRangePowQuotSucc {i : ℕ} {a : S} (a_mem : a ∈ P ^ i) :
    S ⧸ P →ₗ[R ⧸ p]
      (P ^ i).map (Ideal.Quotient.mk (P ^ e)) ⧸ LinearMap.range (powQuotSuccInclusion f p P i) where
  toFun := quotientToQuotientRangePowQuotSuccAux f p P a_mem
  map_add' := by
    intro x y; refine Quotient.inductionOn x fun x => Quotient.inductionOn y fun y => ?_
    simp only [Submodule.Quotient.mk''_eq_mk, ← Submodule.Quotient.mk_add,
      quotientToQuotientRangePowQuotSuccAux_mk, mul_add]
    exact congr_arg Submodule.Quotient.mk rfl
  map_smul' := by
    intro x y; refine Quotient.inductionOn x fun x => Quotient.inductionOn y fun y => ?_
    simp only [Submodule.Quotient.mk''_eq_mk, RingHom.id_apply,
      quotientToQuotientRangePowQuotSuccAux_mk]
    refine congr_arg Submodule.Quotient.mk ?_
    ext
    simp only [mul_assoc, _root_.map_mul, Quotient.mk_eq_mk, Submodule.coe_smul_of_tower,
      Algebra.smul_def, Quotient.algebraMap_quotient_pow_ramificationIdx]
    ring

theorem quotientToQuotientRangePowQuotSucc_mk {i : ℕ} {a : S} (a_mem : a ∈ P ^ i) (x : S) :
    quotientToQuotientRangePowQuotSucc f p P a_mem (Submodule.Quotient.mk x) =
      Submodule.Quotient.mk ⟨_, Ideal.mem_map_of_mem _ (Ideal.mul_mem_right x _ a_mem)⟩ :=
  quotientToQuotientRangePowQuotSuccAux_mk f p P a_mem x

theorem quotientToQuotientRangePowQuotSucc_injective [IsDedekindDomain S] [P.IsPrime]
    {i : ℕ} (hi : i < e) {a : S} (a_mem : a ∈ P ^ i) (a_not_mem : a ∉ P ^ (i + 1)) :
    Function.Injective (quotientToQuotientRangePowQuotSucc f p P a_mem) := fun x =>
  Quotient.inductionOn x fun x y =>
    Quotient.inductionOn y fun y h => by
      have Pe_le_Pi1 : P ^ e ≤ P ^ (i + 1) := Ideal.pow_le_pow_right hi
      simp only [Submodule.Quotient.mk''_eq_mk, quotientToQuotientRangePowQuotSucc_mk,
        Submodule.Quotient.eq, LinearMap.mem_range, Subtype.ext_iff, Subtype.coe_mk,
        Submodule.coe_sub] at h ⊢
      rcases h with ⟨⟨⟨z⟩, hz⟩, h⟩
      rw [Submodule.Quotient.quot_mk_eq_mk, Ideal.Quotient.mk_eq_mk, Ideal.mem_quotient_iff_mem_sup,
        sup_eq_left.mpr Pe_le_Pi1] at hz
      rw [powQuotSuccInclusion_apply_coe, Subtype.coe_mk, Submodule.Quotient.quot_mk_eq_mk,
        Ideal.Quotient.mk_eq_mk, ← map_sub, Ideal.Quotient.eq, ← mul_sub] at h
      exact
        (Ideal.IsPrime.mem_pow_mul _
              ((Submodule.sub_mem_iff_right _ hz).mp (Pe_le_Pi1 h))).resolve_left
          a_not_mem

theorem quotientToQuotientRangePowQuotSucc_surjective [IsDedekindDomain S]
    (hP0 : P ≠ ⊥) [hP : P.IsPrime] {i : ℕ} (hi : i < e) {a : S} (a_mem : a ∈ P ^ i)
    (a_not_mem : a ∉ P ^ (i + 1)) :
    Function.Surjective (quotientToQuotientRangePowQuotSucc f p P a_mem) := by
  rintro ⟨⟨⟨x⟩, hx⟩⟩
  have Pe_le_Pi : P ^ e ≤ P ^ i := Ideal.pow_le_pow_right hi.le
  rw [Submodule.Quotient.quot_mk_eq_mk, Ideal.Quotient.mk_eq_mk, Ideal.mem_quotient_iff_mem_sup,
    sup_eq_left.mpr Pe_le_Pi] at hx
  suffices hx' : x ∈ Ideal.span {a} ⊔ P ^ (i + 1) by
    obtain ⟨y', hy', z, hz, rfl⟩ := Submodule.mem_sup.mp hx'
    obtain ⟨y, rfl⟩ := Ideal.mem_span_singleton.mp hy'
    refine ⟨Submodule.Quotient.mk y, ?_⟩
    simp only [Submodule.Quotient.quot_mk_eq_mk, quotientToQuotientRangePowQuotSucc_mk,
      Submodule.Quotient.eq, LinearMap.mem_range, Subtype.ext_iff, Subtype.coe_mk,
      Submodule.coe_sub]
    refine ⟨⟨_, Ideal.mem_map_of_mem _ (Submodule.neg_mem _ hz)⟩, ?_⟩
    rw [powQuotSuccInclusion_apply_coe, Subtype.coe_mk, Ideal.Quotient.mk_eq_mk, map_add,
      sub_add_cancel_left, map_neg]
  letI := Classical.decEq (Ideal S)
  rw [sup_eq_prod_inf_factors _ (pow_ne_zero _ hP0), normalizedFactors_pow,
    normalizedFactors_irreducible ((Ideal.prime_iff_isPrime hP0).mpr hP).irreducible, normalize_eq,
    Multiset.nsmul_singleton, Multiset.inter_replicate, Multiset.prod_replicate]
  · rw [← Submodule.span_singleton_le_iff_mem, Ideal.submodule_span_eq] at a_mem a_not_mem
    rwa [Ideal.count_normalizedFactors_eq a_mem a_not_mem, min_eq_left i.le_succ]
  · intro ha
    rw [Ideal.span_singleton_eq_bot.mp ha] at a_not_mem
    have := (P ^ (i + 1)).zero_mem
    contradiction

/-- Quotienting `P^i / P^e` by its subspace `P^(i+1) ⧸ P^e` is
`R ⧸ p`-linearly isomorphic to `S ⧸ P`. -/
noncomputable def quotientRangePowQuotSuccInclusionEquiv [IsDedekindDomain S]
    [P.IsPrime] (hP : P ≠ ⊥) {i : ℕ} (hi : i < e) :
    ((P ^ i).map (Ideal.Quotient.mk (P ^ e)) ⧸ LinearMap.range (powQuotSuccInclusion f p P i))
      ≃ₗ[R ⧸ p] S ⧸ P := by
  choose a a_mem a_not_mem using
    SetLike.exists_of_lt
      (Ideal.pow_right_strictAnti P hP (Ideal.IsPrime.ne_top inferInstance) (le_refl i.succ))
  refine (LinearEquiv.ofBijective ?_ ⟨?_, ?_⟩).symm
  · exact quotientToQuotientRangePowQuotSucc f p P a_mem
  · exact quotientToQuotientRangePowQuotSucc_injective f p P hi a_mem a_not_mem
  · exact quotientToQuotientRangePowQuotSucc_surjective f p P hP hi a_mem a_not_mem

/-- Since the inclusion `(P^(i + 1) / P^e) ⊂ (P^i / P^e)` has a kernel isomorphic to `P / S`,
`[P^i / P^e : R / p] = [P^(i+1) / P^e : R / p] + [P / S : R / p]` -/
theorem rank_pow_quot_aux [IsDedekindDomain S] [p.IsMaximal] [P.IsPrime] (hP0 : P ≠ ⊥)
    {i : ℕ} (hi : i < e) :
    Module.rank (R ⧸ p) (Ideal.map (Ideal.Quotient.mk (P ^ e)) (P ^ i)) =
      Module.rank (R ⧸ p) (S ⧸ P) +
        Module.rank (R ⧸ p) (Ideal.map (Ideal.Quotient.mk (P ^ e)) (P ^ (i + 1))) := by
  rw [← rank_range_of_injective _ (powQuotSuccInclusion_injective f p P i),
    (quotientRangePowQuotSuccInclusionEquiv f p P hP0 hi).symm.rank_eq]
  exact (Submodule.rank_quotient_add_rank (LinearMap.range (powQuotSuccInclusion f p P i))).symm

theorem rank_pow_quot [IsDedekindDomain S] [p.IsMaximal] [P.IsPrime] (hP0 : P ≠ ⊥)
    (i : ℕ) (hi : i ≤ e) :
    Module.rank (R ⧸ p) (Ideal.map (Ideal.Quotient.mk (P ^ e)) (P ^ i)) =
      (e - i) • Module.rank (R ⧸ p) (S ⧸ P) := by
-- Porting note: Lean cannot figure out what to prove by itself
  let Q : ℕ → Prop :=
    fun i => Module.rank (R ⧸ p) { x // x ∈ map (Quotient.mk (P ^ e)) (P ^ i) }
      = (e - i) • Module.rank (R ⧸ p) (S ⧸ P)
  refine Nat.decreasingInduction' (P := Q) (fun j lt_e _le_j ih => ?_) hi ?_
  · dsimp only [Q]
    rw [rank_pow_quot_aux f p P _ lt_e, ih, ← succ_nsmul', Nat.sub_succ, ← Nat.succ_eq_add_one,
      Nat.succ_pred_eq_of_pos (Nat.sub_pos_of_lt lt_e)]
    assumption
  · dsimp only [Q]
    rw [Nat.sub_self, zero_nsmul, map_quotient_self]
    exact rank_bot (R ⧸ p) (S ⧸ P ^ e)

end

/-- If `p` is a maximal ideal of `R`, `S` extends `R` and `P^e` lies over `p`,
then the dimension `[S/(P^e) : R/p]` is equal to `e * [S/P : R/p]`. -/
theorem rank_prime_pow_ramificationIdx [IsDedekindDomain S] [p.IsMaximal] [P.IsPrime]
    (hP0 : P ≠ ⊥) (he : e ≠ 0) :
    Module.rank (R ⧸ p) (S ⧸ P ^ e) =
      e •
        @Module.rank (R ⧸ p) (S ⧸ P) _ _
          (@Algebra.toModule _ _ _ _ <|
            @Quotient.algebraQuotientOfRamificationIdxNeZero _ _ _ _ _ _ _ ⟨he⟩) := by
  letI : NeZero e := ⟨he⟩
  have := rank_pow_quot f p P hP0 0 (Nat.zero_le e)
  rw [pow_zero, Nat.sub_zero, Ideal.one_eq_top, Ideal.map_top] at this
  exact (rank_top (R ⧸ p) _).symm.trans this

/-- If `p` is a maximal ideal of `R`, `S` extends `R` and `P^e` lies over `p`,
then the dimension `[S/(P^e) : R/p]`, as a natural number, is equal to `e * [S/P : R/p]`. -/
theorem finrank_prime_pow_ramificationIdx [IsDedekindDomain S] (hP0 : P ≠ ⊥)
    [p.IsMaximal] [P.IsPrime] (he : e ≠ 0) :
    finrank (R ⧸ p) (S ⧸ P ^ e) =
      e *
        @finrank (R ⧸ p) (S ⧸ P) _ _
          (@Algebra.toModule _ _ _ _ <|
            @Quotient.algebraQuotientOfRamificationIdxNeZero _ _ _ _ _ _ _ ⟨he⟩) := by
  letI : NeZero e := ⟨he⟩
  letI : Algebra (R ⧸ p) (S ⧸ P) := Quotient.algebraQuotientOfRamificationIdxNeZero f p P
  have hdim := rank_prime_pow_ramificationIdx _ _ _ hP0 he
  by_cases hP : FiniteDimensional (R ⧸ p) (S ⧸ P)
  · haveI := hP
    haveI := (finiteDimensional_iff_of_rank_eq_nsmul he hdim).mpr hP
    apply @Nat.cast_injective Cardinal
    rw [finrank_eq_rank', Nat.cast_mul, finrank_eq_rank', hdim, nsmul_eq_mul]
  have hPe := mt (finiteDimensional_iff_of_rank_eq_nsmul he hdim).mp hP
  simp only [finrank_of_infinite_dimensional hP, finrank_of_infinite_dimensional hPe,
    mul_zero]

end FactLeComap

section FactorsMap

open scoped Classical

/-! ## Properties of the factors of `p.map (algebraMap R S)` -/


variable [IsDedekindDomain S] [Algebra R S]

theorem Factors.ne_bot (P : (factors (map (algebraMap R S) p)).toFinset) : (P : Ideal S) ≠ ⊥ :=
  (prime_of_factor _ (Multiset.mem_toFinset.mp P.2)).ne_zero

instance Factors.isPrime (P : (factors (map (algebraMap R S) p)).toFinset) :
    IsPrime (P : Ideal S) :=
  Ideal.isPrime_of_prime (prime_of_factor _ (Multiset.mem_toFinset.mp P.2))

theorem Factors.ramificationIdx_ne_zero (P : (factors (map (algebraMap R S) p)).toFinset) :
    ramificationIdx (algebraMap R S) p P ≠ 0 :=
  IsDedekindDomain.ramificationIdx_ne_zero (ne_zero_of_mem_factors (Multiset.mem_toFinset.mp P.2))
    (Factors.isPrime p P) (Ideal.le_of_dvd (dvd_of_mem_factors (Multiset.mem_toFinset.mp P.2)))

instance Factors.fact_ramificationIdx_neZero (P : (factors (map (algebraMap R S) p)).toFinset) :
    NeZero (ramificationIdx (algebraMap R S) p P) :=
  ⟨Factors.ramificationIdx_ne_zero p P⟩

set_option synthInstance.checkSynthOrder false
-- Porting note: this is okay since, as noted above, in this file the value of `f` can be inferred
attribute [local instance] Quotient.algebraQuotientOfRamificationIdxNeZero

instance Factors.isScalarTower (P : (factors (map (algebraMap R S) p)).toFinset) :
    IsScalarTower R (R ⧸ p) (S ⧸ (P : Ideal S)) :=
  IsScalarTower.of_algebraMap_eq' rfl

instance Factors.liesOver [p.IsMaximal] (P : (factors (map (algebraMap R S) p)).toFinset) :
    P.1.LiesOver p :=
  ⟨(comap_eq_of_scalar_tower_quotient (algebraMap (R ⧸ p) (S ⧸ P.1)).injective).symm⟩

theorem Factors.finrank_pow_ramificationIdx [p.IsMaximal]
    (P : (factors (map (algebraMap R S) p)).toFinset) :
    finrank (R ⧸ p) (S ⧸ (P : Ideal S) ^ ramificationIdx (algebraMap R S) p P) =
      ramificationIdx (algebraMap R S) p P * inertiaDeg (algebraMap R S) p P := by
  rw [finrank_prime_pow_ramificationIdx, inertiaDeg_algebraMap]
  exacts [Factors.ne_bot p P, NeZero.ne _]

instance Factors.finiteDimensional_quotient_pow [Module.Finite R S] [p.IsMaximal]
    (P : (factors (map (algebraMap R S) p)).toFinset) :
    FiniteDimensional (R ⧸ p) (S ⧸ (P : Ideal S) ^ ramificationIdx (algebraMap R S) p P) := by
  refine .of_finrank_pos ?_
  rw [pos_iff_ne_zero, Factors.finrank_pow_ramificationIdx]
  exact mul_ne_zero (Factors.ramificationIdx_ne_zero p P) (inertiaDeg_pos p P.1).ne'

universe w

/-- **Chinese remainder theorem** for a ring of integers: if the prime ideal `p : Ideal R`
factors in `S` as `∏ i, P i ^ e i`, then `S ⧸ I` factors as `Π i, R ⧸ (P i ^ e i)`. -/
noncomputable def Factors.piQuotientEquiv (p : Ideal R) (hp : map (algebraMap R S) p ≠ ⊥) :
    S ⧸ map (algebraMap R S) p ≃+*
      ∀ P : (factors (map (algebraMap R S) p)).toFinset,
        S ⧸ (P : Ideal S) ^ ramificationIdx (algebraMap R S) p P :=
  (IsDedekindDomain.quotientEquivPiFactors hp).trans <|
    @RingEquiv.piCongrRight (factors (map (algebraMap R S) p)).toFinset
      (fun P => S ⧸ (P : Ideal S) ^ (factors (map (algebraMap R S) p)).count (P : Ideal S))
      (fun P => S ⧸ (P : Ideal S) ^ ramificationIdx (algebraMap R S) p P) _ _
      fun P : (factors (map (algebraMap R S) p)).toFinset =>
      Ideal.quotEquivOfEq <| by
        rw [IsDedekindDomain.ramificationIdx_eq_factors_count hp (Factors.isPrime p P)
            (Factors.ne_bot p P)]

@[simp]
theorem Factors.piQuotientEquiv_mk (p : Ideal R) (hp : map (algebraMap R S) p ≠ ⊥) (x : S) :
    Factors.piQuotientEquiv p hp (Ideal.Quotient.mk _ x) = fun _ => Ideal.Quotient.mk _ x := rfl

@[simp]
theorem Factors.piQuotientEquiv_map (p : Ideal R) (hp : map (algebraMap R S) p ≠ ⊥) (x : R) :
    Factors.piQuotientEquiv p hp (algebraMap _ _ x) = fun _ =>
      Ideal.Quotient.mk _ (algebraMap _ _ x) := rfl

variable (S)

/-- **Chinese remainder theorem** for a ring of integers: if the prime ideal `p : Ideal R`
factors in `S` as `∏ i, P i ^ e i`,
then `S ⧸ I` factors `R ⧸ I`-linearly as `Π i, R ⧸ (P i ^ e i)`. -/
noncomputable def Factors.piQuotientLinearEquiv (p : Ideal R) (hp : map (algebraMap R S) p ≠ ⊥) :
    (S ⧸ map (algebraMap R S) p) ≃ₗ[R ⧸ p]
      ∀ P : (factors (map (algebraMap R S) p)).toFinset,
        S ⧸ (P : Ideal S) ^ ramificationIdx (algebraMap R S) p P :=
  { Factors.piQuotientEquiv p hp with
    map_smul' := by
      rintro ⟨c⟩ ⟨x⟩; ext P
      simp only [Submodule.Quotient.quot_mk_eq_mk, Quotient.mk_eq_mk, Algebra.smul_def,
        Quotient.algebraMap_quotient_map_quotient, Quotient.mk_algebraMap,
        RingHomCompTriple.comp_apply, Pi.mul_apply, Pi.algebraMap_apply]
      congr }

/-- The **fundamental identity** of ramification index `e` and inertia degree `f`:
for `P` ranging over the primes lying over `p`, `∑ P, e P * f P = [Frac(S) : Frac(R)]`;
here `S` is a finite `R`-module (and thus `Frac(S) : Frac(R)` is a finite extension) and `p`
is maximal. -/
theorem sum_ramification_inertia (K L : Type*) [Field K] [Field L] [IsDedekindDomain R]
    [Algebra R K] [IsFractionRing R K] [Algebra S L] [IsFractionRing S L] [Algebra K L]
    [Algebra R L] [IsScalarTower R S L] [IsScalarTower R K L] [Module.Finite R S]
    [p.IsMaximal] (hp0 : p ≠ ⊥) :
    (∑ P ∈ (factors (map (algebraMap R S) p)).toFinset,
        ramificationIdx (algebraMap R S) p P * inertiaDeg (algebraMap R S) p P) =
      finrank K L := by
  set e := ramificationIdx (algebraMap R S) p
  set f := inertiaDeg (algebraMap R S) p
  calc
    (∑ P ∈ (factors (map (algebraMap R S) p)).toFinset, e P * f P) =
        ∑ P ∈ (factors (map (algebraMap R S) p)).toFinset.attach,
          finrank (R ⧸ p) (S ⧸ (P : Ideal S) ^ e P) := ?_
    _ = finrank (R ⧸ p)
          (∀ P : (factors (map (algebraMap R S) p)).toFinset, S ⧸ (P : Ideal S) ^ e P) :=
      (finrank_pi_fintype (R ⧸ p)).symm
    _ = finrank (R ⧸ p) (S ⧸ map (algebraMap R S) p) := ?_
    _ = finrank K L := ?_
  · rw [← Finset.sum_attach]
    refine Finset.sum_congr rfl fun P _ => ?_
    rw [Factors.finrank_pow_ramificationIdx]
  · refine LinearEquiv.finrank_eq (Factors.piQuotientLinearEquiv S p ?_).symm
    rwa [Ne, Ideal.map_eq_bot_iff_le_ker, (RingHom.injective_iff_ker_eq_bot _).mp <|
      algebraMap_injective_of_field_isFractionRing R S K L, le_bot_iff]
  · exact finrank_quotient_map p K L

end FactorsMap

section tower

variable {R S T : Type*} [CommRing R] [CommRing S] [CommRing T]

theorem ramificationIdx_tower [IsDedekindDomain S] [IsDedekindDomain T] {f : R →+* S} {g : S →+* T}
    {p : Ideal R} {P : Ideal S} {Q : Ideal T} [hpm : P.IsPrime] [hqm : Q.IsPrime]
    (hg0 : map g P ≠ ⊥) (hfg : map (g.comp f) p ≠ ⊥) (hg : map g P ≤ Q) :
    ramificationIdx (g.comp f) p Q = ramificationIdx f p P * ramificationIdx g P Q := by
  classical
  have hf0 : map f p ≠ ⊥ :=
    ne_bot_of_map_ne_bot (Eq.mp (congrArg (fun I ↦ I ≠ ⊥) (map_map f g).symm) hfg)
  have hp0 : P ≠ ⊥ := ne_bot_of_map_ne_bot hg0
  have hq0 : Q ≠ ⊥ := ne_bot_of_le_ne_bot hg0 hg
  letI : P.IsMaximal := Ring.DimensionLEOne.maximalOfPrime hp0 hpm
  rw [IsDedekindDomain.ramificationIdx_eq_normalizedFactors_count hf0 hpm hp0,
    IsDedekindDomain.ramificationIdx_eq_normalizedFactors_count hg0 hqm hq0,
    IsDedekindDomain.ramificationIdx_eq_normalizedFactors_count hfg hqm hq0, ← map_map]
  rcases eq_prime_pow_mul_coprime hf0 P with ⟨I, hcp, heq⟩
  have hcp : ⊤ = map g P ⊔ map g I := by rw [← map_sup, hcp, map_top g]
  have hntq : ¬ ⊤ ≤ Q := fun ht ↦ IsPrime.ne_top hqm (Iff.mpr (eq_top_iff_one Q) (ht trivial))
  nth_rw 1 [heq, map_mul, Ideal.map_pow, normalizedFactors_mul (pow_ne_zero _ hg0) <| by
    by_contra h
    simp only [h, Submodule.zero_eq_bot, bot_le, sup_of_le_left] at hcp
    exact hntq (hcp.trans_le hg), Multiset.count_add, normalizedFactors_pow, Multiset.count_nsmul]
  exact add_right_eq_self.mpr <| Decidable.byContradiction fun h ↦ hntq <| hcp.trans_le <|
    sup_le hg <| le_of_dvd <| dvd_of_mem_normalizedFactors <| Multiset.count_ne_zero.mp h

theorem inertiaDeg_tower {f : R →+* S} {g : S →+* T} {p : Ideal R} {P : Ideal S} {I : Ideal T}
    [p.IsMaximal] [P.IsMaximal] (hp : p = comap f P) (hP : P = comap g I) :
    inertiaDeg (g.comp f) p I = inertiaDeg f p P * inertiaDeg g P I := by
  have h : comap (g.comp f) I = p := by rw [hp, hP, comap_comap]
  simp only [inertiaDeg, dif_pos hp.symm, dif_pos hP.symm, dif_pos h]
  letI : Algebra (R ⧸ p) (S ⧸ P) := Ideal.Quotient.algebraQuotientOfLEComap (le_of_eq hp)
  letI : Algebra (S ⧸ P) (T ⧸ I) := Ideal.Quotient.algebraQuotientOfLEComap (le_of_eq hP)
  letI : Algebra (R ⧸ p) (T ⧸ I) := Ideal.Quotient.algebraQuotientOfLEComap (le_of_eq h.symm)
  letI : IsScalarTower (R ⧸ p) (S ⧸ P) (T ⧸ I) := IsScalarTower.of_algebraMap_eq (by rintro ⟨⟩; rfl)
  exact (finrank_mul_finrank (R ⧸ p) (S ⧸ P) (T ⧸ I)).symm

variable [Algebra R S] [Algebra S T] [Algebra R T] [IsScalarTower R S T]

/-- Let `T / S / R` be a tower of algebras, `p, P, Q` be ideals in `R, S, T` respectively,
  and `P` and `Q` are prime. If `P = Q ∩ S`, then `e (Q | p) = e (P | p) * e (Q | P)`. -/
theorem ramificationIdx_algebra_tower [IsDedekindDomain S] [IsDedekindDomain T]
    {p : Ideal R} {P : Ideal S} {Q : Ideal T} [hpm : P.IsPrime] [hqm : Q.IsPrime]
    (hg0 : map (algebraMap S T) P ≠ ⊥)
    (hfg : map (algebraMap R T) p ≠ ⊥) (hg : map (algebraMap S T) P ≤ Q) :
    ramificationIdx (algebraMap R T) p Q =
    ramificationIdx (algebraMap R S) p P * ramificationIdx (algebraMap S T) P Q := by
  rw [IsScalarTower.algebraMap_eq R S T] at hfg ⊢
  exact ramificationIdx_tower hg0 hfg hg

/-- Let `T / S / R` be a tower of algebras, `p, P, I` be ideals in `R, S, T`, respectively,
  and `p` and `P` are maximal. If `p = P ∩ S` and `P = I ∩ S`,
  then `f (I | p) = f (P | p) * f (I | P)`. -/
theorem inertiaDeg_algebra_tower {p : Ideal R} {P : Ideal S} {I : Ideal T} [p.IsMaximal]
    [P.IsMaximal] [P.LiesOver p] [I.LiesOver P] : inertiaDeg (algebraMap R T) p I =
    inertiaDeg (algebraMap R S) p P * inertiaDeg (algebraMap S T) P I := by
  rw [IsScalarTower.algebraMap_eq R S T]
  exact inertiaDeg_tower (over_def P p) (over_def I P)

end tower

end Ideal<|MERGE_RESOLUTION|>--- conflicted
+++ resolved
@@ -210,22 +210,12 @@
 theorem inertiaDeg_algebraMap [Algebra R S] [P.LiesOver p] [p.IsMaximal] :
     inertiaDeg (algebraMap R S) p P = finrank (R ⧸ p) (S ⧸ P) := by
   nontriviality S ⧸ P using inertiaDeg_of_subsingleton, finrank_zero_of_subsingleton
-<<<<<<< HEAD
-  have := comap_eq_of_scalar_tower_quotient (algebraMap (R ⧸ p) (S ⧸ P)).injective
-  rw [inertiaDeg, dif_pos this]
-  congr
-  refine Algebra.algebra_ext _ _ fun x' => Quotient.inductionOn x' fun x => ?_
-  change Ideal.Quotient.lift p _ _ (Ideal.Quotient.mk p x) = algebraMap _ _ (Ideal.Quotient.mk p x)
-  rw [Ideal.Quotient.lift_mk, ← Ideal.Quotient.algebraMap_eq P, ← IsScalarTower.algebraMap_eq,
-    ← Ideal.Quotient.algebraMap_eq, ← IsScalarTower.algebraMap_apply]
-=======
   rw [inertiaDeg, dif_pos (over_def P p).symm]
 
 theorem inertiaDeg_pos [p.IsMaximal] [Algebra R S] [Module.Finite R S]
     [P.LiesOver p] : 0 < inertiaDeg (algebraMap R S) p P :=
   haveI : Nontrivial (S ⧸ P) := Quotient.nontrivial_of_liesOver_of_isPrime P p
   finrank_pos.trans_eq (inertiaDeg_algebraMap p P).symm
->>>>>>> 538f5853
 
 lemma inertiaDeg_comap_eq [Algebra R S] (e : S ≃ₐ[R] S₁) (P : Ideal S₁) [p.IsMaximal] :
     inertiaDeg (algebraMap R S) p (P.comap e) = inertiaDeg (algebraMap R S₁) p P := by
