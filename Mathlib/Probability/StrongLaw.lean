--- conflicted
+++ resolved
@@ -144,12 +144,9 @@
   rw [← integral_map (f := fun z => _ ^ n) hf.aemeasurable, intervalIntegral.integral_of_le,
     ← integral_indicator M]
   · simp only [indicator, zero_pow hn, id, ite_pow]
-<<<<<<< HEAD
-=======
     -- FIXME nightly-testing
     -- Why is this needed?
     convert rfl
->>>>>>> 252575a0
   · linarith
   · exact ((measurable_id.indicator M).pow_const n).aestronglyMeasurable
 #align probability_theory.moment_truncation_eq_interval_integral ProbabilityTheory.moment_truncation_eq_intervalIntegral
@@ -165,12 +162,9 @@
   · rw [← integral_map (f := fun z => _ ^ n) hf.aemeasurable, intervalIntegral.integral_of_le hA,
       ← integral_indicator M]
     · simp only [indicator, zero_pow hn, id, ite_pow]
-<<<<<<< HEAD
-=======
       -- FIXME nightly-testing
       -- Why is this needed?
       convert rfl
->>>>>>> 252575a0
     · exact ((measurable_id.indicator M).pow_const n).aestronglyMeasurable
   · rw [← integral_map (f := fun z => _ ^ n) hf.aemeasurable, intervalIntegral.integral_of_ge hA.le,
       ← integral_indicator M']
