--- conflicted
+++ resolved
@@ -43,30 +43,8 @@
 
 /- Adding this solves `simpNF` linter report at `tensorUnit_ρ` -/
 @[simp]
-<<<<<<< HEAD
-theorem tensorUnit_v : (𝟙_ (Action V G)).V = 𝟙_ V :=
-  rfl
-
--- Porting note: removed @[simp] as the simpNF linter complains
-@[simp]
-theorem tensorUnit_rho {g : G} :
-    @DFunLike.coe (no_index G →* End (𝟙_ V)) G (no_index fun _ ↦ End (𝟙_ V)) _
-      (𝟙_ (Action V G)).ρ g = 𝟙 (𝟙_ V) :=
-  rfl
-
-@[simp]
-theorem tensor_v {X Y : Action V G} : (X ⊗ Y).V = X.V ⊗ Y.V :=
-  rfl
-
--- Porting note: removed @[simp] as the simpNF linter complains
-@[simp]
-theorem tensor_rho {X Y : Action V G} {g : G} :
-    @DFunLike.coe (no_index G →* End (X.V ⊗ Y.V)) G
-      (no_index fun _ ↦ End (X.V ⊗ Y.V)) _ (X ⊗ Y).ρ g = X.ρ g ⊗ Y.ρ g :=
-=======
 theorem tensorUnit_ρ' {g : G} :
-    @DFunLike.coe (G →* MonCat.of (End (𝟙_ V))) _ _ _ (𝟙_ (Action V G)).ρ g = 𝟙 (𝟙_ V) := by
->>>>>>> 1b1a0918
+    @DFunLike.coe (G →* End (𝟙_ V)) _ _ _ (𝟙_ (Action V G)).ρ g = 𝟙 (𝟙_ V) := by
   rfl
 
 @[simp]
@@ -76,65 +54,17 @@
 /- Adding this solves `simpNF` linter report at `tensor_ρ` -/
 @[simp]
 theorem tensor_ρ' {X Y : Action V G} {g : G} :
-    @DFunLike.coe (G →* MonCat.of (End (X.V ⊗ Y.V))) _ _ _ (X ⊗ Y).ρ g = X.ρ g ⊗ Y.ρ g :=
+    @DFunLike.coe (G →* End (X.V ⊗ Y.V)) _ _ _ (X ⊗ Y).ρ g = X.ρ g ⊗ Y.ρ g :=
   rfl
 
 @[simp]
 theorem tensor_ρ {X Y : Action V G} {g : G} : (X ⊗ Y).ρ g = X.ρ g ⊗ Y.ρ g :=
   rfl
 
-<<<<<<< HEAD
--- Porting note: removed @[simp] as the simpNF linter complains
-@[simp]
-theorem associator_hom_hom {X Y Z : Action V G} :
-    @Eq ((X.V ⊗ Y.V) ⊗ Z.V ⟶ X.V ⊗ Y.V ⊗ Z.V) (α_ X Y Z).hom.hom
-       (α_ X.V Y.V Z.V).hom := by
-  simp [Monoidal.transportStruct_associator]
-
-
--- Porting note: removed @[simp] as the simpNF linter complains
-@[simp]
-theorem associator_inv_hom {X Y Z : Action V G} :
-    @Eq (X.V ⊗ Y.V ⊗ Z.V ⟶ (X.V ⊗ Y.V) ⊗ Z.V) (α_ X Y Z).inv.hom
-       (α_ X.V Y.V Z.V).inv := by
-  simp [Monoidal.transportStruct_associator]
-
--- Porting note: removed @[simp] as the simpNF linter complains
-@[simp]
-theorem leftUnitor_hom_hom {X : Action V G} :
-    @Eq (𝟙_ V ⊗ X.V ⟶ X.V) (λ_ X).hom.hom (λ_ X.V).hom := by
-  simp [Monoidal.transportStruct_leftUnitor]
-
--- Porting note: removed @[simp] as the simpNF linter complains
-@[simp]
-theorem leftUnitor_inv_hom {X : Action V G} :
-    @Eq (X.V ⟶ 𝟙_ V ⊗ X.V) (λ_ X).inv.hom (λ_ X.V).inv := by
-  simp [Monoidal.transportStruct_leftUnitor]
-
--- Porting note: removed @[simp] as the simpNF linter complains
-@[simp]
-theorem rightUnitor_hom_hom {X : Action V G} :
-    @Eq (X.V ⊗ 𝟙_ V ⟶ X.V) (ρ_ X).hom.hom (ρ_ X.V).hom := by
-  simp [Monoidal.transportStruct_rightUnitor]
-
--- Porting note: removed @[simp] as the simpNF linter complains
-@[simp]
-theorem rightUnitor_inv_hom {X : Action V G} :
-    @Eq (X.V ⟶ X.V ⊗ 𝟙_ V) (ρ_ X).inv.hom (ρ_ X.V).inv := by
-  simp [Monoidal.transportStruct_rightUnitor]
-
-/-- Given an object `X` isomorphic to the tensor unit of `V`, `X` equipped with the trivial action
-is isomorphic to the tensor unit of `Action V G`. -/
-def tensorUnitIso {X : V} (f : 𝟙_ V ≅ X) : 𝟙_ (Action V G) ≅ Action.mk X 1 :=
-  Action.mkIso f fun _ => by
-    simp only [tensorUnit_v, tensorUnit_rho, Category.id_comp, MonoidHom.one_apply, End.one_def,
-      Category.comp_id]
-=======
 /-- Given an object `X` isomorphic to the tensor unit of `V`, `X` equipped with the trivial action
 is isomorphic to the tensor unit of `Action V G`. -/
 def tensorUnitIso {X : V} (f : 𝟙_ V ≅ X) : 𝟙_ (Action V G) ≅ Action.mk X 1 :=
   Action.mkIso f
->>>>>>> 1b1a0918
 
 variable (V G)
 
