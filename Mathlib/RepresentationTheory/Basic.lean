--- conflicted
+++ resolved
@@ -50,10 +50,6 @@
 namespace Representation
 
 section
-<<<<<<< HEAD
-=======
-
->>>>>>> f8c674c2
 variable {k G V : Type*} [CommSemiring k] [Group G] [AddCommMonoid V] [Module k V]
   (ρ : Representation k G V)
 
