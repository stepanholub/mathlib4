/-
Copyright (c) 2020 Kim Morrison. All rights reserved.
Released under Apache 2.0 license as described in the file LICENSE.
Authors: Kim Morrison
-/
import Mathlib.Algebra.Category.ModuleCat.Adjunctions
import Mathlib.Algebra.Category.ModuleCat.EpiMono
import Mathlib.Algebra.Category.ModuleCat.Limits
import Mathlib.Algebra.Category.ModuleCat.Colimits
import Mathlib.Algebra.Category.ModuleCat.Monoidal.Symmetric
import Mathlib.Algebra.Category.ModuleCat.Projective
import Mathlib.CategoryTheory.Elementwise
import Mathlib.CategoryTheory.Action.Monoidal
import Mathlib.RepresentationTheory.Basic

/-!
# `Rep k G` is the category of `k`-linear representations of `G`.

If `V : Rep k G`, there is a coercion that allows you to treat `V` as a type,
and this type comes equipped with a `Module k V` instance.
Also `V.ρ` gives the homomorphism `G →* (V →ₗ[k] V)`.

Conversely, given a homomorphism `ρ : G →* (V →ₗ[k] V)`,
you can construct the bundled representation as `Rep.of ρ`.

We construct the categorical equivalence `Rep k G ≌ ModuleCat (MonoidAlgebra k G)`.
We verify that `Rep k G` is a `k`-linear abelian symmetric monoidal category with all (co)limits.
-/

suppress_compilation

universe u

open CategoryTheory

open CategoryTheory.Limits

/-- The category of `k`-linear representations of a monoid `G`. -/
abbrev Rep (k G : Type u) [Ring k] [Monoid G] :=
  Action (ModuleCat.{u} k) G

instance (k G : Type u) [CommRing k] [Monoid G] : Linear k (Rep k G) := by infer_instance

namespace Rep

variable {k G : Type u} [CommRing k]

section

variable [Monoid G]

instance : CoeSort (Rep k G) (Type u) :=
  ⟨fun V => V.V⟩

instance (V : Rep k G) : AddCommGroup V := by
  change AddCommGroup ((forget₂ (Rep k G) (ModuleCat k)).obj V); infer_instance

instance (V : Rep k G) : Module k V := by
  change Module k ((forget₂ (Rep k G) (ModuleCat k)).obj V)
  infer_instance

/-- Specialize the existing `Action.ρ`, changing the type to `Representation k G V`.
-/
def ρ (V : Rep k G) : Representation k G V :=
-- Porting note: was `V.ρ`
  (ModuleCat.endRingEquiv V.V).toMonoidHom.comp (Action.ρ V)

/-- Lift an unbundled representation to `Rep`. -/
abbrev of {V : Type u} [AddCommGroup V] [Module k V] (ρ : G →* V →ₗ[k] V) : Rep k G :=
  ⟨ModuleCat.of k V, (ModuleCat.endRingEquiv _).symm.toMonoidHom.comp ρ⟩

theorem coe_of {V : Type u} [AddCommGroup V] [Module k V] (ρ : G →* V →ₗ[k] V) :
    (of ρ : Type u) = V :=
  rfl

@[simp]
lemma coe_V {V : Rep k G} : (V.V : Type u) = V := rfl

@[simp]
theorem of_ρ {V : Type u} [AddCommGroup V] [Module k V] (ρ : G →* V →ₗ[k] V) : (of ρ).ρ = ρ :=
  rfl

theorem Action_ρ_eq_ρ {A : Rep k G} :
    Action.ρ A = (ModuleCat.endRingEquiv _).symm.toMonoidHom.comp A.ρ :=
  rfl

@[simp]
lemma ρ_hom {X : Rep k G} (g : G) : (Action.ρ X g).hom = X.ρ g := rfl

@[simp]
lemma ofHom_ρ {X : Rep k G} (g : G) : ModuleCat.ofHom (X.ρ g) = Action.ρ X g := rfl

@[deprecated Representation.inv_self_apply (since := "2025-05-09")]
theorem ρ_inv_self_apply {G : Type u} [Group G] (A : Rep k G) (g : G) (x : A) :
    A.ρ g⁻¹ (A.ρ g x) = x :=
  show (A.ρ g⁻¹ * A.ρ g) x = x by rw [← map_mul, inv_mul_cancel, map_one, Module.End.one_apply]

@[deprecated Representation.self_inv_apply (since := "2025-05-09")]
theorem ρ_self_inv_apply {G : Type u} [Group G] {A : Rep k G} (g : G) (x : A) :
    A.ρ g (A.ρ g⁻¹ x) = x :=
  show (A.ρ g * A.ρ g⁻¹) x = x by rw [← map_mul, mul_inv_cancel, map_one, Module.End.one_apply]

theorem hom_comm_apply {A B : Rep k G} (f : A ⟶ B) (g : G) (x : A) :
    f.hom (A.ρ g x) = B.ρ g (f.hom x) :=
  LinearMap.ext_iff.1 (ModuleCat.hom_ext_iff.mp (f.comm g)) x

variable (k G)

/-- The trivial `k`-linear `G`-representation on a `k`-module `V.` -/
abbrev trivial (V : Type u) [AddCommGroup V] [Module k V] : Rep k G :=
  Rep.of (Representation.trivial k G V)

variable {k G}

theorem trivial_def {V : Type u} [AddCommGroup V] [Module k V] (g : G) :
    (trivial k G V).ρ g = LinearMap.id :=
  rfl

<<<<<<< HEAD
variable (G) in
/-- The functor equipping a module with the trivial representation. -/
@[simps]
=======
variable (k G) in
/-- The functor equipping a module with the trivial representation. -/
@[simps! obj_V map_hom]
>>>>>>> 8b8fe2fa
noncomputable def trivialFunctor : ModuleCat k ⥤ Rep k G where
  obj V := trivial k G V
  map f := { hom := f, comm := fun _ => rfl }

<<<<<<< HEAD
instance (X : ModuleCat k) : ((trivialFunctor G).obj X).ρ.IsTrivial where

=======
>>>>>>> 8b8fe2fa
/-- A predicate for representations that fix every element. -/
abbrev IsTrivial (A : Rep k G) := A.ρ.IsTrivial

instance (X : ModuleCat k) : ((trivialFunctor k G).obj X).IsTrivial where

instance {V : Type u} [AddCommGroup V] [Module k V] :
    IsTrivial (Rep.trivial k G V) where

instance {V : Type u} [AddCommGroup V] [Module k V] (ρ : Representation k G V) [ρ.IsTrivial] :
    IsTrivial (Rep.of ρ) := ‹_›

instance {H V : Type u} [Group H] [AddCommGroup V] [Module k V] (ρ : Representation k H V)
    (f : G →* H) [Representation.IsTrivial (ρ.comp f)] :
    Representation.IsTrivial ((Rep.of ρ).ρ.comp f) := ‹_›

section

variable {G : Type u} [Group G] (A : Rep k G) (S : Subgroup G)
  [S.Normal] [Representation.IsTrivial (A.ρ.comp S.subtype)]

/-- Given a normal subgroup `S ≤ G`, a `G`-representation `ρ` which is trivial on `S` factors
through `G ⧸ S`. -/
abbrev ofQuotient : Rep k (G ⧸ S) := Rep.of (A.ρ.ofQuotient S)

/-- A `G`-representation `A` on which a normal subgroup `S ≤ G` acts trivially induces a
`G ⧸ S`-representation on `A`, and composing this with the quotient map `G → G ⧸ S` gives the
original representation by definition. Useful for typechecking. -/
abbrev resOfQuotientIso [Representation.IsTrivial (A.ρ.comp S.subtype)] :
    (Action.res _ (QuotientGroup.mk' S)).obj (A.ofQuotient S) ≅ A := Iso.refl _

end

variable (A : Rep k G)

/-- Given a `k`-linear `G`-representation `(V, ρ)`, this is the representation defined by
restricting `ρ` to a `G`-invariant `k`-submodule of `V`. -/
abbrev subrepresentation (W : Submodule k A) (le_comap : ∀ g, W ≤ W.comap (A.ρ g)) :
    Rep k G :=
  Rep.of (A.ρ.subrepresentation W le_comap)

/-- The natural inclusion of a subrepresentation into the ambient representation. -/
@[simps]
def subtype (W : Submodule k A) (le_comap : ∀ g, W ≤ W.comap (A.ρ g)) :
    subrepresentation A W le_comap ⟶ A where
  hom := ModuleCat.ofHom W.subtype
  comm _ := rfl

/-- Given a `k`-linear `G`-representation `(V, ρ)` and a `G`-invariant `k`-submodule `W ≤ V`, this
is the representation induced on `V ⧸ W` by `ρ`. -/
abbrev quotient (W : Submodule k A) (le_comap : ∀ g, W ≤ W.comap (A.ρ g)) :
    Rep k G :=
  Rep.of (A.ρ.quotient W le_comap)

/-- The natural projection from a representation to its quotient by a subrepresentation. -/
@[simps]
def mkQ (W : Submodule k A) (le_comap : ∀ g, W ≤ W.comap (A.ρ g)) :
    A ⟶ quotient A W le_comap where
  hom := ModuleCat.ofHom <| Submodule.mkQ _
  comm _ := rfl

-- Porting note: the two following instances were found automatically in mathlib3
noncomputable instance : PreservesLimits (forget₂ (Rep k G) (ModuleCat.{u} k)) :=
  Action.preservesLimits_forget _ _

noncomputable instance : PreservesColimits (forget₂ (Rep k G) (ModuleCat.{u} k)) :=
  Action.preservesColimits_forget _ _

theorem epi_iff_surjective {A B : Rep k G} (f : A ⟶ B) : Epi f ↔ Function.Surjective f.hom :=
  ⟨fun _ => (ModuleCat.epi_iff_surjective ((forget₂ _ _).map f)).1 inferInstance,
  fun h => (forget₂ _ _).epi_of_epi_map ((ModuleCat.epi_iff_surjective <|
    (forget₂ _ _).map f).2 h)⟩

theorem mono_iff_injective {A B : Rep k G} (f : A ⟶ B) : Mono f ↔ Function.Injective f.hom :=
  ⟨fun _ => (ModuleCat.mono_iff_injective ((forget₂ _ _).map f)).1 inferInstance,
  fun h => (forget₂ _ _).mono_of_mono_map ((ModuleCat.mono_iff_injective <|
    (forget₂ _ _).map f).2 h)⟩

open MonoidalCategory in
@[simp]
theorem tensor_ρ {A B : Rep k G} : (A ⊗ B).ρ = A.ρ.tprod B.ρ := rfl

@[simp]
lemma res_obj_ρ {H : Type u} [Monoid H] (f : G →* H) (A : Rep k H) (g : G) :
    DFunLike.coe (F := G →* (A →ₗ[k] A)) (ρ ((Action.res _ f).obj A)) g = A.ρ (f g) := rfl

section Linearization

variable (k G)

/-- The monoidal functor sending a type `H` with a `G`-action to the induced `k`-linear
`G`-representation on `k[H].` -/
noncomputable def linearization : (Action (Type u) G) ⥤ (Rep k G) :=
  (ModuleCat.free k).mapAction G

instance : (linearization k G).Monoidal := by
  dsimp only [linearization]
  infer_instance

variable {k G}

@[simp]
theorem coe_linearization_obj (X : Action (Type u) G) :
    (linearization k G).obj X = (X.V →₀ k) := rfl

<<<<<<< HEAD
@[simp]
theorem coe_linearization_obj_ρ (X : Action (Type u) G) (g : G) :
    DFunLike.coe (F := G →* ((X.V →₀ k) →ₗ[k] (X.V →₀ k)))
      ((linearization k G).obj X).ρ g = Finsupp.lmapDomain k k (X.ρ g) := rfl

theorem linearization_of (X : Action (Type u) G) (g : G) (x : X.V) :
    ((linearization k G).obj X).ρ g (Finsupp.single x (1 : k))
      = Finsupp.single (X.ρ g x) (1 : k) := by
  simp
=======
theorem linearization_obj_ρ (X : Action (Type u) G) (g : G) :
    ((linearization k G).obj X).ρ g = Finsupp.lmapDomain k k (X.ρ g) :=
  rfl

@[simp]
theorem coe_linearization_obj_ρ (X : Action (Type u) G) (g : G) :
    @DFunLike.coe (no_index G →* ((X.V →₀ k) →ₗ[k] (X.V →₀ k))) _
      (fun _ => (X.V →₀ k) →ₗ[k] (X.V →₀ k)) _
      ((linearization k G).obj X).ρ g = Finsupp.lmapDomain k k (X.ρ g) := rfl
>>>>>>> 8b8fe2fa

-- Porting note (https://github.com/leanprover-community/mathlib4/issues/11041): helps fixing `linearizationTrivialIso` since change in behaviour of `ext`.
theorem linearization_single (X : Action (Type u) G) (g : G) (x : X.V) (r : k) :
    ((linearization k G).obj X).ρ g (Finsupp.single x r) = Finsupp.single (X.ρ g x) r := by
  simp
<<<<<<< HEAD
=======

@[deprecated "Use `Rep.linearization_single` instead" (since := "2025-06-02")]
theorem linearization_of (X : Action (Type u) G) (g : G) (x : X.V) :
    ((linearization k G).obj X).ρ g (Finsupp.single x (1 : k))
      = Finsupp.single (X.ρ g x) (1 : k) := by
  simp
>>>>>>> 8b8fe2fa

variable {X Y : Action (Type u) G} (f : X ⟶ Y)

@[simp]
theorem linearization_map_hom : ((linearization k G).map f).hom =
    ModuleCat.ofHom (Finsupp.lmapDomain k k f.hom) :=
  rfl

theorem linearization_map_hom_single (x : X.V) (r : k) :
    ((linearization k G).map f).hom (Finsupp.single x r) = Finsupp.single (f.hom x) r :=
  Finsupp.mapDomain_single

open Functor.LaxMonoidal Functor.OplaxMonoidal Functor.Monoidal

@[simp]
theorem linearization_μ_hom (X Y : Action (Type u) G) :
    (μ (linearization k G) X Y).hom =
      ModuleCat.ofHom (finsuppTensorFinsupp' k X.V Y.V).toLinearMap :=
  rfl

@[simp]
theorem linearization_δ_hom (X Y : Action (Type u) G) :
    (δ (linearization k G) X Y).hom =
      ModuleCat.ofHom (finsuppTensorFinsupp' k X.V Y.V).symm.toLinearMap :=
  rfl

@[simp]
theorem linearization_ε_hom : (ε (linearization k G)).hom =
    ModuleCat.ofHom (Finsupp.lsingle PUnit.unit) :=
  rfl

theorem linearization_η_hom_apply (r : k) :
    (η (linearization k G)).hom (Finsupp.single PUnit.unit r) = r :=
  (εIso (linearization k G)).hom_inv_id_apply r

variable (k G)

/-- The linearization of a type `X` on which `G` acts trivially is the trivial `G`-representation
on `k[X]`. -/
@[simps! hom_hom inv_hom]
noncomputable def linearizationTrivialIso (X : Type u) :
    (linearization k G).obj (Action.mk X 1) ≅ trivial k G (X →₀ k) :=
  Action.mkIso (Iso.refl _) fun _ => ModuleCat.hom_ext <| Finsupp.lhom_ext' fun _ => LinearMap.ext
    fun _ => linearization_single ..

/-- Given a `G`-action on `H`, this is `k[H]` bundled with the natural representation
`G →* End(k[H])` as a term of type `Rep k G`. -/
noncomputable abbrev ofMulAction (H : Type u) [MulAction G H] : Rep k G :=
  of <| Representation.ofMulAction k G H

/-- The `k`-linear `G`-representation on `k[G]`, induced by left multiplication. -/
noncomputable abbrev leftRegular : Rep k G :=
  ofMulAction k G G

/-- The `k`-linear `G`-representation on `k[Gⁿ]`, induced by left multiplication. -/
noncomputable abbrev diagonal (n : ℕ) : Rep k G :=
  ofMulAction k G (Fin n → G)

/-- The natural isomorphism between the representations on `k[G¹]` and `k[G]` induced by left
multiplication in `G`. -/
@[simps! hom_hom inv_hom]
<<<<<<< HEAD
def diagonalOneIsoLeftRegular [Monoid G] :
    diagonal k G 1 ≅ leftRegular k G :=
  Action.mkIso (Finsupp.domLCongr <| Equiv.funUnique (Fin 1) G).toModuleIso fun _ =>
    ModuleCat.hom_ext <| Finsupp.lhom_ext fun _ _ => by simp [ModuleCat.endRingEquiv]
=======
def diagonalOneIsoLeftRegular :
    diagonal k G 1 ≅ leftRegular k G :=
  Action.mkIso (Finsupp.domLCongr <| Equiv.funUnique (Fin 1) G).toModuleIso fun _ =>
    ModuleCat.hom_ext <| Finsupp.lhom_ext fun _ _ => by simp [diagonal, ModuleCat.endRingEquiv]
>>>>>>> 8b8fe2fa

/-- When `H = {1}`, the `G`-representation on `k[H]` induced by an action of `G` on `H` is
isomorphic to the trivial representation on `k`. -/
@[simps! hom_hom inv_hom]
def ofMulActionSubsingletonIsoTrivial
    (H : Type u) [Subsingleton H] [MulOneClass H] [MulAction G H] :
    ofMulAction k G H ≅ trivial k G k :=
  letI : Unique H := uniqueOfSubsingleton 1
  Action.mkIso (Finsupp.LinearEquiv.finsuppUnique _ _ _).toModuleIso fun _ =>
    ModuleCat.hom_ext <| Finsupp.lhom_ext fun _ _ => by
<<<<<<< HEAD
      simp [ModuleCat.endRingEquiv, Subsingleton.elim _ (1 : H)]
=======
      simp [Subsingleton.elim _ (1 : H), ModuleCat.endRingEquiv]
>>>>>>> 8b8fe2fa

/-- The linearization of a type `H` with a `G`-action is definitionally isomorphic to the
`k`-linear `G`-representation on `k[H]` induced by the `G`-action on `H`. -/
noncomputable def linearizationOfMulActionIso (H : Type u) [MulAction G H] :
    (linearization k G).obj (Action.ofMulAction G H) ≅ ofMulAction k G H :=
  Iso.refl _

section

variable (k G A : Type u) [CommRing k] [Monoid G] [AddCommGroup A]
  [Module k A] [DistribMulAction G A] [SMulCommClass G k A]

/-- Turns a `k`-module `A` with a compatible `DistribMulAction` of a monoid `G` into a
`k`-linear `G`-representation on `A`. -/
def ofDistribMulAction : Rep k G := Rep.of (Representation.ofDistribMulAction k G A)

@[simp] theorem ofDistribMulAction_ρ_apply_apply (g : G) (a : A) :
    (ofDistribMulAction k G A).ρ g a = g • a := rfl

/-- Given an `R`-algebra `S`, the `ℤ`-linear representation associated to the natural action of
`S ≃ₐ[R] S` on `S`. -/
@[simp] def ofAlgebraAut (R S : Type) [CommRing R] [CommRing S] [Algebra R S] :
    Rep ℤ (S ≃ₐ[R] S) := ofDistribMulAction ℤ (S ≃ₐ[R] S) S

end
section
variable (M G : Type) [Monoid M] [CommGroup G] [MulDistribMulAction M G]

/-- Turns a `CommGroup` `G` with a `MulDistribMulAction` of a monoid `M` into a
`ℤ`-linear `M`-representation on `Additive G`. -/
def ofMulDistribMulAction : Rep ℤ M := Rep.of (Representation.ofMulDistribMulAction M G)

@[simp] theorem ofMulDistribMulAction_ρ_apply_apply (g : M) (a : Additive G) :
    (ofMulDistribMulAction M G).ρ g a = Additive.ofMul (g • a.toMul) := rfl

/-- Given an `R`-algebra `S`, the `ℤ`-linear representation associated to the natural action of
`S ≃ₐ[R] S` on `Sˣ`. -/
@[simp] def ofAlgebraAutOnUnits (R S : Type) [CommRing R] [CommRing S] [Algebra R S] :
    Rep ℤ (S ≃ₐ[R] S) := Rep.ofMulDistribMulAction (S ≃ₐ[R] S) Sˣ

end

variable {k G}

/-- Given an element `x : A`, there is a natural morphism of representations `k[G] ⟶ A` sending
`g ↦ A.ρ(g)(x).` -/
@[simps]
def leftRegularHom (A : Rep k G) (x : A) : leftRegular k G ⟶ A where
  hom := ModuleCat.ofHom <| Finsupp.lift A k G fun g => A.ρ g x
  comm _ := by ext; simp [ModuleCat.endRingEquiv]

theorem leftRegularHom_hom_single {A : Rep k G} (g : G) (x : A) (r : k) :
    (leftRegularHom A x).hom (Finsupp.single g r) = r • A.ρ g x := by simp

/-- Given a `k`-linear `G`-representation `A`, there is a `k`-linear isomorphism between
representation morphisms `Hom(k[G], A)` and `A`. -/
@[simps]
noncomputable def leftRegularHomEquiv (A : Rep k G) : (leftRegular k G ⟶ A) ≃ₗ[k] A where
  toFun f := f.hom (Finsupp.single 1 1)
  map_add' _ _ := rfl
  map_smul' _ _ := rfl
  invFun x := leftRegularHom A x
  left_inv f := by ext; simp [← hom_comm_apply f]
  right_inv x := by simp

theorem leftRegularHomEquiv_symm_hom_single {A : Rep k G} (x : A) (g : G) :
    ((leftRegularHomEquiv A).symm x).hom (Finsupp.single g 1) = A.ρ g x := by
  simp

end Linearization
section Finsupp

open Finsupp

<<<<<<< HEAD
/-- The representation on `α →₀ A` defined pointwise by a representation on `A`. -/
abbrev finsupp (α : Type u) (A : Rep k G) : Rep k G :=
=======
variable (α : Type u) (A : Rep k G)

/-- The representation on `α →₀ A` defined pointwise by a representation on `A`. -/
abbrev finsupp : Rep k G :=
>>>>>>> 8b8fe2fa
  Rep.of (Representation.finsupp A.ρ α)

variable (k G) in
/-- The representation on `α →₀ k[G]` defined pointwise by the left regular representation on
`k[G]`. -/
<<<<<<< HEAD
abbrev free (α : Type u) : Rep k G :=
  Rep.of (V := (α →₀ G →₀ k)) (Representation.free k G α)

/-- Given `f : α → A`, the natural representation morphism `(α →₀ k[G]) ⟶ A` sending
`single a (single g r) ↦ r • A.ρ g (f a)`. -/
@[simps]
def freeLift {α : Type u} (A : Rep k G) (f : α → A) :
    free k G α ⟶ A where
  hom := ModuleCat.ofHom <| linearCombination k (fun x => A.ρ x.2 (f x.1)) ∘ₗ
    (finsuppProdLEquiv k).symm.toLinearMap
  comm _ := ModuleCat.hom_ext <| lhom_ext' fun _ => lhom_ext fun _ _ => by
    simp [ModuleCat.endRingEquiv]

lemma freeLift_hom_single_single {α : Type u} (A : Rep k G)
    (f : α → A) (i : α) (g : G) (r : k) :
    (freeLift A f).hom (single i (single g r)) = r • A.ρ g (f i) := by
  simp [coe_of]

/-- The natural linear equivalence between functions `α → A` and representation morphisms
`(α →₀ k[G]) ⟶ A`. -/
@[simps]
def freeLiftLEquiv (α : Type u) (A : Rep k G) :
    (free k G α ⟶ A) ≃ₗ[k] (α → A) where
  toFun f i := f.hom (single i (single 1 1))
  invFun := freeLift A
  left_inv x := Action.Hom.ext <| ModuleCat.hom_ext <| lhom_ext' fun i => lhom_ext fun j y => by
      have := (hom_comm_apply x j (single i (single 1 1))).symm
      simp_all [coe_of, ← map_smul]
  right_inv _ := by ext; simp [coe_of]
  map_add' _ _ := rfl
  map_smul' _ _ := rfl

@[ext]
lemma free_ext {α : Type u} {A : Rep k G} (f g : free k G α ⟶ A)
=======
abbrev free : Rep k G :=
  Rep.of (V := (α →₀ G →₀ k)) (Representation.free k G α)

variable {α} [DecidableEq α]

/-- Given `f : α → A`, the natural representation morphism `(α →₀ k[G]) ⟶ A` sending
`single a (single g r) ↦ r • A.ρ g (f a)`. -/
@[simps]
def freeLift (f : α → A) :
    free k G α ⟶ A where
  hom := ModuleCat.ofHom <| linearCombination k (fun x => A.ρ x.2 (f x.1)) ∘ₗ
    (finsuppProdLEquiv k).symm.toLinearMap
  comm _ := by
    ext; simp [ModuleCat.endRingEquiv]

variable {A} in
lemma freeLift_hom_single_single (f : α → A) (i : α) (g : G) (r : k) :
    (freeLift A f).hom (single i (single g r)) = r • A.ρ g (f i) := by
  simp

variable (α) in
/-- The natural linear equivalence between functions `α → A` and representation morphisms
`(α →₀ k[G]) ⟶ A`. -/
@[simps]
def freeLiftLEquiv :
    (free k G α ⟶ A) ≃ₗ[k] (α → A) where
  toFun f i := f.hom (single i (single 1 1))
  invFun := freeLift A
  left_inv x := by
      ext i j
      simpa [← map_smul] using (hom_comm_apply x j (single i (single 1 1))).symm
  right_inv _ := by ext; simp
  map_add' _ _ := rfl
  map_smul' _ _ := rfl

variable {A}

@[ext]
lemma free_ext (f g : free k G α ⟶ A)
>>>>>>> 8b8fe2fa
    (h : ∀ i : α, f.hom (single i (single 1 1)) = g.hom (single i (single 1 1))) : f = g :=
  (freeLiftLEquiv α A).injective (funext_iff.2 h)

section

open MonoidalCategory

<<<<<<< HEAD
variable (A B : Rep k G) (α : Type u)

open ModuleCat.MonoidalCategory

/-- Given representations `A, B` and a type `α`, this is the natural representation isomorphism
`(α →₀ A) ⊗ B ≅ (A ⊗ B) →₀ α` sending `single x a ⊗ₜ b ↦ single x (a ⊗ₜ b)`. -/
@[simps! hom_hom inv_hom]
def finsuppTensorLeft [DecidableEq α] :
=======
variable (A B : Rep k G) (α : Type u) [DecidableEq α]

open ModuleCat.MonoidalCategory

-- the proof below can be simplified after #24823 is merged
/-- Given representations `A, B` and a type `α`, this is the natural representation isomorphism
`(α →₀ A) ⊗ B ≅ (A ⊗ B) →₀ α` sending `single x a ⊗ₜ b ↦ single x (a ⊗ₜ b)`. -/
@[simps! hom_hom inv_hom]
def finsuppTensorLeft :
>>>>>>> 8b8fe2fa
    A.finsupp α ⊗ B ≅ (A ⊗ B).finsupp α :=
  Action.mkIso (TensorProduct.finsuppLeft k A B α).toModuleIso
    fun _ => ModuleCat.hom_ext <| TensorProduct.ext <| lhom_ext fun _ _ => by
      ext
<<<<<<< HEAD
      simp [Action_ρ_eq_ρ, TensorProduct.finsuppLeft_apply_tmul,
        instMonoidalCategoryStruct_tensorObj, instMonoidalCategoryStruct_tensorHom,
=======
      simp [Action_ρ_eq_ρ, TensorProduct.finsuppLeft_apply_tmul, tensorObj_def,
>>>>>>> 8b8fe2fa
        ModuleCat.MonoidalCategory.tensorObj, ModuleCat.endRingEquiv]

/-- Given representations `A, B` and a type `α`, this is the natural representation isomorphism
`A ⊗ (α →₀ B) ≅ (A ⊗ B) →₀ α` sending `a ⊗ₜ single x b ↦ single x (a ⊗ₜ b)`. -/
@[simps! hom_hom inv_hom]
<<<<<<< HEAD
def finsuppTensorRight [DecidableEq α] :
    A ⊗ B.finsupp α ≅ (A ⊗ B).finsupp α :=
  Action.mkIso (TensorProduct.finsuppRight k A B α).toModuleIso fun _ => ModuleCat.hom_ext <|
    TensorProduct.ext <| LinearMap.ext fun _ => lhom_ext fun _ _ => by
      simp [Action_ρ_eq_ρ, TensorProduct.finsuppRight_apply_tmul, ModuleCat.endRingEquiv,
        instMonoidalCategoryStruct_tensorObj, ModuleCat.MonoidalCategory.tensorObj]

variable (k G) in
/-- The natural isomorphism sending `single g r₁ ⊗ single a r₂ ↦ single a (single g r₁r₂)`. -/
@[simps! (config := .lemmasOnly) hom_hom inv_hom]
def leftRegularTensorTrivialIsoFree (α : Type u) :
=======
def finsuppTensorRight :
    A ⊗ B.finsupp α ≅ (A ⊗ B).finsupp α :=
  Action.mkIso (TensorProduct.finsuppRight k A B α).toModuleIso fun _ => ModuleCat.hom_ext <|
      TensorProduct.ext <| LinearMap.ext fun _ => lhom_ext fun _ _ => by
      ext
      simp [Action_ρ_eq_ρ, TensorProduct.finsuppRight_apply_tmul, ModuleCat.endRingEquiv,
        tensorObj_def, ModuleCat.MonoidalCategory.tensorObj]

variable (k G) in
/-- The natural isomorphism sending `single g r₁ ⊗ single a r₂ ↦ single a (single g r₁r₂)`. -/
@[simps! -isSimp hom_hom inv_hom]
def leftRegularTensorTrivialIsoFree :
>>>>>>> 8b8fe2fa
    leftRegular k G ⊗ trivial k G (α →₀ k) ≅ free k G α :=
  Action.mkIso (finsuppTensorFinsupp' k G α ≪≫ₗ Finsupp.domLCongr (Equiv.prodComm G α) ≪≫ₗ
    finsuppProdLEquiv k).toModuleIso fun _ =>
      ModuleCat.hom_ext <| TensorProduct.ext <| lhom_ext fun _ _ => lhom_ext fun _ _ => by
<<<<<<< HEAD
       simp [Action_ρ_eq_ρ, instMonoidalCategoryStruct_tensorObj, ModuleCat.endRingEquiv,
          instMonoidalCategoryStruct_whiskerRight, ModuleCat.MonoidalCategory.whiskerRight,
          ModuleCat.MonoidalCategory.tensorObj]

variable {α : Type u} (i : α)

lemma leftRegularTensorTrivialIsoFree_hom_hom_single_tmul_single (i : α) (g : G) (r s : k) :
    (leftRegularTensorTrivialIsoFree k G α).hom.hom (single g r ⊗ₜ single i s) =
      single i (single g (r * s)) := by
  simp only [Action.instMonoidalCategory_tensorObj_V, Action.tensor_ρ]
  simp [leftRegularTensorTrivialIsoFree, instMonoidalCategoryStruct_tensorObj,
    ModuleCat.MonoidalCategory.tensorObj, coe_of]

lemma leftRegularTensorTrivialIsoFree_inv_hom_single_single (i : α) (g : G) (r : k) :
    (leftRegularTensorTrivialIsoFree k G α).inv.hom (single i (single g r)) =
      single g r ⊗ₜ[k] single i 1 := by
  simp only [Action.instMonoidalCategory_tensorObj_V, Action.tensor_ρ]
  simp [leftRegularTensorTrivialIsoFree, finsuppTensorFinsupp'_symm_single_eq_tmul_single_one,
    instMonoidalCategoryStruct_tensorObj, ModuleCat.MonoidalCategory.tensorObj, coe_of]

end
end Finsupp

end
=======
        ext
        simp [Action_ρ_eq_ρ, tensorObj_def, ModuleCat.endRingEquiv, whiskerRight_def,
          ModuleCat.MonoidalCategory.whiskerRight, ModuleCat.MonoidalCategory.whiskerRight_def,
          tensorObj_def, ModuleCat.MonoidalCategory.tensorObj]

variable {α}

@[simp]
lemma leftRegularTensorTrivialIsoFree_hom_hom_single_tmul_single (i : α) (g : G) (r s : k) :
    DFunLike.coe (F := ↑(ModuleCat.of k (G →₀ k) ⊗ ModuleCat.of k (α →₀ k)) →ₗ[k] α →₀ G →₀ k)
    (leftRegularTensorTrivialIsoFree k G α).hom.hom.hom (single g r ⊗ₜ[k] single i s) =
      single i (single g (r * s)) := by
  simp [leftRegularTensorTrivialIsoFree, tensorObj_def, ModuleCat.MonoidalCategory.tensorObj]

@[simp]
lemma leftRegularTensorTrivialIsoFree_inv_hom_single_single (i : α) (g : G) (r : k) :
    DFunLike.coe (F := (α →₀ G →₀ k) →ₗ[k] ↑(ModuleCat.of k (G →₀ k) ⊗ ModuleCat.of k (α →₀ k)))
    (leftRegularTensorTrivialIsoFree k G α).inv.hom.hom (single i (single g r)) =
      single g r ⊗ₜ[k] single i 1 := by
  simp [leftRegularTensorTrivialIsoFree, finsuppTensorFinsupp'_symm_single_eq_tmul_single_one,
    tensorObj_def, ModuleCat.MonoidalCategory.tensorObj]

end
end Finsupp

end
>>>>>>> 8b8fe2fa
section Group

open Finsupp MonoidalCategory ModuleCat.MonoidalCategory
open Representation (IsTrivial)

variable [Group G] {n : ℕ}

variable (k G n) in
/-- An isomorphism of `k`-linear representations of `G` from `k[Gⁿ⁺¹]` to `k[G] ⊗ₖ k[Gⁿ]` (on
which `G` acts by `ρ(g₁)(g₂ ⊗ x) = (g₁ * g₂) ⊗ x`) sending `(g₀, ..., gₙ)` to
`g₀ ⊗ (g₀⁻¹g₁, g₁⁻¹g₂, ..., gₙ₋₁⁻¹gₙ)`. The inverse sends `g₀ ⊗ (g₁, ..., gₙ)` to
`(g₀, g₀g₁, ..., g₀g₁...gₙ)`. -/
def diagonalSuccIsoTensorTrivial :
    diagonal k G (n + 1) ≅ leftRegular k G ⊗ trivial k G ((Fin n → G) →₀ k) :=
  (linearization k G).mapIso (Action.diagonalSuccIsoTensorTrivial G n) ≪≫
    (Functor.Monoidal.μIso (linearization k G) _ _).symm ≪≫
      tensorIso (Iso.refl _) (linearizationTrivialIso k G (Fin n → G))

<<<<<<< HEAD
theorem diagonalSuccIsoTensorTrivial_hom_hom_single (f : Fin (n + 1) → G) (a : k) :
    (diagonalSuccIsoTensorTrivial k G n).hom.hom (single f a) =
      single (f 0) 1 ⊗ₜ single (fun i => (f (Fin.castSucc i))⁻¹ * f i.succ) a := by
  simp [diagonalSuccIsoTensorTrivial, instMonoidalCategoryStruct_whiskerLeft, tensorObj_def,
    ModuleCat.MonoidalCategory.whiskerLeft, instMonoidalCategoryStruct_tensorObj,
    ModuleCat.MonoidalCategory.tensorObj, finsuppTensorFinsupp'_symm_single_eq_single_one_tmul,
    ModuleCat.hom_id (M := ((linearization k G).obj _).V), coe_of, Action.ofMulAction_V]
=======
@[simp]
theorem diagonalSuccIsoTensorTrivial_hom_hom_single (f : Fin (n + 1) → G) (a : k) :
    DFunLike.coe (F := ((Fin (n + 1) → G) →₀ k) →ₗ[k]
      ↑(ModuleCat.of k (G →₀ k) ⊗ ModuleCat.of k ((Fin n → G) →₀ k)))
    (diagonalSuccIsoTensorTrivial k G n).hom.hom.hom (single f a) =
      single (f 0) 1 ⊗ₜ single (fun i => (f (Fin.castSucc i))⁻¹ * f i.succ) a := by
  simp [diagonalSuccIsoTensorTrivial, whiskerLeft_def, tensorObj_def,
    ModuleCat.MonoidalCategory.whiskerLeft, types_tensorObj_def,
    ModuleCat.MonoidalCategory.tensorObj, finsuppTensorFinsupp'_symm_single_eq_single_one_tmul,
    ModuleCat.hom_id (M := ((linearization k G).obj _).V), Action.ofMulAction_V]
>>>>>>> 8b8fe2fa

theorem diagonalSuccIsoTensorTrivial_inv_hom_single_single (g : G) (f : Fin n → G) (a b : k) :
    (diagonalSuccIsoTensorTrivial k G n).inv.hom (single g a ⊗ₜ single f b) =
      single (g • Fin.partialProd f) (a * b) := by
<<<<<<< HEAD
  have := Action.diagonalSuccIsoTensorTrivial_inv_hom (G := G) (n := n)
  simp_all [diagonalSuccIsoTensorTrivial, instMonoidalCategoryStruct_tensorHom,
    instMonoidalCategoryStruct_tensorObj, ModuleCat.MonoidalCategory.tensorObj, tensorObj_def,
    ModuleCat.hom_id (M := ((linearization k G).obj _).V), coe_of, Action.ofMulAction_V]
=======
  have := Action.diagonalSuccIsoTensorTrivial_inv_hom_apply (G := G) (n := n)
  simp_all [diagonalSuccIsoTensorTrivial, ModuleCat.MonoidalCategory.tensorHom_def,
    tensorObj_def, ModuleCat.MonoidalCategory.tensorObj, types_tensorObj_def,
    ModuleCat.hom_id (M := ((linearization k G).obj _).V), Action.ofMulAction_V]
>>>>>>> 8b8fe2fa

theorem diagonalSuccIsoTensorTrivial_inv_hom_single_left (g : G) (f : (Fin n → G) →₀ k) (r : k) :
    (diagonalSuccIsoTensorTrivial k G n).inv.hom (single g r ⊗ₜ f) =
      Finsupp.lift ((Fin (n + 1) → G) →₀ k) k (Fin n → G)
      (fun f => single (g • Fin.partialProd f) r) f := by
  refine f.induction ?_ ?_
  · simp only [TensorProduct.tmul_zero, map_zero]
  · intro a b x _ _ hx
<<<<<<< HEAD
    simpa [-Action.instMonoidalCategory_tensorObj_V, TensorProduct.tmul_add, map_add, mul_comm b,
      hx] using diagonalSuccIsoTensorTrivial_inv_hom_single_single ..
=======
    simpa [-Action.tensorObj_V, TensorProduct.tmul_add, map_add, mul_comm b, hx] using
      diagonalSuccIsoTensorTrivial_inv_hom_single_single ..
>>>>>>> 8b8fe2fa

theorem diagonalSuccIsoTensorTrivial_inv_hom_single_right (g : G →₀ k) (f : Fin n → G) (r : k) :
    (diagonalSuccIsoTensorTrivial k G n).inv.hom (g ⊗ₜ single f r) =
      Finsupp.lift _ k G (fun a => single (a • Fin.partialProd f) r) g := by
  refine g.induction ?_ ?_
  · simp only [TensorProduct.zero_tmul, map_zero]
  · intro a b x _ _ hx
<<<<<<< HEAD
    simpa [-Action.instMonoidalCategory_tensorObj_V, map_add, hx, TensorProduct.add_tmul] using
      diagonalSuccIsoTensorTrivial_inv_hom_single_single ..

=======
    simpa [-Action.tensorObj_V, map_add, hx, TensorProduct.add_tmul] using
      diagonalSuccIsoTensorTrivial_inv_hom_single_single ..

variable [DecidableEq (Fin n → G)]
>>>>>>> 8b8fe2fa

variable (k G n) in
/-- Representation isomorphism `k[Gⁿ⁺¹] ≅ (Gⁿ →₀ k[G])`, where the righthand representation is
defined pointwise by the left regular representation on `k[G]`. The map sends
`single (g₀, ..., gₙ) a ↦ single (g₀⁻¹g₁, ..., gₙ₋₁⁻¹gₙ) (single g₀ a)`. -/
def diagonalSuccIsoFree : diagonal k G (n + 1) ≅ free k G (Fin n → G) :=
  diagonalSuccIsoTensorTrivial k G n ≪≫ leftRegularTensorTrivialIsoFree k G (Fin n → G)

@[simp]
theorem diagonalSuccIsoFree_hom_hom_single (f : Fin (n + 1) → G) (a : k) :
    (diagonalSuccIsoFree k G n).hom.hom (single f a) =
      single (fun i => (f i.castSucc)⁻¹ * f i.succ) (single (f 0) a) := by
<<<<<<< HEAD
  have := diagonalSuccIsoTensorTrivial_hom_hom_single f a
  have := leftRegularTensorTrivialIsoFree_hom_hom_single_tmul_single
    (k := k) (G := G) (α := Fin n → G)
  simp_all [diagonalSuccIsoFree]
=======
  simp [diagonalSuccIsoFree, leftRegularTensorTrivialIsoFree_hom_hom_single_tmul_single
    (k := k)]
>>>>>>> 8b8fe2fa

@[simp]
theorem diagonalSuccIsoFree_inv_hom_single_single (g : G) (f : Fin n → G) (a : k) :
    (diagonalSuccIsoFree k G n).inv.hom (single f (single g a)) =
      single (g • Fin.partialProd f) a := by
<<<<<<< HEAD
  have := leftRegularTensorTrivialIsoFree_inv_hom_single_single (k := k) (G := G) (α := Fin n → G)
  have := diagonalSuccIsoTensorTrivial_inv_hom_single_single g f a 1
  simp_all [diagonalSuccIsoFree]
=======
  have := diagonalSuccIsoTensorTrivial_inv_hom_single_single g f a 1
  simp_all [diagonalSuccIsoFree, leftRegularTensorTrivialIsoFree_inv_hom_single_single (k := k)]
>>>>>>> 8b8fe2fa

theorem diagonalSuccIsoFree_inv_hom_single (g : G →₀ k) (f : Fin n → G) :
    (diagonalSuccIsoFree k G n).inv.hom (single f g) =
      lift _ k G (fun a => single (a • Fin.partialProd f) 1) g :=
  g.induction (by simp) fun _ _ _ _ _ _ => by
    rw [single_add, map_add, diagonalSuccIsoFree_inv_hom_single_single]
    simp_all [sum_add_index']

section MonoidalClosed
open MonoidalCategory Action

variable (A B C : Rep k G)

/-- Given a `k`-linear `G`-representation `(A, ρ₁)`, this is the 'internal Hom' functor sending
`(B, ρ₂)` to the representation `Homₖ(A, B)` that maps `g : G` and `f : A →ₗ[k] B` to
`(ρ₂ g) ∘ₗ f ∘ₗ (ρ₁ g⁻¹)`. -/
@[simps]
protected def ihom (A : Rep k G) : Rep k G ⥤ Rep k G where
  obj B := Rep.of (Representation.linHom A.ρ B.ρ)
  map := fun {X} {Y} f =>
    { hom := ModuleCat.ofHom (LinearMap.llcomp k _ _ _ f.hom.hom)
      comm g := by ext; simp [ModuleCat.endRingEquiv, hom_comm_apply] }
  map_id := fun _ => by ext; rfl
  map_comp := fun _ _ => by ext; rfl

@[simp] theorem ihom_obj_ρ_apply {A B : Rep k G} (g : G) (x : A →ₗ[k] B) :
    -- Hint to put this lemma into `simp`-normal form.
    DFunLike.coe (F := (Representation k G (↑A.V →ₗ[k] ↑B.V)))
    ((Rep.ihom A).obj B).ρ g x = B.ρ g ∘ₗ x ∘ₗ A.ρ g⁻¹ :=
  rfl

/-- Given a `k`-linear `G`-representation `A`, this is the Hom-set bijection in the adjunction
`A ⊗ - ⊣ ihom(A, -)`. It sends `f : A ⊗ B ⟶ C` to a `Rep k G` morphism defined by currying the
`k`-linear map underlying `f`, giving a map `A →ₗ[k] B →ₗ[k] C`, then flipping the arguments. -/
def homEquiv (A B C : Rep k G) : (A ⊗ B ⟶ C) ≃ (B ⟶ (Rep.ihom A).obj C) where
  toFun f :=
    { hom := ModuleCat.ofHom <| (TensorProduct.curry f.hom.hom).flip
      comm g := ModuleCat.hom_ext <| LinearMap.ext fun x => LinearMap.ext fun y => by
        simpa [ModuleCat.MonoidalCategory.tensorObj_def,
          ModuleCat.MonoidalCategory.tensorObj, ModuleCat.endRingEquiv] using
          hom_comm_apply f g (A.ρ g⁻¹ y ⊗ₜ[k] x) }
  invFun f :=
    { hom := ModuleCat.ofHom <| TensorProduct.uncurry k _ _ _ f.hom.hom.flip
      comm g := ModuleCat.hom_ext <| TensorProduct.ext' fun x y => by
        simpa using LinearMap.ext_iff.1 (hom_comm_apply f g y) (A.ρ g x) }
  left_inv _ := Action.Hom.ext (ModuleCat.hom_ext <| TensorProduct.ext' fun _ _ => rfl)
  right_inv _ := by ext; rfl

variable {A B C}

/-- Porting note: if we generate this with `@[simps]` the linter complains some types in the LHS
simplify. -/
theorem homEquiv_apply_hom (f : A ⊗ B ⟶ C) :
    (homEquiv A B C f).hom = ModuleCat.ofHom (TensorProduct.curry f.hom.hom).flip := rfl

/-- Porting note: if we generate this with `@[simps]` the linter complains some types in the LHS
simplify. -/
theorem homEquiv_symm_apply_hom (f : B ⟶ (Rep.ihom A).obj C) :
    ((homEquiv A B C).symm f).hom =
      ModuleCat.ofHom (TensorProduct.uncurry k A B C f.hom.hom.flip) := rfl

instance : MonoidalClosed (Rep k G) where
  closed A :=
    { rightAdj := Rep.ihom A
      adj := Adjunction.mkOfHomEquiv (
      { homEquiv := Rep.homEquiv A
        homEquiv_naturality_left_symm := fun _ _ => Action.Hom.ext
          (ModuleCat.hom_ext (TensorProduct.ext' fun _ _ => rfl))
        homEquiv_naturality_right := fun _ _ => Action.Hom.ext (ModuleCat.hom_ext (LinearMap.ext
          fun _ => LinearMap.ext fun _ => rfl)) })}

@[simp]
theorem ihom_obj_ρ_def (A B : Rep k G) : ((ihom A).obj B).ρ = ((Rep.ihom A).obj B).ρ :=
  rfl

@[simp]
theorem homEquiv_def (A B C : Rep k G) : (ihom.adjunction A).homEquiv B C = Rep.homEquiv A B C :=
  congrFun (congrFun (Adjunction.mkOfHomEquiv_homEquiv _) _) _

@[simp]
theorem ihom_ev_app_hom (A B : Rep k G) :
    Action.Hom.hom ((ihom.ev A).app B) = ModuleCat.ofHom
      (TensorProduct.uncurry k A (A →ₗ[k] B) B LinearMap.id.flip) := by
  ext; rfl

@[simp] theorem ihom_coev_app_hom (A B : Rep k G) :
    Action.Hom.hom ((ihom.coev A).app B) = ModuleCat.ofHom (TensorProduct.mk k _ _).flip :=
  ModuleCat.hom_ext <| LinearMap.ext fun _ => LinearMap.ext fun _ => rfl

variable (A B C)

/-- There is a `k`-linear isomorphism between the sets of representation morphisms`Hom(A ⊗ B, C)`
and `Hom(B, Homₖ(A, C))`. -/
def MonoidalClosed.linearHomEquiv : (A ⊗ B ⟶ C) ≃ₗ[k] B ⟶ A ⟶[Rep k G] C :=
  { (ihom.adjunction A).homEquiv _ _ with
    map_add' := fun _ _ => rfl
    map_smul' := fun _ _ => rfl }

/-- There is a `k`-linear isomorphism between the sets of representation morphisms`Hom(A ⊗ B, C)`
and `Hom(A, Homₖ(B, C))`. -/
def MonoidalClosed.linearHomEquivComm : (A ⊗ B ⟶ C) ≃ₗ[k] A ⟶ B ⟶[Rep k G] C :=
  Linear.homCongr k (β_ A B) (Iso.refl _) ≪≫ₗ MonoidalClosed.linearHomEquiv _ _ _

variable {A B C}

@[simp]
theorem MonoidalClosed.linearHomEquiv_hom (f : A ⊗ B ⟶ C) :
    (MonoidalClosed.linearHomEquiv A B C f).hom =
      ModuleCat.ofHom (TensorProduct.curry f.hom.hom).flip :=
  rfl

@[simp]
theorem MonoidalClosed.linearHomEquivComm_hom (f : A ⊗ B ⟶ C) :
    (MonoidalClosed.linearHomEquivComm A B C f).hom =
      ModuleCat.ofHom (TensorProduct.curry f.hom.hom) :=
  rfl

theorem MonoidalClosed.linearHomEquiv_symm_hom (f : B ⟶ A ⟶[Rep k G] C) :
    ((MonoidalClosed.linearHomEquiv A B C).symm f).hom =
      ModuleCat.ofHom (TensorProduct.uncurry k A B C f.hom.hom.flip) := by
  simp [linearHomEquiv]
  rfl

theorem MonoidalClosed.linearHomEquivComm_symm_hom (f : A ⟶ B ⟶[Rep k G] C) :
    ((MonoidalClosed.linearHomEquivComm A B C).symm f).hom =
      ModuleCat.ofHom (TensorProduct.uncurry k A B C f.hom.hom) :=
  ModuleCat.hom_ext <| TensorProduct.ext' fun _ _ => rfl

end MonoidalClosed
end Group

end Rep

namespace Representation
open MonoidalCategory
variable {k G : Type u} [CommRing k] [Monoid G] {V W : Type u} [AddCommGroup V] [AddCommGroup W]
  [Module k V] [Module k W] (ρ : Representation k G V) (τ : Representation k G W)

/-- Tautological isomorphism to help Lean in typechecking. -/
def repOfTprodIso : Rep.of (ρ.tprod τ) ≅ Rep.of ρ ⊗ Rep.of τ :=
  Iso.refl _

theorem repOfTprodIso_apply (x : TensorProduct k V W) : (repOfTprodIso ρ τ).hom.hom x = x :=
  rfl

theorem repOfTprodIso_inv_apply (x : TensorProduct k V W) : (repOfTprodIso ρ τ).inv.hom x = x :=
  rfl

end Representation

/-!
# The categorical equivalence `Rep k G ≌ Module.{u} (MonoidAlgebra k G)`.
-/


namespace Rep

variable {k G : Type u} [CommRing k] [Monoid G]

-- Verify that the symmetric monoidal structure is available.
example : SymmetricCategory (Rep k G) := by infer_instance

example : MonoidalPreadditive (Rep k G) := by infer_instance

example : MonoidalLinear k (Rep k G) := by infer_instance

noncomputable section

/-- Auxiliary lemma for `toModuleMonoidAlgebra`. -/
theorem to_Module_monoidAlgebra_map_aux {k G : Type*} [CommRing k] [Monoid G] (V W : Type*)
    [AddCommGroup V] [AddCommGroup W] [Module k V] [Module k W] (ρ : G →* V →ₗ[k] V)
    (σ : G →* W →ₗ[k] W) (f : V →ₗ[k] W) (w : ∀ g : G, f.comp (ρ g) = (σ g).comp f)
    (r : MonoidAlgebra k G) (x : V) :
    f ((((MonoidAlgebra.lift k G (V →ₗ[k] V)) ρ) r) x) =
      (((MonoidAlgebra.lift k G (W →ₗ[k] W)) σ) r) (f x) := by
  apply MonoidAlgebra.induction_on r
  · intro g
    simp only [one_smul, MonoidAlgebra.lift_single, MonoidAlgebra.of_apply]
    exact LinearMap.congr_fun (w g) x
  · intro g h gw hw; simp only [map_add, add_left_inj, LinearMap.add_apply, hw, gw]
  · intro r g w
    simp only [map_smul, w, RingHom.id_apply, LinearMap.smul_apply, LinearMap.map_smulₛₗ]

/-- Auxiliary definition for `toModuleMonoidAlgebra`. -/
def toModuleMonoidAlgebraMap {V W : Rep k G} (f : V ⟶ W) :
    ModuleCat.of (MonoidAlgebra k G) V.ρ.asModule ⟶ ModuleCat.of (MonoidAlgebra k G) W.ρ.asModule :=
  ModuleCat.ofHom
    { f.hom.hom with
      map_smul' := fun r x => to_Module_monoidAlgebra_map_aux V.V W.V V.ρ W.ρ f.hom.hom
        (fun g => ModuleCat.hom_ext_iff.mp (f.comm g)) r x }

/-- Functorially convert a representation of `G` into a module over `MonoidAlgebra k G`. -/
def toModuleMonoidAlgebra : Rep k G ⥤ ModuleCat.{u} (MonoidAlgebra k G) where
  obj V := ModuleCat.of _ V.ρ.asModule
  map f := toModuleMonoidAlgebraMap f

/-- Functorially convert a module over `MonoidAlgebra k G` into a representation of `G`. -/
def ofModuleMonoidAlgebra : ModuleCat.{u} (MonoidAlgebra k G) ⥤ Rep k G where
  obj M := Rep.of (Representation.ofModule M)
  map f :=
    { hom := ModuleCat.ofHom
        { f.hom with
          map_smul' := fun r x => f.hom.map_smul (algebraMap k _ r) x }
      comm := fun g => by ext; apply f.hom.map_smul }

theorem ofModuleMonoidAlgebra_obj_coe (M : ModuleCat.{u} (MonoidAlgebra k G)) :
    (ofModuleMonoidAlgebra.obj M : Type u) = RestrictScalars k (MonoidAlgebra k G) M :=
  rfl

theorem ofModuleMonoidAlgebra_obj_ρ (M : ModuleCat.{u} (MonoidAlgebra k G)) :
    (ofModuleMonoidAlgebra.obj M).ρ = Representation.ofModule M :=
  rfl

/-- Auxiliary definition for `equivalenceModuleMonoidAlgebra`. -/
def counitIsoAddEquiv {M : ModuleCat.{u} (MonoidAlgebra k G)} :
    (ofModuleMonoidAlgebra ⋙ toModuleMonoidAlgebra).obj M ≃+ M := by
  dsimp [ofModuleMonoidAlgebra, toModuleMonoidAlgebra]
  exact (Representation.ofModule M).asModuleEquiv.toAddEquiv.trans
    (RestrictScalars.addEquiv k (MonoidAlgebra k G) _)

/-- Auxiliary definition for `equivalenceModuleMonoidAlgebra`. -/
def unitIsoAddEquiv {V : Rep k G} : V ≃+ (toModuleMonoidAlgebra ⋙ ofModuleMonoidAlgebra).obj V := by
  dsimp [ofModuleMonoidAlgebra, toModuleMonoidAlgebra]
  exact V.ρ.asModuleEquiv.symm.toAddEquiv.trans (RestrictScalars.addEquiv _ _ _).symm

/-- Auxiliary definition for `equivalenceModuleMonoidAlgebra`. -/
def counitIso (M : ModuleCat.{u} (MonoidAlgebra k G)) :
    (ofModuleMonoidAlgebra ⋙ toModuleMonoidAlgebra).obj M ≅ M :=
  LinearEquiv.toModuleIso
    { counitIsoAddEquiv with
      map_smul' := fun r x => by
        dsimp [counitIsoAddEquiv]
        erw [@Representation.ofModule_asAlgebraHom_apply_apply k G _ _ _ _ (_)]
        exact AddEquiv.symm_apply_apply _ _}

theorem unit_iso_comm (V : Rep k G) (g : G) (x : V) :
    unitIsoAddEquiv ((V.ρ g).toFun x) = ((ofModuleMonoidAlgebra.obj
      (toModuleMonoidAlgebra.obj V)).ρ g).toFun (unitIsoAddEquiv x) := by
  simp [unitIsoAddEquiv, ofModuleMonoidAlgebra, toModuleMonoidAlgebra]

/-- Auxiliary definition for `equivalenceModuleMonoidAlgebra`. -/
def unitIso (V : Rep k G) : V ≅ (toModuleMonoidAlgebra ⋙ ofModuleMonoidAlgebra).obj V :=
  Action.mkIso
    (LinearEquiv.toModuleIso
      { unitIsoAddEquiv with
        map_smul' := fun r x => by
          change (RestrictScalars.addEquiv _ _ _).symm (V.ρ.asModuleEquiv.symm (r • x)) = _
          simp only [Representation.asModuleEquiv_symm_map_smul]
          rfl })
    fun g => by ext; apply unit_iso_comm

/-- The categorical equivalence `Rep k G ≌ ModuleCat (MonoidAlgebra k G)`. -/
def equivalenceModuleMonoidAlgebra : Rep k G ≌ ModuleCat.{u} (MonoidAlgebra k G) where
  functor := toModuleMonoidAlgebra
  inverse := ofModuleMonoidAlgebra
  unitIso := NatIso.ofComponents (fun V => unitIso V) (by aesop_cat)
  counitIso := NatIso.ofComponents (fun M => counitIso M) (by aesop_cat)

-- TODO Verify that the equivalence with `ModuleCat (MonoidAlgebra k G)` is a monoidal functor.
end

instance : EnoughProjectives (Rep k G) :=
<<<<<<< HEAD
  equivalenceModuleMonoidAlgebra.enoughProjectives_iff.2 ModuleCat.moduleCat_enoughProjectives.{u}
=======
  equivalenceModuleMonoidAlgebra.enoughProjectives_iff.2 ModuleCat.enoughProjectives.{u}
>>>>>>> 8b8fe2fa

instance free_projective {G α : Type u} [Group G] :
    Projective (free k G α) :=
  equivalenceModuleMonoidAlgebra.toAdjunction.projective_of_map_projective _ <|
    @ModuleCat.projective_of_free.{u} _ _
      (ModuleCat.of (MonoidAlgebra k G) (Representation.free k G α).asModule)
      _ (Representation.freeAsModuleBasis k G α)

section

<<<<<<< HEAD
variable {G : Type u} [Group G] {n : ℕ}
=======
variable {G : Type u} [Group G] {n : ℕ} [DecidableEq (Fin n → G)]
>>>>>>> 8b8fe2fa

instance diagonal_succ_projective :
    Projective (diagonal k G (n + 1)) :=
  Projective.of_iso (diagonalSuccIsoFree k G n).symm inferInstance

instance leftRegular_projective :
    Projective (leftRegular k G) :=
  Projective.of_iso (diagonalOneIsoLeftRegular k G) inferInstance

instance trivial_projective_of_subsingleton [Subsingleton G] :
    Projective (trivial k G k) :=
  Projective.of_iso (ofMulActionSubsingletonIsoTrivial _ _ (Fin 1 → G)) diagonal_succ_projective

end
end Rep<|MERGE_RESOLUTION|>--- conflicted
+++ resolved
@@ -116,24 +116,13 @@
     (trivial k G V).ρ g = LinearMap.id :=
   rfl
 
-<<<<<<< HEAD
-variable (G) in
-/-- The functor equipping a module with the trivial representation. -/
-@[simps]
-=======
 variable (k G) in
 /-- The functor equipping a module with the trivial representation. -/
 @[simps! obj_V map_hom]
->>>>>>> 8b8fe2fa
 noncomputable def trivialFunctor : ModuleCat k ⥤ Rep k G where
   obj V := trivial k G V
   map f := { hom := f, comm := fun _ => rfl }
 
-<<<<<<< HEAD
-instance (X : ModuleCat k) : ((trivialFunctor G).obj X).ρ.IsTrivial where
-
-=======
->>>>>>> 8b8fe2fa
 /-- A predicate for representations that fix every element. -/
 abbrev IsTrivial (A : Rep k G) := A.ρ.IsTrivial
 
@@ -238,17 +227,6 @@
 theorem coe_linearization_obj (X : Action (Type u) G) :
     (linearization k G).obj X = (X.V →₀ k) := rfl
 
-<<<<<<< HEAD
-@[simp]
-theorem coe_linearization_obj_ρ (X : Action (Type u) G) (g : G) :
-    DFunLike.coe (F := G →* ((X.V →₀ k) →ₗ[k] (X.V →₀ k)))
-      ((linearization k G).obj X).ρ g = Finsupp.lmapDomain k k (X.ρ g) := rfl
-
-theorem linearization_of (X : Action (Type u) G) (g : G) (x : X.V) :
-    ((linearization k G).obj X).ρ g (Finsupp.single x (1 : k))
-      = Finsupp.single (X.ρ g x) (1 : k) := by
-  simp
-=======
 theorem linearization_obj_ρ (X : Action (Type u) G) (g : G) :
     ((linearization k G).obj X).ρ g = Finsupp.lmapDomain k k (X.ρ g) :=
   rfl
@@ -258,21 +236,17 @@
     @DFunLike.coe (no_index G →* ((X.V →₀ k) →ₗ[k] (X.V →₀ k))) _
       (fun _ => (X.V →₀ k) →ₗ[k] (X.V →₀ k)) _
       ((linearization k G).obj X).ρ g = Finsupp.lmapDomain k k (X.ρ g) := rfl
->>>>>>> 8b8fe2fa
 
 -- Porting note (https://github.com/leanprover-community/mathlib4/issues/11041): helps fixing `linearizationTrivialIso` since change in behaviour of `ext`.
 theorem linearization_single (X : Action (Type u) G) (g : G) (x : X.V) (r : k) :
     ((linearization k G).obj X).ρ g (Finsupp.single x r) = Finsupp.single (X.ρ g x) r := by
   simp
-<<<<<<< HEAD
-=======
 
 @[deprecated "Use `Rep.linearization_single` instead" (since := "2025-06-02")]
 theorem linearization_of (X : Action (Type u) G) (g : G) (x : X.V) :
     ((linearization k G).obj X).ρ g (Finsupp.single x (1 : k))
       = Finsupp.single (X.ρ g x) (1 : k) := by
   simp
->>>>>>> 8b8fe2fa
 
 variable {X Y : Action (Type u) G} (f : X ⟶ Y)
 
@@ -334,17 +308,10 @@
 /-- The natural isomorphism between the representations on `k[G¹]` and `k[G]` induced by left
 multiplication in `G`. -/
 @[simps! hom_hom inv_hom]
-<<<<<<< HEAD
-def diagonalOneIsoLeftRegular [Monoid G] :
-    diagonal k G 1 ≅ leftRegular k G :=
-  Action.mkIso (Finsupp.domLCongr <| Equiv.funUnique (Fin 1) G).toModuleIso fun _ =>
-    ModuleCat.hom_ext <| Finsupp.lhom_ext fun _ _ => by simp [ModuleCat.endRingEquiv]
-=======
 def diagonalOneIsoLeftRegular :
     diagonal k G 1 ≅ leftRegular k G :=
   Action.mkIso (Finsupp.domLCongr <| Equiv.funUnique (Fin 1) G).toModuleIso fun _ =>
     ModuleCat.hom_ext <| Finsupp.lhom_ext fun _ _ => by simp [diagonal, ModuleCat.endRingEquiv]
->>>>>>> 8b8fe2fa
 
 /-- When `H = {1}`, the `G`-representation on `k[H]` induced by an action of `G` on `H` is
 isomorphic to the trivial representation on `k`. -/
@@ -355,11 +322,7 @@
   letI : Unique H := uniqueOfSubsingleton 1
   Action.mkIso (Finsupp.LinearEquiv.finsuppUnique _ _ _).toModuleIso fun _ =>
     ModuleCat.hom_ext <| Finsupp.lhom_ext fun _ _ => by
-<<<<<<< HEAD
-      simp [ModuleCat.endRingEquiv, Subsingleton.elim _ (1 : H)]
-=======
       simp [Subsingleton.elim _ (1 : H), ModuleCat.endRingEquiv]
->>>>>>> 8b8fe2fa
 
 /-- The linearization of a type `H` with a `G`-action is definitionally isomorphic to the
 `k`-linear `G`-representation on `k[H]` induced by the `G`-action on `H`. -/
@@ -434,56 +397,15 @@
 
 open Finsupp
 
-<<<<<<< HEAD
-/-- The representation on `α →₀ A` defined pointwise by a representation on `A`. -/
-abbrev finsupp (α : Type u) (A : Rep k G) : Rep k G :=
-=======
 variable (α : Type u) (A : Rep k G)
 
 /-- The representation on `α →₀ A` defined pointwise by a representation on `A`. -/
 abbrev finsupp : Rep k G :=
->>>>>>> 8b8fe2fa
   Rep.of (Representation.finsupp A.ρ α)
 
 variable (k G) in
 /-- The representation on `α →₀ k[G]` defined pointwise by the left regular representation on
 `k[G]`. -/
-<<<<<<< HEAD
-abbrev free (α : Type u) : Rep k G :=
-  Rep.of (V := (α →₀ G →₀ k)) (Representation.free k G α)
-
-/-- Given `f : α → A`, the natural representation morphism `(α →₀ k[G]) ⟶ A` sending
-`single a (single g r) ↦ r • A.ρ g (f a)`. -/
-@[simps]
-def freeLift {α : Type u} (A : Rep k G) (f : α → A) :
-    free k G α ⟶ A where
-  hom := ModuleCat.ofHom <| linearCombination k (fun x => A.ρ x.2 (f x.1)) ∘ₗ
-    (finsuppProdLEquiv k).symm.toLinearMap
-  comm _ := ModuleCat.hom_ext <| lhom_ext' fun _ => lhom_ext fun _ _ => by
-    simp [ModuleCat.endRingEquiv]
-
-lemma freeLift_hom_single_single {α : Type u} (A : Rep k G)
-    (f : α → A) (i : α) (g : G) (r : k) :
-    (freeLift A f).hom (single i (single g r)) = r • A.ρ g (f i) := by
-  simp [coe_of]
-
-/-- The natural linear equivalence between functions `α → A` and representation morphisms
-`(α →₀ k[G]) ⟶ A`. -/
-@[simps]
-def freeLiftLEquiv (α : Type u) (A : Rep k G) :
-    (free k G α ⟶ A) ≃ₗ[k] (α → A) where
-  toFun f i := f.hom (single i (single 1 1))
-  invFun := freeLift A
-  left_inv x := Action.Hom.ext <| ModuleCat.hom_ext <| lhom_ext' fun i => lhom_ext fun j y => by
-      have := (hom_comm_apply x j (single i (single 1 1))).symm
-      simp_all [coe_of, ← map_smul]
-  right_inv _ := by ext; simp [coe_of]
-  map_add' _ _ := rfl
-  map_smul' _ _ := rfl
-
-@[ext]
-lemma free_ext {α : Type u} {A : Rep k G} (f g : free k G α ⟶ A)
-=======
 abbrev free : Rep k G :=
   Rep.of (V := (α →₀ G →₀ k)) (Representation.free k G α)
 
@@ -523,7 +445,6 @@
 
 @[ext]
 lemma free_ext (f g : free k G α ⟶ A)
->>>>>>> 8b8fe2fa
     (h : ∀ i : α, f.hom (single i (single 1 1)) = g.hom (single i (single 1 1))) : f = g :=
   (freeLiftLEquiv α A).injective (funext_iff.2 h)
 
@@ -531,16 +452,6 @@
 
 open MonoidalCategory
 
-<<<<<<< HEAD
-variable (A B : Rep k G) (α : Type u)
-
-open ModuleCat.MonoidalCategory
-
-/-- Given representations `A, B` and a type `α`, this is the natural representation isomorphism
-`(α →₀ A) ⊗ B ≅ (A ⊗ B) →₀ α` sending `single x a ⊗ₜ b ↦ single x (a ⊗ₜ b)`. -/
-@[simps! hom_hom inv_hom]
-def finsuppTensorLeft [DecidableEq α] :
-=======
 variable (A B : Rep k G) (α : Type u) [DecidableEq α]
 
 open ModuleCat.MonoidalCategory
@@ -550,35 +461,16 @@
 `(α →₀ A) ⊗ B ≅ (A ⊗ B) →₀ α` sending `single x a ⊗ₜ b ↦ single x (a ⊗ₜ b)`. -/
 @[simps! hom_hom inv_hom]
 def finsuppTensorLeft :
->>>>>>> 8b8fe2fa
     A.finsupp α ⊗ B ≅ (A ⊗ B).finsupp α :=
   Action.mkIso (TensorProduct.finsuppLeft k A B α).toModuleIso
     fun _ => ModuleCat.hom_ext <| TensorProduct.ext <| lhom_ext fun _ _ => by
       ext
-<<<<<<< HEAD
-      simp [Action_ρ_eq_ρ, TensorProduct.finsuppLeft_apply_tmul,
-        instMonoidalCategoryStruct_tensorObj, instMonoidalCategoryStruct_tensorHom,
-=======
       simp [Action_ρ_eq_ρ, TensorProduct.finsuppLeft_apply_tmul, tensorObj_def,
->>>>>>> 8b8fe2fa
         ModuleCat.MonoidalCategory.tensorObj, ModuleCat.endRingEquiv]
 
 /-- Given representations `A, B` and a type `α`, this is the natural representation isomorphism
 `A ⊗ (α →₀ B) ≅ (A ⊗ B) →₀ α` sending `a ⊗ₜ single x b ↦ single x (a ⊗ₜ b)`. -/
 @[simps! hom_hom inv_hom]
-<<<<<<< HEAD
-def finsuppTensorRight [DecidableEq α] :
-    A ⊗ B.finsupp α ≅ (A ⊗ B).finsupp α :=
-  Action.mkIso (TensorProduct.finsuppRight k A B α).toModuleIso fun _ => ModuleCat.hom_ext <|
-    TensorProduct.ext <| LinearMap.ext fun _ => lhom_ext fun _ _ => by
-      simp [Action_ρ_eq_ρ, TensorProduct.finsuppRight_apply_tmul, ModuleCat.endRingEquiv,
-        instMonoidalCategoryStruct_tensorObj, ModuleCat.MonoidalCategory.tensorObj]
-
-variable (k G) in
-/-- The natural isomorphism sending `single g r₁ ⊗ single a r₂ ↦ single a (single g r₁r₂)`. -/
-@[simps! (config := .lemmasOnly) hom_hom inv_hom]
-def leftRegularTensorTrivialIsoFree (α : Type u) :
-=======
 def finsuppTensorRight :
     A ⊗ B.finsupp α ≅ (A ⊗ B).finsupp α :=
   Action.mkIso (TensorProduct.finsuppRight k A B α).toModuleIso fun _ => ModuleCat.hom_ext <|
@@ -591,37 +483,10 @@
 /-- The natural isomorphism sending `single g r₁ ⊗ single a r₂ ↦ single a (single g r₁r₂)`. -/
 @[simps! -isSimp hom_hom inv_hom]
 def leftRegularTensorTrivialIsoFree :
->>>>>>> 8b8fe2fa
     leftRegular k G ⊗ trivial k G (α →₀ k) ≅ free k G α :=
   Action.mkIso (finsuppTensorFinsupp' k G α ≪≫ₗ Finsupp.domLCongr (Equiv.prodComm G α) ≪≫ₗ
     finsuppProdLEquiv k).toModuleIso fun _ =>
       ModuleCat.hom_ext <| TensorProduct.ext <| lhom_ext fun _ _ => lhom_ext fun _ _ => by
-<<<<<<< HEAD
-       simp [Action_ρ_eq_ρ, instMonoidalCategoryStruct_tensorObj, ModuleCat.endRingEquiv,
-          instMonoidalCategoryStruct_whiskerRight, ModuleCat.MonoidalCategory.whiskerRight,
-          ModuleCat.MonoidalCategory.tensorObj]
-
-variable {α : Type u} (i : α)
-
-lemma leftRegularTensorTrivialIsoFree_hom_hom_single_tmul_single (i : α) (g : G) (r s : k) :
-    (leftRegularTensorTrivialIsoFree k G α).hom.hom (single g r ⊗ₜ single i s) =
-      single i (single g (r * s)) := by
-  simp only [Action.instMonoidalCategory_tensorObj_V, Action.tensor_ρ]
-  simp [leftRegularTensorTrivialIsoFree, instMonoidalCategoryStruct_tensorObj,
-    ModuleCat.MonoidalCategory.tensorObj, coe_of]
-
-lemma leftRegularTensorTrivialIsoFree_inv_hom_single_single (i : α) (g : G) (r : k) :
-    (leftRegularTensorTrivialIsoFree k G α).inv.hom (single i (single g r)) =
-      single g r ⊗ₜ[k] single i 1 := by
-  simp only [Action.instMonoidalCategory_tensorObj_V, Action.tensor_ρ]
-  simp [leftRegularTensorTrivialIsoFree, finsuppTensorFinsupp'_symm_single_eq_tmul_single_one,
-    instMonoidalCategoryStruct_tensorObj, ModuleCat.MonoidalCategory.tensorObj, coe_of]
-
-end
-end Finsupp
-
-end
-=======
         ext
         simp [Action_ρ_eq_ρ, tensorObj_def, ModuleCat.endRingEquiv, whiskerRight_def,
           ModuleCat.MonoidalCategory.whiskerRight, ModuleCat.MonoidalCategory.whiskerRight_def,
@@ -648,7 +513,6 @@
 end Finsupp
 
 end
->>>>>>> 8b8fe2fa
 section Group
 
 open Finsupp MonoidalCategory ModuleCat.MonoidalCategory
@@ -667,15 +531,6 @@
     (Functor.Monoidal.μIso (linearization k G) _ _).symm ≪≫
       tensorIso (Iso.refl _) (linearizationTrivialIso k G (Fin n → G))
 
-<<<<<<< HEAD
-theorem diagonalSuccIsoTensorTrivial_hom_hom_single (f : Fin (n + 1) → G) (a : k) :
-    (diagonalSuccIsoTensorTrivial k G n).hom.hom (single f a) =
-      single (f 0) 1 ⊗ₜ single (fun i => (f (Fin.castSucc i))⁻¹ * f i.succ) a := by
-  simp [diagonalSuccIsoTensorTrivial, instMonoidalCategoryStruct_whiskerLeft, tensorObj_def,
-    ModuleCat.MonoidalCategory.whiskerLeft, instMonoidalCategoryStruct_tensorObj,
-    ModuleCat.MonoidalCategory.tensorObj, finsuppTensorFinsupp'_symm_single_eq_single_one_tmul,
-    ModuleCat.hom_id (M := ((linearization k G).obj _).V), coe_of, Action.ofMulAction_V]
-=======
 @[simp]
 theorem diagonalSuccIsoTensorTrivial_hom_hom_single (f : Fin (n + 1) → G) (a : k) :
     DFunLike.coe (F := ((Fin (n + 1) → G) →₀ k) →ₗ[k]
@@ -686,22 +541,14 @@
     ModuleCat.MonoidalCategory.whiskerLeft, types_tensorObj_def,
     ModuleCat.MonoidalCategory.tensorObj, finsuppTensorFinsupp'_symm_single_eq_single_one_tmul,
     ModuleCat.hom_id (M := ((linearization k G).obj _).V), Action.ofMulAction_V]
->>>>>>> 8b8fe2fa
 
 theorem diagonalSuccIsoTensorTrivial_inv_hom_single_single (g : G) (f : Fin n → G) (a b : k) :
     (diagonalSuccIsoTensorTrivial k G n).inv.hom (single g a ⊗ₜ single f b) =
       single (g • Fin.partialProd f) (a * b) := by
-<<<<<<< HEAD
-  have := Action.diagonalSuccIsoTensorTrivial_inv_hom (G := G) (n := n)
-  simp_all [diagonalSuccIsoTensorTrivial, instMonoidalCategoryStruct_tensorHom,
-    instMonoidalCategoryStruct_tensorObj, ModuleCat.MonoidalCategory.tensorObj, tensorObj_def,
-    ModuleCat.hom_id (M := ((linearization k G).obj _).V), coe_of, Action.ofMulAction_V]
-=======
   have := Action.diagonalSuccIsoTensorTrivial_inv_hom_apply (G := G) (n := n)
   simp_all [diagonalSuccIsoTensorTrivial, ModuleCat.MonoidalCategory.tensorHom_def,
     tensorObj_def, ModuleCat.MonoidalCategory.tensorObj, types_tensorObj_def,
     ModuleCat.hom_id (M := ((linearization k G).obj _).V), Action.ofMulAction_V]
->>>>>>> 8b8fe2fa
 
 theorem diagonalSuccIsoTensorTrivial_inv_hom_single_left (g : G) (f : (Fin n → G) →₀ k) (r : k) :
     (diagonalSuccIsoTensorTrivial k G n).inv.hom (single g r ⊗ₜ f) =
@@ -710,13 +557,8 @@
   refine f.induction ?_ ?_
   · simp only [TensorProduct.tmul_zero, map_zero]
   · intro a b x _ _ hx
-<<<<<<< HEAD
-    simpa [-Action.instMonoidalCategory_tensorObj_V, TensorProduct.tmul_add, map_add, mul_comm b,
-      hx] using diagonalSuccIsoTensorTrivial_inv_hom_single_single ..
-=======
     simpa [-Action.tensorObj_V, TensorProduct.tmul_add, map_add, mul_comm b, hx] using
       diagonalSuccIsoTensorTrivial_inv_hom_single_single ..
->>>>>>> 8b8fe2fa
 
 theorem diagonalSuccIsoTensorTrivial_inv_hom_single_right (g : G →₀ k) (f : Fin n → G) (r : k) :
     (diagonalSuccIsoTensorTrivial k G n).inv.hom (g ⊗ₜ single f r) =
@@ -724,16 +566,10 @@
   refine g.induction ?_ ?_
   · simp only [TensorProduct.zero_tmul, map_zero]
   · intro a b x _ _ hx
-<<<<<<< HEAD
-    simpa [-Action.instMonoidalCategory_tensorObj_V, map_add, hx, TensorProduct.add_tmul] using
-      diagonalSuccIsoTensorTrivial_inv_hom_single_single ..
-
-=======
     simpa [-Action.tensorObj_V, map_add, hx, TensorProduct.add_tmul] using
       diagonalSuccIsoTensorTrivial_inv_hom_single_single ..
 
 variable [DecidableEq (Fin n → G)]
->>>>>>> 8b8fe2fa
 
 variable (k G n) in
 /-- Representation isomorphism `k[Gⁿ⁺¹] ≅ (Gⁿ →₀ k[G])`, where the righthand representation is
@@ -746,28 +582,15 @@
 theorem diagonalSuccIsoFree_hom_hom_single (f : Fin (n + 1) → G) (a : k) :
     (diagonalSuccIsoFree k G n).hom.hom (single f a) =
       single (fun i => (f i.castSucc)⁻¹ * f i.succ) (single (f 0) a) := by
-<<<<<<< HEAD
-  have := diagonalSuccIsoTensorTrivial_hom_hom_single f a
-  have := leftRegularTensorTrivialIsoFree_hom_hom_single_tmul_single
-    (k := k) (G := G) (α := Fin n → G)
-  simp_all [diagonalSuccIsoFree]
-=======
   simp [diagonalSuccIsoFree, leftRegularTensorTrivialIsoFree_hom_hom_single_tmul_single
     (k := k)]
->>>>>>> 8b8fe2fa
 
 @[simp]
 theorem diagonalSuccIsoFree_inv_hom_single_single (g : G) (f : Fin n → G) (a : k) :
     (diagonalSuccIsoFree k G n).inv.hom (single f (single g a)) =
       single (g • Fin.partialProd f) a := by
-<<<<<<< HEAD
-  have := leftRegularTensorTrivialIsoFree_inv_hom_single_single (k := k) (G := G) (α := Fin n → G)
-  have := diagonalSuccIsoTensorTrivial_inv_hom_single_single g f a 1
-  simp_all [diagonalSuccIsoFree]
-=======
   have := diagonalSuccIsoTensorTrivial_inv_hom_single_single g f a 1
   simp_all [diagonalSuccIsoFree, leftRegularTensorTrivialIsoFree_inv_hom_single_single (k := k)]
->>>>>>> 8b8fe2fa
 
 theorem diagonalSuccIsoFree_inv_hom_single (g : G →₀ k) (f : Fin n → G) :
     (diagonalSuccIsoFree k G n).inv.hom (single f g) =
@@ -1030,11 +853,7 @@
 end
 
 instance : EnoughProjectives (Rep k G) :=
-<<<<<<< HEAD
-  equivalenceModuleMonoidAlgebra.enoughProjectives_iff.2 ModuleCat.moduleCat_enoughProjectives.{u}
-=======
   equivalenceModuleMonoidAlgebra.enoughProjectives_iff.2 ModuleCat.enoughProjectives.{u}
->>>>>>> 8b8fe2fa
 
 instance free_projective {G α : Type u} [Group G] :
     Projective (free k G α) :=
@@ -1045,11 +864,7 @@
 
 section
 
-<<<<<<< HEAD
-variable {G : Type u} [Group G] {n : ℕ}
-=======
 variable {G : Type u} [Group G] {n : ℕ} [DecidableEq (Fin n → G)]
->>>>>>> 8b8fe2fa
 
 instance diagonal_succ_projective :
     Projective (diagonal k G (n + 1)) :=
