--- conflicted
+++ resolved
@@ -65,11 +65,7 @@
 
 /-- Lift an unbundled representation to `Rep`. -/
 def of {V : Type u} [AddCommGroup V] [Module k V] (ρ : G →* V →ₗ[k] V) : Rep k G :=
-<<<<<<< HEAD
   ⟨ModuleCat.of k V, ((ModuleCat.endMulEquiv _).symm.toMonoidHom.comp ρ) ⟩
-=======
-  ⟨ModuleCat.of k V, MonCat.ofHom ((ModuleCat.endRingEquiv _).symm.toMonoidHom.comp ρ) ⟩
->>>>>>> 96a5ba5c
 
 @[simp]
 theorem coe_of {V : Type u} [AddCommGroup V] [Module k V] (ρ : G →* V →ₗ[k] V) :
