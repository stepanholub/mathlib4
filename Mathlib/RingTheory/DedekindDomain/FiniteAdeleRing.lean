--- conflicted
+++ resolved
@@ -168,25 +168,9 @@
 theorem Coe.algHom_apply (x : R_hat R K) (v : HeightOneSpectrum R) : (Coe.algHom R K) x v = x v :=
   rfl
 
-<<<<<<< HEAD
-theorem algebraMap_apply (x : R_hat R K) :
-    algebraMap (R_hat R K) (K_hat R K) x = fun v => ↑(x v) := rfl
-
-theorem algebraMap_injective : Function.Injective (algebraMap (R_hat R K) (K_hat R K)) := by
-  intro x y hxy
-  funext v
-  simp [algebraMap_apply] at hxy
-  convert funext_iff.1 hxy v
-  rw [SetLike.coe_eq_coe]
-
-@[simp]
-theorem mul_integer_apply (x : FiniteIntegralAdeles R K) (r : R) :
-    (x * algebraMap _ _ r) v = x v * algebraMap _ _ r := rfl
-=======
 instance : FaithfulSMul (R_hat R K) (K_hat R K) where
   eq_of_smul_eq_smul h :=
     funext fun v => SetLike.coe_eq_coe.1 (funext_iff.1 (by simpa [Algebra.smul_def] using h 1) v)
->>>>>>> 093803ad
 
 end FiniteIntegralAdeles
 
