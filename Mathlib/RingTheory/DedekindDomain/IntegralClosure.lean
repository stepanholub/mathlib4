--- conflicted
+++ resolved
@@ -115,11 +115,7 @@
     rw [← IsScalarTower.algebraMap_smul K (Classical.choose (hc' i)) (db i)]
   refine' ⟨fun i => db.repr (algebraMap C L x) i, fun i => _, (db.sum_repr _).symm⟩
   simp_rw [BilinForm.dualBasis_repr_apply]
-<<<<<<< HEAD
-  exact isIntegral_trace (IsIntegral.mul hx (hb_int i))
-=======
   exact isIntegral_trace (hx.mul (hb_int i))
->>>>>>> 36fe2fcd
 #align is_integral_closure.range_le_span_dual_basis IsIntegralClosure.range_le_span_dualBasis
 
 theorem integralClosure_le_span_dualBasis [IsSeparable K L] {ι : Type*} [Fintype ι] [DecidableEq ι]
@@ -149,15 +145,9 @@
     refine' ⟨y * y', mul_ne_zero hy hy', fun x'' hx'' => _⟩
     rcases Finset.mem_insert.mp hx'' with (rfl | hx'')
     · rw [mul_smul, Algebra.smul_def, Algebra.smul_def, mul_comm _ x'', hx']
-<<<<<<< HEAD
-      exact IsIntegral.mul isIntegral_algebraMap x'.2
-    · rw [mul_comm, mul_smul, Algebra.smul_def]
-      exact IsIntegral.mul isIntegral_algebraMap (hs _ hx'')
-=======
       exact isIntegral_algebraMap.mul x'.2
     · rw [mul_comm, mul_smul, Algebra.smul_def]
       exact isIntegral_algebraMap.mul (hs _ hx'')
->>>>>>> 36fe2fcd
     · rw [IsScalarTower.algebraMap_eq A K L]
       apply (algebraMap K L).injective.comp
       exact IsFractionRing.injective _ _
