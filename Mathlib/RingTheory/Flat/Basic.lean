--- conflicted
+++ resolved
@@ -203,11 +203,7 @@
   have h₂ := F i
   rw [iff_rTensor_injective] at h₂
   have h₃ := h₂ hI
-<<<<<<< HEAD
-  simp only [coe_comp, LinearEquiv.coe_coe, Function.comp_apply, EquivLike.map_eq_zero_iff,
-=======
   simp only [coe_comp, LinearEquiv.coe_coe, Function.comp_apply, EmbeddingLike.map_eq_zero_iff,
->>>>>>> fd92bc36
     h₃, LinearMap.map_eq_zero_iff] at f
   simp [f]
 
