--- conflicted
+++ resolved
@@ -404,21 +404,12 @@
 
 instance {Γ} [LinearOrderedCancelAddCommMonoid Γ] [NonUnitalNonAssocSemiring R] [NoZeroDivisors R] :
     NoZeroDivisors (HahnSeries Γ R) where
-<<<<<<< HEAD
-    eq_zero_or_eq_zero_of_mul_eq_zero {x y} xy := by
-      contrapose! xy
-      rw [Ne, HahnSeries.ext_iff, Function.funext_iff, not_forall]
-      refine ⟨x.order + y.order, ?_⟩
-      rw [mul_coeff_order_add_order x y, zero_coeff, mul_eq_zero]
-      simp [coeff_order_ne_zero, xy]
-=======
   eq_zero_or_eq_zero_of_mul_eq_zero {x y} xy := by
     contrapose! xy
     rw [Ne, HahnSeries.ext_iff, Function.funext_iff, not_forall]
     refine ⟨x.order + y.order, ?_⟩
     rw [mul_coeff_order_add_order x y, zero_coeff, mul_eq_zero]
     simp [coeff_order_ne_zero, xy]
->>>>>>> 20c42930
 
 instance {Γ} [LinearOrderedCancelAddCommMonoid Γ] [Ring R] [IsDomain R] :
     IsDomain (HahnSeries Γ R) :=
