/-
Copyright (c) 2021 Aaron Anderson. All rights reserved.
Released under Apache 2.0 license as described in the file LICENSE.
Authors: Aaron Anderson
-/
import Mathlib.Data.Int.Interval
import Mathlib.RingTheory.Binomial
import Mathlib.RingTheory.HahnSeries.PowerSeries
import Mathlib.RingTheory.HahnSeries.Summable
import Mathlib.FieldTheory.RatFunc.AsPolynomial
import Mathlib.RingTheory.Localization.FractionRing

#align_import ring_theory.laurent_series from "leanprover-community/mathlib"@"831c494092374cfe9f50591ed0ac81a25efc5b86"

/-!
# Laurent Series

## Main Definitions
* Defines `LaurentSeries` as an abbreviation for `HahnSeries ℤ`.
* Defines `hasseDeriv` of a Laurent series with coefficients in a module over a ring.
* Provides a coercion `PowerSeries R` into `LaurentSeries R` given by
  `HahnSeries.ofPowerSeries`.
* Defines `LaurentSeries.powerSeriesPart`
* Defines the localization map `LaurentSeries.of_powerSeries_localization` which evaluates to
  `HahnSeries.ofPowerSeries`.
* Embedding of rational functions into Laurent series, provided as a coercion, utilizing
the underlying `RatFunc.coeAlgHom`.

## Main Results
* Basic properties of Hasse derivatives

-/
universe u

open scoped Classical
open HahnSeries Polynomial

noncomputable section

/-- A `LaurentSeries` is implemented as a `HahnSeries` with value group `ℤ`. -/
abbrev LaurentSeries (R : Type u) [Zero R] :=
  HahnSeries ℤ R
#align laurent_series LaurentSeries

variable {R : Type*}

namespace LaurentSeries

section HasseDeriv

/-- The Hasse derivative of Laurent series, as a linear map. -/
@[simps]
def hasseDeriv (R : Type*) {V : Type*} [AddCommGroup V] [Semiring R] [Module R V] (k : ℕ) :
    LaurentSeries V →ₗ[R] LaurentSeries V where
  toFun f := HahnSeries.ofSuppBddBelow (fun (n : ℤ) => (Ring.choose (n + k) k) • f.coeff (n + k))
    (forallLTEqZero_supp_BddBelow _ (f.order - k : ℤ)
    (fun _ h_lt ↦ by rw [coeff_eq_zero_of_lt_order <| lt_sub_iff_add_lt.mp h_lt, smul_zero]))
  map_add' f g := by
    ext
    simp only [ofSuppBddBelow, add_coeff', Pi.add_apply, smul_add]
  map_smul' r f := by
    ext
    simp only [ofSuppBddBelow, smul_coeff, RingHom.id_apply, smul_comm r]

variable [Semiring R] {V : Type*} [AddCommGroup V] [Module R V]

theorem hasseDeriv_coeff (k : ℕ) (f : LaurentSeries V) (n : ℤ) :
    (hasseDeriv R k f).coeff n = Ring.choose (n + k) k • f.coeff (n + k) :=
  rfl

end HasseDeriv

section Semiring

variable [Semiring R]

instance : Coe (PowerSeries R) (LaurentSeries R) :=
  ⟨HahnSeries.ofPowerSeries ℤ R⟩

/- Porting note: now a syntactic tautology and not needed elsewhere
theorem coe_powerSeries (x : PowerSeries R) :
    (x : LaurentSeries R) = HahnSeries.ofPowerSeries ℤ R x :=
  rfl -/
#noalign laurent_series.coe_power_series

@[simp]
theorem coeff_coe_powerSeries (x : PowerSeries R) (n : ℕ) :
    HahnSeries.coeff (x : LaurentSeries R) n = PowerSeries.coeff R n x := by
  rw [ofPowerSeries_apply_coeff]
#align laurent_series.coeff_coe_power_series LaurentSeries.coeff_coe_powerSeries

/-- This is a power series that can be multiplied by an integer power of `X` to give our
  Laurent series. If the Laurent series is nonzero, `powerSeriesPart` has a nonzero
  constant term.  -/
def powerSeriesPart (x : LaurentSeries R) : PowerSeries R :=
  PowerSeries.mk fun n => x.coeff (x.order + n)
#align laurent_series.power_series_part LaurentSeries.powerSeriesPart

@[simp]
theorem powerSeriesPart_coeff (x : LaurentSeries R) (n : ℕ) :
    PowerSeries.coeff R n x.powerSeriesPart = x.coeff (x.order + n) :=
  PowerSeries.coeff_mk _ _
#align laurent_series.power_series_part_coeff LaurentSeries.powerSeriesPart_coeff

@[simp]
theorem powerSeriesPart_zero : powerSeriesPart (0 : LaurentSeries R) = 0 := by
  ext
  simp [(PowerSeries.coeff _ _).map_zero] -- Note: this doesn't get picked up any more
#align laurent_series.power_series_part_zero LaurentSeries.powerSeriesPart_zero

@[simp]
theorem powerSeriesPart_eq_zero (x : LaurentSeries R) : x.powerSeriesPart = 0 ↔ x = 0 := by
  constructor
  · contrapose!
    simp only [ne_eq]
    intro h
    rw [PowerSeries.ext_iff, not_forall]
    refine ⟨0, ?_⟩
    simp [coeff_order_ne_zero h]
  · rintro rfl
    simp
#align laurent_series.power_series_part_eq_zero LaurentSeries.powerSeriesPart_eq_zero

@[simp]
theorem single_order_mul_powerSeriesPart (x : LaurentSeries R) :
    (single x.order 1 : LaurentSeries R) * x.powerSeriesPart = x := by
  ext n
  rw [← sub_add_cancel n x.order, single_mul_coeff_add, sub_add_cancel, one_mul]
  by_cases h : x.order ≤ n
  · rw [Int.eq_natAbs_of_zero_le (sub_nonneg_of_le h), coeff_coe_powerSeries,
      powerSeriesPart_coeff, ← Int.eq_natAbs_of_zero_le (sub_nonneg_of_le h),
      add_sub_cancel]
  · rw [ofPowerSeries_apply, embDomain_notin_range]
    · contrapose! h
      exact order_le_of_coeff_ne_zero h.symm
    · contrapose! h
      simp only [Set.mem_range, RelEmbedding.coe_mk, Function.Embedding.coeFn_mk] at h
      obtain ⟨m, hm⟩ := h
      rw [← sub_nonneg, ← hm]
      simp only [Nat.cast_nonneg]
#align laurent_series.single_order_mul_power_series_part LaurentSeries.single_order_mul_powerSeriesPart

theorem ofPowerSeries_powerSeriesPart (x : LaurentSeries R) :
    ofPowerSeries ℤ R x.powerSeriesPart = single (-x.order) 1 * x := by
  refine Eq.trans ?_ (congr rfl x.single_order_mul_powerSeriesPart)
  rw [← mul_assoc, single_mul_single, neg_add_self, mul_one, ← C_apply, C_one, one_mul]
#align laurent_series.of_power_series_power_series_part LaurentSeries.ofPowerSeries_powerSeriesPart

end Semiring

instance [CommSemiring R] : Algebra (PowerSeries R) (LaurentSeries R) :=
  (HahnSeries.ofPowerSeries ℤ R).toAlgebra

@[simp]
theorem coe_algebraMap [CommSemiring R] :
    ⇑(algebraMap (PowerSeries R) (LaurentSeries R)) = HahnSeries.ofPowerSeries ℤ R :=
  rfl
#align laurent_series.coe_algebra_map LaurentSeries.coe_algebraMap

/-- The localization map from power series to Laurent series. -/
@[simps (config := { rhsMd := .all, simpRhs := true })]
instance of_powerSeries_localization [CommRing R] :
    IsLocalization (Submonoid.powers (PowerSeries.X : PowerSeries R)) (LaurentSeries R) where
  map_units' := by
    rintro ⟨_, n, rfl⟩
    refine ⟨⟨single (n : ℤ) 1, single (-n : ℤ) 1, ?_, ?_⟩, ?_⟩
    · simp only [single_mul_single, mul_one, add_right_neg]
      rfl
    · simp only [single_mul_single, mul_one, add_left_neg]
      rfl
    · dsimp; rw [ofPowerSeries_X_pow]
  surj' z := by
    by_cases h : 0 ≤ z.order
    · refine ⟨⟨PowerSeries.X ^ Int.natAbs z.order * powerSeriesPart z, 1⟩, ?_⟩
      simp only [RingHom.map_one, mul_one, RingHom.map_mul, coe_algebraMap, ofPowerSeries_X_pow,
        Submonoid.coe_one]
      rw [Int.natAbs_of_nonneg h, single_order_mul_powerSeriesPart]
    · refine ⟨⟨powerSeriesPart z, PowerSeries.X ^ Int.natAbs z.order, ⟨_, rfl⟩⟩, ?_⟩
      simp only [coe_algebraMap, ofPowerSeries_powerSeriesPart]
      rw [mul_comm _ z]
      refine congr rfl ?_
      rw [ofPowerSeries_X_pow, Int.ofNat_natAbs_of_nonpos]
      exact le_of_not_ge h
  exists_of_eq {x y} := by
    rw [coe_algebraMap, ofPowerSeries_injective.eq_iff]
    rintro rfl
    exact ⟨1, rfl⟩
#align laurent_series.of_power_series_localization LaurentSeries.of_powerSeries_localization

<<<<<<< HEAD
-- Porting note: this instance is needed
@[nolint docBlame] -- linter bug?
local instance {K : Type u} [Field K] : MonoidWithZero (HahnSeries ℤ K) := inferInstance in
instance {K : Type u} [Field K] : IsFractionRing (PowerSeries K) (LaurentSeries K) :=
=======
instance {K : Type*} [Field K] : IsFractionRing (PowerSeries K) (LaurentSeries K) :=
>>>>>>> a34346ed
  IsLocalization.of_le (Submonoid.powers (PowerSeries.X : PowerSeries K)) _
    (powers_le_nonZeroDivisors_of_noZeroDivisors PowerSeries.X_ne_zero) fun _ hf =>
    isUnit_of_mem_nonZeroDivisors <| map_mem_nonZeroDivisors _ HahnSeries.ofPowerSeries_injective hf

end LaurentSeries

namespace PowerSeries

open LaurentSeries

variable {R' : Type*} [Semiring R] [Ring R'] (f g : PowerSeries R) (f' g' : PowerSeries R')

@[norm_cast] -- Porting note (#10618): simp can prove this
theorem coe_zero : ((0 : PowerSeries R) : LaurentSeries R) = 0 :=
  (ofPowerSeries ℤ R).map_zero
#align power_series.coe_zero PowerSeries.coe_zero

@[norm_cast] -- Porting note (#10618): simp can prove this
theorem coe_one : ((1 : PowerSeries R) : LaurentSeries R) = 1 :=
  (ofPowerSeries ℤ R).map_one
#align power_series.coe_one PowerSeries.coe_one

@[norm_cast] -- Porting note (#10618): simp can prove this
theorem coe_add : ((f + g : PowerSeries R) : LaurentSeries R) = f + g :=
  (ofPowerSeries ℤ R).map_add _ _
#align power_series.coe_add PowerSeries.coe_add

@[norm_cast]
theorem coe_sub : ((f' - g' : PowerSeries R') : LaurentSeries R') = f' - g' :=
  (ofPowerSeries ℤ R').map_sub _ _
#align power_series.coe_sub PowerSeries.coe_sub

@[norm_cast]
theorem coe_neg : ((-f' : PowerSeries R') : LaurentSeries R') = -f' :=
  (ofPowerSeries ℤ R').map_neg _
#align power_series.coe_neg PowerSeries.coe_neg

@[norm_cast] -- Porting note (#10618): simp can prove this
theorem coe_mul : ((f * g : PowerSeries R) : LaurentSeries R) = f * g :=
  (ofPowerSeries ℤ R).map_mul _ _
#align power_series.coe_mul PowerSeries.coe_mul

theorem coeff_coe (i : ℤ) :
    ((f : PowerSeries R) : LaurentSeries R).coeff i =
      if i < 0 then 0 else PowerSeries.coeff R i.natAbs f := by
  cases i
  · rw [Int.ofNat_eq_coe, coeff_coe_powerSeries, if_neg (Int.natCast_nonneg _).not_lt,
      Int.natAbs_ofNat]
  · rw [ofPowerSeries_apply, embDomain_notin_image_support, if_pos (Int.negSucc_lt_zero _)]
    simp only [not_exists, RelEmbedding.coe_mk, Set.mem_image, not_and, Function.Embedding.coeFn_mk,
      Ne, toPowerSeries_symm_apply_coeff, mem_support, imp_true_iff,
      not_false_iff]
#align power_series.coeff_coe PowerSeries.coeff_coe

-- Porting note (#10618): simp can prove this
-- Porting note: removed norm_cast attribute
theorem coe_C (r : R) : ((C R r : PowerSeries R) : LaurentSeries R) = HahnSeries.C r :=
  ofPowerSeries_C _
set_option linter.uppercaseLean3 false in
#align power_series.coe_C PowerSeries.coe_C

-- @[simp] -- Porting note (#10618): simp can prove this
theorem coe_X : ((X : PowerSeries R) : LaurentSeries R) = single 1 1 :=
  ofPowerSeries_X
set_option linter.uppercaseLean3 false in
#align power_series.coe_X PowerSeries.coe_X

@[simp, norm_cast]
theorem coe_smul {S : Type*} [Semiring S] [Module R S] (r : R) (x : PowerSeries S) :
    ((r • x : PowerSeries S) : LaurentSeries S) = r • (ofPowerSeries ℤ S x) := by
  ext
  simp [coeff_coe, coeff_smul, smul_ite]
#align power_series.coe_smul PowerSeries.coe_smul

-- Porting note: RingHom.map_bit0 and RingHom.map_bit1 no longer exist
#noalign power_series.coe_bit0
#noalign power_series.coe_bit1

@[norm_cast]
theorem coe_pow (n : ℕ) : ((f ^ n : PowerSeries R) : LaurentSeries R) = (ofPowerSeries ℤ R f) ^ n :=
  (ofPowerSeries ℤ R).map_pow _ _
#align power_series.coe_pow PowerSeries.coe_pow

end PowerSeries

namespace RatFunc
section RatFunc

open RatFunc

variable {F : Type u} [Field F] (p q : F[X]) (f g : RatFunc F)

/-- The coercion `RatFunc F → LaurentSeries F` as bundled alg hom. -/
def coeAlgHom (F : Type u) [Field F] : RatFunc F →ₐ[F[X]] LaurentSeries F :=
  liftAlgHom (Algebra.ofId _ _) <|
    nonZeroDivisors_le_comap_nonZeroDivisors_of_injective _ <|
      Polynomial.algebraMap_hahnSeries_injective _
#align ratfunc.coe_alg_hom RatFunc.coeAlgHom

/-- The coercion `RatFunc F → LaurentSeries F` as a function.

This is the implementation of `coeToLaurentSeries`.
-/
@[coe]
def coeToLaurentSeries_fun {F : Type u} [Field F] : RatFunc F → LaurentSeries F :=
  coeAlgHom F

instance coeToLaurentSeries : Coe (RatFunc F) (LaurentSeries F) :=
  ⟨coeToLaurentSeries_fun⟩
#align ratfunc.coe_to_laurent_series RatFunc.coeToLaurentSeries

theorem coe_def : (f : LaurentSeries F) = coeAlgHom F f :=
  rfl
#align ratfunc.coe_def RatFunc.coe_def

theorem coe_num_denom : (f : LaurentSeries F) = f.num / f.denom :=
  liftAlgHom_apply _ _ f
#align ratfunc.coe_num_denom RatFunc.coe_num_denom

theorem coe_injective : Function.Injective ((↑) : RatFunc F → LaurentSeries F) :=
  liftAlgHom_injective _ (Polynomial.algebraMap_hahnSeries_injective _)
#align ratfunc.coe_injective RatFunc.coe_injective

-- Porting note: removed the `norm_cast` tag:
-- `norm_cast: badly shaped lemma, rhs can't start with coe `↑(coeAlgHom F) f`
@[simp]
theorem coe_apply : coeAlgHom F f = f :=
  rfl
#align ratfunc.coe_apply RatFunc.coe_apply

theorem coe_coe (P : Polynomial F) : (P : LaurentSeries F) = (P : RatFunc F) := by
  simp only [coePolynomial, coe_def, AlgHom.commutes, algebraMap_hahnSeries_apply]

@[simp, norm_cast]
theorem coe_zero : ((0 : RatFunc F) : LaurentSeries F) = 0 :=
  (coeAlgHom F).map_zero
#align ratfunc.coe_zero RatFunc.coe_zero

theorem coe_ne_zero {f : Polynomial F} (hf : f ≠ 0) : (↑f : PowerSeries F) ≠ 0 := by
  simp only [ne_eq, Polynomial.coe_eq_zero_iff, hf, not_false_eq_true]

@[simp, norm_cast]
theorem coe_one : ((1 : RatFunc F) : LaurentSeries F) = 1 :=
  (coeAlgHom F).map_one
#align ratfunc.coe_one RatFunc.coe_one

@[simp, norm_cast]
theorem coe_add : ((f + g : RatFunc F) : LaurentSeries F) = f + g :=
  (coeAlgHom F).map_add _ _
#align ratfunc.coe_add RatFunc.coe_add

@[simp, norm_cast]
theorem coe_sub : ((f - g : RatFunc F) : LaurentSeries F) = f - g :=
  (coeAlgHom F).map_sub _ _
#align ratfunc.coe_sub RatFunc.coe_sub

@[simp, norm_cast]
theorem coe_neg : ((-f : RatFunc F) : LaurentSeries F) = -f :=
  (coeAlgHom F).map_neg _
#align ratfunc.coe_neg RatFunc.coe_neg

@[simp, norm_cast]
theorem coe_mul : ((f * g : RatFunc F) : LaurentSeries F) = f * g :=
  (coeAlgHom F).map_mul _ _
#align ratfunc.coe_mul RatFunc.coe_mul

@[simp, norm_cast]
theorem coe_pow (n : ℕ) : ((f ^ n : RatFunc F) : LaurentSeries F) = (f : LaurentSeries F) ^ n :=
  (coeAlgHom F).map_pow _ _
#align ratfunc.coe_pow RatFunc.coe_pow

@[simp, norm_cast]
theorem coe_div :
    ((f / g : RatFunc F) : LaurentSeries F) = (f : LaurentSeries F) / (g : LaurentSeries F) :=
  map_div₀ (coeAlgHom F) _ _
#align ratfunc.coe_div RatFunc.coe_div

@[simp, norm_cast]
theorem coe_C (r : F) : ((RatFunc.C r : RatFunc F) : LaurentSeries F) = HahnSeries.C r := by
  rw [coe_num_denom, num_C, denom_C, Polynomial.coe_C, -- Porting note: removed `coe_C`
    Polynomial.coe_one,
    PowerSeries.coe_one, div_one]
  simp only [algebraMap_eq_C, ofPowerSeries_C, C_apply]  -- Porting note: added
set_option linter.uppercaseLean3 false in
#align ratfunc.coe_C RatFunc.coe_C

-- TODO: generalize over other modules
@[simp, norm_cast]
theorem coe_smul (r : F) : ((r • f : RatFunc F) : LaurentSeries F) = r • (f : LaurentSeries F) := by
  rw [RatFunc.smul_eq_C_mul, ← C_mul_eq_smul, coe_mul, coe_C]
#align ratfunc.coe_smul RatFunc.coe_smul

-- Porting note: removed `norm_cast` because "badly shaped lemma, rhs can't start with coe"
-- even though `single 1 1` is a bundled function application, not a "real" coercion
@[simp, nolint simpNF] -- Added `simpNF` to avoid timeout #8386
theorem coe_X : ((X : RatFunc F) : LaurentSeries F) = single 1 1 := by
  rw [coe_num_denom, num_X, denom_X, Polynomial.coe_X, -- Porting note: removed `coe_C`
     Polynomial.coe_one,
     PowerSeries.coe_one, div_one]
  simp only [ofPowerSeries_X]  -- Porting note: added
set_option linter.uppercaseLean3 false in
#align ratfunc.coe_X RatFunc.coe_X

theorem single_one_eq_pow {R : Type _} [Ring R] (n : ℕ) :
    single (n : ℤ) (1 : R) = single (1 : ℤ) 1 ^ n := by
  induction' n with n h_ind
  · simp only [Nat.cast_zero, pow_zero]
    rfl
  · rw [← Int.ofNat_add_one_out, pow_succ', ← h_ind, HahnSeries.single_mul_single, one_mul,
      add_comm]

theorem single_inv (d : ℤ) {α : F} (hα : α ≠ 0) :
    single (-d) (α⁻¹ : F) = (single (d : ℤ) (α : F))⁻¹ := by
  apply eq_inv_of_mul_eq_one_right
  rw [HahnSeries.single_mul_single, add_right_neg, mul_comm,
    inv_mul_cancel hα]
  rfl

theorem single_zpow (n : ℤ) :
    single (n : ℤ) (1 : F) = single (1 : ℤ) 1 ^ n := by
  induction' n with n_pos n_neg
  · apply single_one_eq_pow
  · rw [Int.negSucc_coe, Int.ofNat_add, Nat.cast_one, ← inv_one,
      single_inv (n_neg + 1 : ℤ) one_ne_zero, zpow_neg, ← Nat.cast_one, ← Int.ofNat_add,
      Nat.cast_one, inv_inj, zpow_natCast, single_one_eq_pow, inv_one]

instance : Algebra (RatFunc F) (LaurentSeries F) :=
  RingHom.toAlgebra (coeAlgHom F).toRingHom

theorem algebraMap_apply_div :
    algebraMap (RatFunc F) (LaurentSeries F) (algebraMap _ _ p / algebraMap _ _ q) =
      algebraMap F[X] (LaurentSeries F) p / algebraMap _ _ q := by
  -- Porting note: had to supply implicit arguments to `convert`
  convert coe_div (algebraMap F[X] (RatFunc F) p) (algebraMap F[X] (RatFunc F) q) <;>
    rw [← mk_one, coe_def, coeAlgHom, mk_eq_div, liftAlgHom_apply_div, map_one, div_one,
      Algebra.ofId_apply]
#align ratfunc.algebra_map_apply_div RatFunc.algebraMap_apply_div

instance : IsScalarTower F[X] (RatFunc F) (LaurentSeries F) :=
  ⟨fun x y z => by
    ext
    simp⟩

end RatFunc

end RatFunc<|MERGE_RESOLUTION|>--- conflicted
+++ resolved
@@ -187,14 +187,7 @@
     exact ⟨1, rfl⟩
 #align laurent_series.of_power_series_localization LaurentSeries.of_powerSeries_localization
 
-<<<<<<< HEAD
--- Porting note: this instance is needed
-@[nolint docBlame] -- linter bug?
-local instance {K : Type u} [Field K] : MonoidWithZero (HahnSeries ℤ K) := inferInstance in
-instance {K : Type u} [Field K] : IsFractionRing (PowerSeries K) (LaurentSeries K) :=
-=======
 instance {K : Type*} [Field K] : IsFractionRing (PowerSeries K) (LaurentSeries K) :=
->>>>>>> a34346ed
   IsLocalization.of_le (Submonoid.powers (PowerSeries.X : PowerSeries K)) _
     (powers_le_nonZeroDivisors_of_noZeroDivisors PowerSeries.X_ne_zero) fun _ hf =>
     isUnit_of_mem_nonZeroDivisors <| map_mem_nonZeroDivisors _ HahnSeries.ofPowerSeries_injective hf
