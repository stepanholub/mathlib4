--- conflicted
+++ resolved
@@ -60,11 +60,7 @@
     weightedTotalDegree (1 : σ → ℕ) φ = φ.totalDegree := by
   simp only [totalDegree, weightedTotalDegree, weightedDegree, LinearMap.toAddMonoidHom_coe,
     Finsupp.total, Pi.one_apply, Finsupp.coe_lsum, LinearMap.coe_smulRight, LinearMap.id_coe,
-<<<<<<< HEAD
-    id.eq_def, Algebra.id.smul_eq_mul, mul_one]
-=======
     id, Algebra.id.smul_eq_mul, mul_one]
->>>>>>> ec587519
 
 variable (σ R)
 
