/-
Copyright (c) 2020 Scott Morrison. All rights reserved.
Released under Apache 2.0 license as described in the file LICENSE.
Authors: Scott Morrison
-/
import Mathlib.Algebra.Polynomial.Degree.Definitions
import Mathlib.Algebra.Polynomial.Eval
import Mathlib.Algebra.Polynomial.Monic
import Mathlib.Algebra.Polynomial.RingDivision
import Mathlib.Tactic.Abel

/-!
# The Pochhammer polynomials

We define and prove some basic relations about
`ascPochhammer S n : S[X] := X * (X + 1) * ... * (X + n - 1)`
which is also known as the rising factorial and about
`descPochhammer R n : R[X] := X * (X - 1) * ... * (X - n + 1)`
which is also known as the falling factorial. Versions of this definition
that are focused on `Nat` can be found in `Data.Nat.Factorial` as `Nat.ascFactorial` and
`Nat.descFactorial`.

## Implementation

As with many other families of polynomials, even though the coefficients are always in `ℕ` or `ℤ` ,
we define the polynomial with coefficients in any `[Semiring S]` or `[Ring R]`.

## TODO

There is lots more in this direction:
* q-factorials, q-binomials, q-Pochhammer.
-/


universe u v

open Polynomial

open Polynomial

section Semiring

variable (S : Type u) [Semiring S]

/-- `ascPochhammer S n` is the polynomial `X * (X + 1) * ... * (X + n - 1)`,
with coefficients in the semiring `S`.
-/
noncomputable def ascPochhammer : ℕ → S[X]
  | 0 => 1
  | n + 1 => X * (ascPochhammer n).comp (X + 1)

@[simp]
theorem ascPochhammer_zero : ascPochhammer S 0 = 1 :=
  rfl

@[simp]
theorem ascPochhammer_one : ascPochhammer S 1 = X := by simp [ascPochhammer]

theorem ascPochhammer_succ_left (n : ℕ) :
    ascPochhammer S (n + 1) = X * (ascPochhammer S n).comp (X + 1) := by
  rw [ascPochhammer]

theorem monic_ascPochhammer (n : ℕ) [Nontrivial S] [NoZeroDivisors S] :
    Monic <| ascPochhammer S n := by
  induction' n with n hn
  · simp
  · have : leadingCoeff (X + 1 : S[X]) = 1 := leadingCoeff_X_add_C 1
    rw [ascPochhammer_succ_left, Monic.def, leadingCoeff_mul,
      leadingCoeff_comp (ne_zero_of_eq_one <| natDegree_X_add_C 1 : natDegree (X + 1) ≠ 0), hn,
      monic_X, one_mul, one_mul, this, one_pow]

section

variable {S} {T : Type v} [Semiring T]

@[simp]
theorem ascPochhammer_map (f : S →+* T) (n : ℕ) :
    (ascPochhammer S n).map f = ascPochhammer T n := by
  induction n with
  | zero => simp
  | succ n ih => simp [ih, ascPochhammer_succ_left, map_comp]

theorem ascPochhammer_eval₂ (f : S →+* T) (n : ℕ) (t : T) :
    (ascPochhammer T n).eval t = (ascPochhammer S n).eval₂ f t := by
  rw [← ascPochhammer_map f]
  exact eval_map f t

theorem ascPochhammer_eval_comp {R : Type*} [CommSemiring R] (n : ℕ) (p : R[X]) [Algebra R S]
    (x : S) : ((ascPochhammer S n).comp (p.map (algebraMap R S))).eval x =
    (ascPochhammer S n).eval (p.eval₂ (algebraMap R S) x) := by
  rw [ascPochhammer_eval₂ (algebraMap R S), ← eval₂_comp', ← ascPochhammer_map (algebraMap R S),
    ← map_comp, eval_map]

end

@[simp, norm_cast]
theorem ascPochhammer_eval_cast (n k : ℕ) :
    (((ascPochhammer ℕ n).eval k : ℕ) : S) = ((ascPochhammer S n).eval k : S) := by
  rw [← ascPochhammer_map (algebraMap ℕ S), eval_map, ← eq_natCast (algebraMap ℕ S),
      eval₂_at_natCast,Nat.cast_id]

theorem ascPochhammer_eval_zero {n : ℕ} : (ascPochhammer S n).eval 0 = if n = 0 then 1 else 0 := by
  cases n
  · simp
  · simp [X_mul, Nat.succ_ne_zero, ascPochhammer_succ_left]

theorem ascPochhammer_zero_eval_zero : (ascPochhammer S 0).eval 0 = 1 := by simp

@[simp]
theorem ascPochhammer_ne_zero_eval_zero {n : ℕ} (h : n ≠ 0) : (ascPochhammer S n).eval 0 = 0 := by
  simp [ascPochhammer_eval_zero, h]

theorem ascPochhammer_succ_right (n : ℕ) :
    ascPochhammer S (n + 1) = ascPochhammer S n * (X + (n : S[X])) := by
  suffices h : ascPochhammer ℕ (n + 1) = ascPochhammer ℕ n * (X + (n : ℕ[X])) by
    apply_fun Polynomial.map (algebraMap ℕ S) at h
    simpa only [ascPochhammer_map, Polynomial.map_mul, Polynomial.map_add, map_X,
      Polynomial.map_natCast] using h
  induction n with
  | zero => simp
  | succ n ih =>
    conv_lhs =>
      rw [ascPochhammer_succ_left, ih, mul_comp, ← mul_assoc, ← ascPochhammer_succ_left, add_comp,
          X_comp, natCast_comp, add_assoc, add_comm (1 : ℕ[X]), ← Nat.cast_succ]

theorem ascPochhammer_succ_eval {S : Type*} [Semiring S] (n : ℕ) (k : S) :
    (ascPochhammer S (n + 1)).eval k = (ascPochhammer S n).eval k * (k + n) := by
  rw [ascPochhammer_succ_right, mul_add, eval_add, eval_mul_X, ← Nat.cast_comm, ← C_eq_natCast,
    eval_C_mul, Nat.cast_comm, ← mul_add]

theorem ascPochhammer_succ_comp_X_add_one (n : ℕ) :
    (ascPochhammer S (n + 1)).comp (X + 1) =
      ascPochhammer S (n + 1) + (n + 1) • (ascPochhammer S n).comp (X + 1) := by
  suffices (ascPochhammer ℕ (n + 1)).comp (X + 1) =
      ascPochhammer ℕ (n + 1) + (n + 1) * (ascPochhammer ℕ n).comp (X + 1)
    by simpa [map_comp] using congr_arg (Polynomial.map (Nat.castRingHom S)) this
  nth_rw 2 [ascPochhammer_succ_left]
  rw [← add_mul, ascPochhammer_succ_right ℕ n, mul_comp, mul_comm, add_comp, X_comp, natCast_comp,
    add_comm, ← add_assoc]
  ring

theorem ascPochhammer_mul (n m : ℕ) :
    ascPochhammer S n * (ascPochhammer S m).comp (X + (n : S[X])) = ascPochhammer S (n + m) := by
  induction' m with m ih
  · simp
  · rw [ascPochhammer_succ_right, Polynomial.mul_X_add_natCast_comp, ← mul_assoc, ih,
      ← add_assoc, ascPochhammer_succ_right, Nat.cast_add, add_assoc]

theorem ascPochhammer_nat_eq_ascFactorial (n : ℕ) :
    ∀ k, (ascPochhammer ℕ k).eval n = n.ascFactorial k
  | 0 => by rw [ascPochhammer_zero, eval_one, Nat.ascFactorial_zero]
  | t + 1 => by
    rw [ascPochhammer_succ_right, eval_mul, ascPochhammer_nat_eq_ascFactorial n t, eval_add, eval_X,
      eval_natCast, Nat.cast_id, Nat.ascFactorial_succ, mul_comm]

theorem ascPochhammer_nat_eq_descFactorial (a b : ℕ) :
    (ascPochhammer ℕ b).eval a = (a + b - 1).descFactorial b := by
  rw [ascPochhammer_nat_eq_ascFactorial, Nat.add_descFactorial_eq_ascFactorial']

@[simp]
theorem ascPochhammer_natDegree (n : ℕ) [NoZeroDivisors S] [Nontrivial S] :
    (ascPochhammer S n).natDegree = n := by
  induction' n with n hn
  · simp
  · have : natDegree (X + (n : S[X])) = 1 := natDegree_X_add_C (n : S)
    rw [ascPochhammer_succ_right,
        natDegree_mul _ (ne_zero_of_natDegree_gt <| this.symm ▸ Nat.zero_lt_one), hn, this]
    cases n
    · simp
    · refine ne_zero_of_natDegree_gt <| hn.symm ▸ Nat.add_one_pos _

end Semiring

section StrictOrderedSemiring

variable {S : Type*} [StrictOrderedSemiring S]

theorem ascPochhammer_pos (n : ℕ) (s : S) (h : 0 < s) : 0 < (ascPochhammer S n).eval s := by
  induction n with
  | zero =>
<<<<<<< HEAD
    simp only [Nat.zero_eq, ascPochhammer_zero, eval_one]
=======
    simp only [ascPochhammer_zero, eval_one]
>>>>>>> 7f113fae
    exact zero_lt_one
  | succ n ih =>
    rw [ascPochhammer_succ_right, mul_add, eval_add, ← Nat.cast_comm, eval_natCast_mul, eval_mul_X,
      Nat.cast_comm, ← mul_add]
    exact mul_pos ih (lt_of_lt_of_le h (le_add_of_nonneg_right (Nat.cast_nonneg n)))

end StrictOrderedSemiring

section Factorial

open Nat

variable (S : Type*) [Semiring S] (r n : ℕ)

@[simp]
theorem ascPochhammer_eval_one (S : Type*) [Semiring S] (n : ℕ) :
    (ascPochhammer S n).eval (1 : S) = (n ! : S) := by
  rw_mod_cast [ascPochhammer_nat_eq_ascFactorial, Nat.one_ascFactorial]

theorem factorial_mul_ascPochhammer (S : Type*) [Semiring S] (r n : ℕ) :
    (r ! : S) * (ascPochhammer S n).eval (r + 1 : S) = (r + n)! := by
  rw_mod_cast [ascPochhammer_nat_eq_ascFactorial, Nat.factorial_mul_ascFactorial]

theorem ascPochhammer_nat_eval_succ (r : ℕ) :
    ∀ n : ℕ, n * (ascPochhammer ℕ r).eval (n + 1) = (n + r) * (ascPochhammer ℕ r).eval n
  | 0 => by
    by_cases h : r = 0
    · simp only [h, zero_mul, zero_add]
    · simp only [ascPochhammer_eval_zero, zero_mul, if_neg h, mul_zero]
  | k + 1 => by simp only [ascPochhammer_nat_eq_ascFactorial, Nat.succ_ascFactorial, add_right_comm]

theorem ascPochhammer_eval_succ (r n : ℕ) :
    (n : S) * (ascPochhammer S r).eval (n + 1 : S) =
    (n + r) * (ascPochhammer S r).eval (n : S) :=
  mod_cast congr_arg Nat.cast (ascPochhammer_nat_eval_succ r n)

end Factorial

section Ring

variable (R : Type u) [Ring R]

/-- `descPochhammer R n` is the polynomial `X * (X - 1) * ... * (X - n + 1)`,
with coefficients in the ring `R`.
-/
noncomputable def descPochhammer : ℕ → R[X]
  | 0 => 1
  | n + 1 => X * (descPochhammer n).comp (X - 1)

@[simp]
theorem descPochhammer_zero : descPochhammer R 0 = 1 :=
  rfl

@[simp]
theorem descPochhammer_one : descPochhammer R 1 = X := by simp [descPochhammer]

theorem descPochhammer_succ_left (n : ℕ) :
    descPochhammer R (n + 1) = X * (descPochhammer R n).comp (X - 1) := by
  rw [descPochhammer]

theorem monic_descPochhammer (n : ℕ) [Nontrivial R] [NoZeroDivisors R] :
    Monic <| descPochhammer R n := by
  induction' n with n hn
  · simp
  · have h : leadingCoeff (X - 1 : R[X]) = 1 := leadingCoeff_X_sub_C 1
    have : natDegree (X - (1 : R[X])) ≠ 0 := ne_zero_of_eq_one <| natDegree_X_sub_C (1 : R)
    rw [descPochhammer_succ_left, Monic.def, leadingCoeff_mul, leadingCoeff_comp this, hn, monic_X,
        one_mul, one_mul, h, one_pow]

section

variable {R} {T : Type v} [Ring T]

@[simp]
theorem descPochhammer_map (f : R →+* T) (n : ℕ) :
    (descPochhammer R n).map f = descPochhammer T n := by
  induction n with
  | zero => simp
  | succ n ih => simp [ih, descPochhammer_succ_left, map_comp]
end

@[simp, norm_cast]
theorem descPochhammer_eval_cast (n : ℕ) (k : ℤ) :
    (((descPochhammer ℤ n).eval k : ℤ) : R) = ((descPochhammer R n).eval k : R) := by
  rw [← descPochhammer_map (algebraMap ℤ R), eval_map, ← eq_intCast (algebraMap ℤ R)]
  simp only [algebraMap_int_eq, eq_intCast, eval₂_at_intCast, Nat.cast_id, eq_natCast, Int.cast_id]

theorem descPochhammer_eval_zero {n : ℕ} :
    (descPochhammer R n).eval 0 = if n = 0 then 1 else 0 := by
  cases n
  · simp
  · simp [X_mul, Nat.succ_ne_zero, descPochhammer_succ_left]

theorem descPochhammer_zero_eval_zero : (descPochhammer R 0).eval 0 = 1 := by simp

@[simp]
theorem descPochhammer_ne_zero_eval_zero {n : ℕ} (h : n ≠ 0) : (descPochhammer R n).eval 0 = 0 := by
  simp [descPochhammer_eval_zero, h]

theorem descPochhammer_succ_right (n : ℕ) :
    descPochhammer R (n + 1) = descPochhammer R n * (X - (n : R[X])) := by
  suffices h : descPochhammer ℤ (n + 1) = descPochhammer ℤ n * (X - (n : ℤ[X])) by
    apply_fun Polynomial.map (algebraMap ℤ R) at h
    simpa [descPochhammer_map, Polynomial.map_mul, Polynomial.map_add, map_X,
      Polynomial.map_intCast] using h
  induction n with
  | zero => simp [descPochhammer]
  | succ n ih =>
    conv_lhs =>
      rw [descPochhammer_succ_left, ih, mul_comp, ← mul_assoc, ← descPochhammer_succ_left, sub_comp,
          X_comp, natCast_comp]
    rw [Nat.cast_add, Nat.cast_one, sub_add_eq_sub_sub_swap]

@[simp]
theorem descPochhammer_natDegree (n : ℕ) [NoZeroDivisors R] [Nontrivial R] :
    (descPochhammer R n).natDegree = n := by
  induction' n with n hn
  · simp
  · have : natDegree (X - (n : R[X])) = 1 := natDegree_X_sub_C (n : R)
    rw [descPochhammer_succ_right,
        natDegree_mul _ (ne_zero_of_natDegree_gt <| this.symm ▸ Nat.zero_lt_one), hn, this]
    cases n
    · simp
    · refine ne_zero_of_natDegree_gt <| hn.symm ▸ Nat.add_one_pos _

theorem descPochhammer_succ_eval {S : Type*} [Ring S] (n : ℕ) (k : S) :
    (descPochhammer S (n + 1)).eval k = (descPochhammer S n).eval k * (k - n) := by
  rw [descPochhammer_succ_right, mul_sub, eval_sub, eval_mul_X, ← Nat.cast_comm, ← C_eq_natCast,
    eval_C_mul, Nat.cast_comm, ← mul_sub]

theorem descPochhammer_succ_comp_X_sub_one (n : ℕ) :
    (descPochhammer R (n + 1)).comp (X - 1) =
      descPochhammer R (n + 1) - (n + (1 : R[X])) • (descPochhammer R n).comp (X - 1) := by
  suffices (descPochhammer ℤ (n + 1)).comp (X - 1) =
      descPochhammer ℤ (n + 1) - (n + 1) * (descPochhammer ℤ n).comp (X - 1)
    by simpa [map_comp] using congr_arg (Polynomial.map (Int.castRingHom R)) this
  nth_rw 2 [descPochhammer_succ_left]
  rw [← sub_mul, descPochhammer_succ_right ℤ n, mul_comp, mul_comm, sub_comp, X_comp, natCast_comp]
  ring

theorem descPochhammer_eq_ascPochhammer (n : ℕ) :
    descPochhammer ℤ n = (ascPochhammer ℤ n).comp ((X : ℤ[X]) - n + 1) := by
  induction n with
  | zero => rw [descPochhammer_zero, ascPochhammer_zero, one_comp]
  | succ n ih =>
    rw [Nat.cast_succ, sub_add, add_sub_cancel_right, descPochhammer_succ_right,
      ascPochhammer_succ_left, ih, X_mul, mul_X_comp, comp_assoc, add_comp, X_comp, one_comp]

theorem descPochhammer_eval_eq_ascPochhammer (r : R) (n : ℕ) :
    (descPochhammer R n).eval r = (ascPochhammer R n).eval (r - n + 1) := by
  induction n with
  | zero => rw [descPochhammer_zero, eval_one, ascPochhammer_zero, eval_one]
  | succ n ih =>
    rw [Nat.cast_succ, sub_add, add_sub_cancel_right, descPochhammer_succ_eval, ih,
      ascPochhammer_succ_left, X_mul, eval_mul_X, show (X + 1 : R[X]) =
      (X + 1 : ℕ[X]).map (algebraMap ℕ R) by simp only [Polynomial.map_add, map_X,
      Polynomial.map_one], ascPochhammer_eval_comp, eval₂_add, eval₂_X, eval₂_one]

theorem descPochhammer_mul (n m : ℕ) :
    descPochhammer R n * (descPochhammer R m).comp (X - (n : R[X])) = descPochhammer R (n + m) := by
  induction' m with m ih
  · simp
  · rw [descPochhammer_succ_right, Polynomial.mul_X_sub_intCast_comp, ← mul_assoc, ih,
      ← add_assoc, descPochhammer_succ_right, Nat.cast_add, sub_add_eq_sub_sub]

theorem ascPochhammer_eval_neg_eq_descPochhammer (r : R) : ∀ (k : ℕ),
    (ascPochhammer R k).eval (-r) = (-1)^k * (descPochhammer R k).eval r
  | 0 => by
    rw [ascPochhammer_zero, descPochhammer_zero]
    simp only [eval_one, pow_zero, mul_one]
  | (k+1) => by
    rw [ascPochhammer_succ_right, mul_add, eval_add, eval_mul_X, ← Nat.cast_comm, eval_natCast_mul,
      Nat.cast_comm, ← mul_add, ascPochhammer_eval_neg_eq_descPochhammer r k, mul_assoc,
      descPochhammer_succ_right, mul_sub, eval_sub, eval_mul_X, ← Nat.cast_comm, eval_natCast_mul,
      pow_add, pow_one, mul_assoc ((-1)^k) (-1), mul_sub, neg_one_mul, neg_mul_eq_mul_neg,
      Nat.cast_comm, sub_eq_add_neg, neg_one_mul, neg_neg, ← mul_add]

theorem descPochhammer_eval_eq_descFactorial (n k : ℕ) :
    (descPochhammer R k).eval (n : R) = n.descFactorial k := by
  induction k with
  | zero => rw [descPochhammer_zero, eval_one, Nat.descFactorial_zero, Nat.cast_one]
  | succ k ih =>
    rw [descPochhammer_succ_right, Nat.descFactorial_succ, mul_sub, eval_sub, eval_mul_X,
      ← Nat.cast_comm k, eval_natCast_mul, ← Nat.cast_comm n, ← sub_mul, ih]
    by_cases h : n < k
    · rw [Nat.descFactorial_eq_zero_iff_lt.mpr h, Nat.cast_zero, mul_zero, mul_zero, Nat.cast_zero]
    · rw [Nat.cast_mul, Nat.cast_sub <| not_lt.mp h]

theorem descPochhammer_int_eq_ascFactorial (a b : ℕ) :
    (descPochhammer ℤ b).eval (a + b : ℤ) = (a + 1).ascFactorial b := by
  rw [← Nat.cast_add, descPochhammer_eval_eq_descFactorial ℤ (a + b) b,
    Nat.add_descFactorial_eq_ascFactorial]

end Ring<|MERGE_RESOLUTION|>--- conflicted
+++ resolved
@@ -178,11 +178,7 @@
 theorem ascPochhammer_pos (n : ℕ) (s : S) (h : 0 < s) : 0 < (ascPochhammer S n).eval s := by
   induction n with
   | zero =>
-<<<<<<< HEAD
-    simp only [Nat.zero_eq, ascPochhammer_zero, eval_one]
-=======
     simp only [ascPochhammer_zero, eval_one]
->>>>>>> 7f113fae
     exact zero_lt_one
   | succ n ih =>
     rw [ascPochhammer_succ_right, mul_add, eval_add, ← Nat.cast_comm, eval_natCast_mul, eval_mul_X,
