--- conflicted
+++ resolved
@@ -206,11 +206,7 @@
 
 section BaseChange
 
-<<<<<<< HEAD
-variable {T} [CommRing T] [Algebra R T] (P : Presentation R S)
-=======
 variable (T) [CommRing T] [Algebra R T] (P : Presentation R S)
->>>>>>> 6dcd0d94
 
 private lemma span_range_relation_eq_ker_baseChange :
     Ideal.span (Set.range fun i ↦ (MvPolynomial.map (algebraMap R T)) (P.relation i)) =
