--- conflicted
+++ resolved
@@ -121,15 +121,13 @@
     subsingleton_iff_forall_eq 0]
   simp only [Submonoid.powers_one, Submonoid.mem_bot, exists_eq_left, one_smul]
 
-<<<<<<< HEAD
-instance [Nontrivial M] : Nonempty (Module.support R M) :=
-  Set.nonempty_iff_ne_empty'.mpr ((Module.support_eq_empty_iff).not.mpr (not_subsingleton M))
-=======
 lemma Module.nonempty_support_iff :
     (Module.support R M).Nonempty ↔ Nontrivial M := by
   rw [Set.nonempty_iff_ne_empty, ne_eq,
     Module.support_eq_empty_iff, ← not_subsingleton_iff_nontrivial]
->>>>>>> 6189bf8a
+
+instance [Nontrivial M] : Nonempty (Module.support R M) :=
+  Set.nonempty_iff_ne_empty'.mpr ((Module.support_eq_empty_iff).not.mpr (not_subsingleton M))
 
 lemma Module.support_eq_empty [Subsingleton M] :
     Module.support R M = ∅ :=
