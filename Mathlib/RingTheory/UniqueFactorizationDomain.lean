--- conflicted
+++ resolved
@@ -999,13 +999,8 @@
   intro b hb
   constructor
   · rintro ⟨c, rfl⟩
-<<<<<<< HEAD
     rw [Ne, pow_succ, mul_assoc, mul_eq_zero, not_or] at hb
     rw [pow_succ, mul_assoc, normalizedFactors_mul hb.1 hb.2, replicate_succ,
-=======
-    rw [Ne.def, pow_succ', mul_assoc, mul_eq_zero, not_or] at hb
-    rw [pow_succ', mul_assoc, normalizedFactors_mul hb.1 hb.2, replicate_succ,
->>>>>>> 47a76467
       normalizedFactors_irreducible ha, singleton_add, cons_le_cons_iff, ← ih hb.2]
     apply Dvd.intro _ rfl
   · rw [Multiset.le_iff_exists_add]
@@ -1841,13 +1836,8 @@
     {p : Associates α} (hp : Irreducible p) (k : ℕ) :
     count p (a ^ k).factors = k * count p a.factors := by
   induction' k with n h
-<<<<<<< HEAD
   · rw [pow_zero, factors_one, zero_mul, count_zero hp]
   · rw [pow_succ, count_mul ha (pow_ne_zero _ ha) hp, h]
-=======
-  · rw [pow_zero, factors_one, Nat.zero_eq, zero_mul, count_zero hp]
-  · rw [pow_succ', count_mul ha (pow_ne_zero _ ha) hp, h, Nat.succ_eq_add_one]
->>>>>>> 47a76467
     ring
 #align associates.count_pow Associates.count_pow
 
