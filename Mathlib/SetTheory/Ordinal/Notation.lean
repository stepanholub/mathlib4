--- conflicted
+++ resolved
@@ -852,15 +852,9 @@
         opow_mul, opow_succ, mul_assoc]
       rw [Ordinal.mul_lt_mul_iff_left ω00, ← Ordinal.opow_add]
       have : _ < ω ^ (repr a0 + repr a0) := (No.below_of_lt ?_).repr_lt
-<<<<<<< HEAD
-      · refine' mul_lt_omega_opow rr0 this (nat_lt_omega _)
-      · simpa using (add_lt_add_iff_left (repr a0)).2 e0
-    · refine'
-=======
       · exact mul_lt_omega0_opow rr0 this (nat_lt_omega0 _)
       · simpa using (add_lt_add_iff_left (repr a0)).2 e0
     · exact
->>>>>>> a60b09cd
         lt_of_lt_of_le Rl
           (opow_le_opow_right omega0_pos <|
             mul_le_mul_left' (succ_le_succ_iff.2 (Nat.cast_le.2 (le_of_lt k.lt_succ_self))) _)
@@ -909,19 +903,12 @@
       simp only [opow_def, opowAux2, opow, e₁, h, r₁, e₂, r₂, repr,
           opow_zero, Nat.succPNat_coe, Nat.cast_succ, Nat.cast_zero, _root_.zero_add, mul_one,
           add_zero, one_opow, npow_eq_pow]
-<<<<<<< HEAD
-      rw [opow_add, opow_mul, opow_omega, add_one_eq_succ]
-=======
       rw [opow_add, opow_mul, opow_omega0, add_one_eq_succ]
->>>>>>> a60b09cd
       · congr
         conv_lhs =>
           dsimp [(· ^ ·)]
           simp [Pow.pow, opow, Ordinal.succ_ne_zero]
-<<<<<<< HEAD
-=======
         rw [opow_natCast]
->>>>>>> a60b09cd
       · simpa [Nat.one_le_iff_ne_zero]
       · rw [← Nat.cast_succ, lt_omega0]
         exact ⟨_, rfl⟩
