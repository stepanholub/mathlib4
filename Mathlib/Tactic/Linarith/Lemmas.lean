--- conflicted
+++ resolved
@@ -18,13 +18,8 @@
 Those outside the `Linarith` namespace may be deleted as they are ported to mathlib4.
 -/
 
-<<<<<<< HEAD
 open scoped AlgebraOrderInstances
 
-set_option autoImplicit true
-
-=======
->>>>>>> 0d4b02ed
 namespace Linarith
 
 universe u
