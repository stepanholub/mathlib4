--- conflicted
+++ resolved
@@ -57,13 +57,9 @@
       if let some mddl := mddl then return some (m!"{begn}{mddl}{endn}", bLEa) else return none
     | (``HDiv.hDiv, #[n1, n2, n3, _, a, b]) =>
       -- `mkAppOptM` may fail to find an `OfNat` instance, but we `try ... catch` everything!
-<<<<<<< HEAD
-      let zer ← mkAppOptM ``OfNat.ofNat #[← instantiateMVars n3, expZero, none]
-=======
       let zer ←
         try mkAppOptM ``OfNat.ofNat #[← instantiateMVars n3, expZero, none]
         catch _ => return default
->>>>>>> a7917a5e
       if zer == default then return none else
       if ← isDefEq zer b then
         return some (m!"Division by `0` is usually defined to be zero: e.g. `3 / 0 = 0`!\n\
@@ -98,11 +94,6 @@
 def papercutLinter : Linter where run := withSetOptionIn fun _stx => do
   unless getLinterHash (← getOptions) do
     return
-<<<<<<< HEAD
-=======
-  if (← get).messages.unreported.isEmpty then
-    return
->>>>>>> a7917a5e
   try
     let initInfoTrees ← getResetInfoTrees
     for t in initInfoTrees.toArray do liftTermElabM do
@@ -113,15 +104,11 @@
           let next? ← OptionT.run do
             let .ofTermInfo ti := info | failure
             withMCtx ctx.mctx <| withLCtx ti.lctx {} do
-<<<<<<< HEAD
-              let msg ← OptionT.mk <| getPapercuts ti.expr
-=======
               let (msg, exp) ← OptionT.mk <| getPapercuts ti.expr
               let lctx := ti.lctx
               let decls := lctx.decls.toList.reduceOption
               let cond ← decls.mapM fun d => (isDefEq exp d.type <|> return false : MetaM Bool)
               if cond.any (·) then failure
->>>>>>> a7917a5e
               let next := (ti.stx, msg)
               if (msgs.map fun d => d.1.getPos?).contains next.1.getPos? then
                 failure
@@ -132,10 +119,6 @@
             return msgs       )
       for (stx, msg) in x.getD [] do
         Linter.logLint linter.papercut stx m!"{msg}"
-<<<<<<< HEAD
-    catch _ => return
-=======
   catch _e => return
->>>>>>> a7917a5e
 
 initialize addLinter papercutLinter