--- conflicted
+++ resolved
@@ -481,15 +481,10 @@
     Rand MetaM (TestResult p) :=
   Testable.runSuiteAux p cfg (success $ PSum.inl ()) cfg.numInst
 
-<<<<<<< HEAD
 /-- Run a test suite for `p` in `MetaM` using the global RNG in `stdGenRef`. -/
 def Testable.checkMetaM (p : Prop) [Testable p] (cfg : Configuration := {}) :
     MetaM (TestResult p) :=
-=======
-/-- Run a test suite for `p` in `BaseIO` using the global RNG in `stdGenRef`. -/
-def Testable.checkIO (p : Prop) [Testable p] (cfg : Configuration := {}) : BaseIO (TestResult p) :=
   letI : MonadLift Id BaseIO := ⟨fun f => pure <| Id.run f⟩
->>>>>>> 2dd59ba8
   match cfg.randomSeed with
   | none => runRand (Testable.runSuite p cfg)
   | some seed => runRandWith seed (Testable.runSuite p cfg)
