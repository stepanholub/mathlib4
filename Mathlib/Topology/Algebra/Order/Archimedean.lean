/-
Copyright (c) 2022 Yury Kudryashov. All rights reserved.
Released under Apache 2.0 license as described in the file LICENSE.
Authors: Yury Kudryashov
-/
import Mathlib.GroupTheory.Archimedean
import Mathlib.Topology.Algebra.Order.Group
<<<<<<< HEAD
=======
import Mathlib.Algebra.Group.Subgroup.ZPowers.Basic
>>>>>>> 26979609
import Mathlib.Topology.Order.Basic

/-!
# Topology on archimedean groups and fields

In this file we prove the following theorems:

- `Rat.denseRange_cast`: the coercion from `ℚ` to a linear ordered archimedean field has dense
  range;

- `AddSubgroup.dense_of_not_isolated_zero`, `AddSubgroup.dense_of_no_min`: two sufficient conditions
  for a subgroup of an archimedean linear ordered additive commutative group to be dense;

- `AddSubgroup.dense_or_cyclic`: an additive subgroup of an archimedean linear ordered additive
  commutative group `G` with order topology either is dense in `G` or is a cyclic subgroup.
-/

open Set

/-- Rational numbers are dense in a linear ordered archimedean field. -/
theorem Rat.denseRange_cast {𝕜} [Field 𝕜] [LinearOrder 𝕜] [IsStrictOrderedRing 𝕜]
    [TopologicalSpace 𝕜] [OrderTopology 𝕜]
    [Archimedean 𝕜] : DenseRange ((↑) : ℚ → 𝕜) :=
  dense_of_exists_between fun _ _ h => Set.exists_range_iff.2 <| exists_rat_btwn h

namespace Subgroup

<<<<<<< HEAD
variable {G : Type*} [LinearOrderedCommGroup G] [TopologicalSpace G] [OrderTopology G]
=======
variable {G : Type*} [CommGroup G] [LinearOrder G] [IsOrderedMonoid G]
  [TopologicalSpace G] [OrderTopology G]
>>>>>>> 26979609
  [MulArchimedean G]

/-- A subgroup of an archimedean linear ordered multiplicative commutative group with order
topology is dense provided that for all `ε > 1` there exists an element of the subgroup
that belongs to `(1, ε)`. -/
@[to_additive "An additive subgroup of an archimedean linear ordered additive commutative group with
order topology is dense provided that for all positive `ε` there exists a positive element of the
subgroup that is less than `ε`."]
theorem dense_of_not_isolated_one (S : Subgroup G) (hS : ∀ ε > 1, ∃ g ∈ S, g ∈ Ioo 1 ε) :
    Dense (S : Set G) := by
  cases subsingleton_or_nontrivial G
  · refine fun x => _root_.subset_closure ?_
    rw [Subsingleton.elim x 1]
    exact one_mem S
  refine dense_of_exists_between fun a b hlt => ?_
  rcases hS (b / a) (one_lt_div'.2 hlt) with ⟨g, hgS, hg0, hg⟩
  rcases (existsUnique_add_zpow_mem_Ioc hg0 1 a).exists with ⟨m, hm⟩
  rw [one_mul] at hm
  refine ⟨g ^ m, zpow_mem hgS _, hm.1, hm.2.trans_lt ?_⟩
  rwa [lt_div_iff_mul_lt'] at hg

/-- Let `S` be a nontrivial subgroup in an archimedean linear ordered multiplicative commutative
group `G` with order topology. If the set of elements of `S` that are greater than one
 does not have a minimal element, then `S` is dense `G`. -/
@[to_additive "Let `S` be a nontrivial additive subgroup in an archimedean linear ordered additive
commutative group `G` with order topology. If the set of positive elements of `S` does not have a
minimal element, then `S` is dense `G`."]
theorem dense_of_no_min (S : Subgroup G) (hbot : S ≠ ⊥)
    (H : ¬∃ a : G, IsLeast { g : G | g ∈ S ∧ 1 < g } a) : Dense (S : Set G) := by
  refine S.dense_of_not_isolated_one fun ε ε1 => ?_
  contrapose! H
  exact exists_isLeast_one_lt hbot ε1 (disjoint_left.2 H)

/-- A subgroup of an archimedean linear ordered multiplicative commutative group `G` with order
topology either is dense in `G` or is a cyclic subgroup. -/
<<<<<<< HEAD
@[to_additive "An additive subgroup of an archimedean linear ordered additive commutative group `G`
=======
@[to_additive dense_or_cyclic
 "An additive subgroup of an archimedean linear ordered additive commutative group `G`
>>>>>>> 26979609
with order topology either is dense in `G` or is a cyclic subgroup."]
theorem dense_or_cyclic (S : Subgroup G) : Dense (S : Set G) ∨ ∃ a : G, S = closure {a} := by
  refine (em _).imp (dense_of_not_isolated_one S) fun h => ?_
  push_neg at h
  rcases h with ⟨ε, ε1, hε⟩
  exact cyclic_of_isolated_one ε1 (disjoint_left.2 hε)

variable [Nontrivial G] [DenselyOrdered G]

/-- In a nontrivial densely linear ordered archimedean topological multiplicative group,
a subgroup is either dense or is cyclic, but not both.

For a non-exclusive `Or` version with weaker assumptions,
see `Subgroup.dense_or_cyclic` above. -/
<<<<<<< HEAD
@[to_additive "In a nontrivial densely linear ordered archimedean topological additive group,
=======
@[to_additive dense_xor'_cyclic
 "In a nontrivial densely linear ordered archimedean topological additive group,
>>>>>>> 26979609
a subgroup is either dense or is cyclic, but not both.

For a non-exclusive `Or` version with weaker assumptions, see `AddSubgroup.dense_or_cyclic` above."]
theorem dense_xor'_cyclic (s : Subgroup G) :
    Xor' (Dense (s : Set G)) (∃ a, s = .zpowers a) := by
  if hd : Dense (s : Set G) then
    simp only [hd, xor_true]
    rintro ⟨a, rfl⟩
    exact not_denseRange_zpow hd
  else
    simp only [hd, xor_false, id, zpowers_eq_closure]
    exact s.dense_or_cyclic.resolve_left hd

@[to_additive]
theorem dense_iff_ne_zpowers {s : Subgroup G} :
    Dense (s : Set G) ↔ ∀ a, s ≠ .zpowers a := by
  simp [xor_iff_iff_not.1 s.dense_xor'_cyclic]

end Subgroup<|MERGE_RESOLUTION|>--- conflicted
+++ resolved
@@ -5,10 +5,7 @@
 -/
 import Mathlib.GroupTheory.Archimedean
 import Mathlib.Topology.Algebra.Order.Group
-<<<<<<< HEAD
-=======
 import Mathlib.Algebra.Group.Subgroup.ZPowers.Basic
->>>>>>> 26979609
 import Mathlib.Topology.Order.Basic
 
 /-!
@@ -36,12 +33,8 @@
 
 namespace Subgroup
 
-<<<<<<< HEAD
-variable {G : Type*} [LinearOrderedCommGroup G] [TopologicalSpace G] [OrderTopology G]
-=======
 variable {G : Type*} [CommGroup G] [LinearOrder G] [IsOrderedMonoid G]
   [TopologicalSpace G] [OrderTopology G]
->>>>>>> 26979609
   [MulArchimedean G]
 
 /-- A subgroup of an archimedean linear ordered multiplicative commutative group with order
@@ -77,12 +70,8 @@
 
 /-- A subgroup of an archimedean linear ordered multiplicative commutative group `G` with order
 topology either is dense in `G` or is a cyclic subgroup. -/
-<<<<<<< HEAD
-@[to_additive "An additive subgroup of an archimedean linear ordered additive commutative group `G`
-=======
 @[to_additive dense_or_cyclic
  "An additive subgroup of an archimedean linear ordered additive commutative group `G`
->>>>>>> 26979609
 with order topology either is dense in `G` or is a cyclic subgroup."]
 theorem dense_or_cyclic (S : Subgroup G) : Dense (S : Set G) ∨ ∃ a : G, S = closure {a} := by
   refine (em _).imp (dense_of_not_isolated_one S) fun h => ?_
@@ -97,12 +86,8 @@
 
 For a non-exclusive `Or` version with weaker assumptions,
 see `Subgroup.dense_or_cyclic` above. -/
-<<<<<<< HEAD
-@[to_additive "In a nontrivial densely linear ordered archimedean topological additive group,
-=======
 @[to_additive dense_xor'_cyclic
  "In a nontrivial densely linear ordered archimedean topological additive group,
->>>>>>> 26979609
 a subgroup is either dense or is cyclic, but not both.
 
 For a non-exclusive `Or` version with weaker assumptions, see `AddSubgroup.dense_or_cyclic` above."]
