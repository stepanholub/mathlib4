/-
Copyright (c) 2017 Johannes Hölzl. All rights reserved.
Released under Apache 2.0 license as described in the file LICENSE.
Authors: Johannes Hölzl, Mario Carneiro, Yury Kudryashov, Yaël Dillies
-/
import Mathlib.Algebra.BigOperators.Intervals
import Mathlib.Algebra.BigOperators.Ring
import Mathlib.Algebra.Order.Group.Indicator
import Mathlib.Order.LiminfLimsup
import Mathlib.Order.Filter.AtTopBot.Archimedean
import Mathlib.Order.Filter.CountableInter
import Mathlib.Topology.Algebra.Group.Basic
import Mathlib.Data.Set.Lattice
import Mathlib.Topology.Order.Monotone

/-!
# Lemmas about liminf and limsup in an order topology.

## Main declarations

* `BoundedLENhdsClass`: Typeclass stating that neighborhoods are eventually bounded above.
* `BoundedGENhdsClass`: Typeclass stating that neighborhoods are eventually bounded below.

## Implementation notes

The same lemmas are true in `ℝ`, `ℝ × ℝ`, `ι → ℝ`, `EuclideanSpace ι ℝ`. To avoid code
duplication, we provide an ad hoc axiomatisation of the properties we need.
-/

open Filter TopologicalSpace
open scoped Topology

universe u v

variable {ι α β R S : Type*} {π : ι → Type*}

/-- Ad hoc typeclass stating that neighborhoods are eventually bounded above. -/
class BoundedLENhdsClass (α : Type*) [Preorder α] [TopologicalSpace α] : Prop where
  isBounded_le_nhds (a : α) : (𝓝 a).IsBounded (· ≤ ·)

/-- Ad hoc typeclass stating that neighborhoods are eventually bounded below. -/
class BoundedGENhdsClass (α : Type*) [Preorder α] [TopologicalSpace α] : Prop where
  isBounded_ge_nhds (a : α) : (𝓝 a).IsBounded (· ≥ ·)

section Preorder
variable [Preorder α] [Preorder β] [TopologicalSpace α] [TopologicalSpace β]

section BoundedLENhdsClass
variable [BoundedLENhdsClass α] [BoundedLENhdsClass β] {f : Filter ι} {u : ι → α} {a : α}

theorem isBounded_le_nhds (a : α) : (𝓝 a).IsBounded (· ≤ ·) :=
  BoundedLENhdsClass.isBounded_le_nhds _

theorem Filter.Tendsto.isBoundedUnder_le (h : Tendsto u f (𝓝 a)) : f.IsBoundedUnder (· ≤ ·) u :=
  (isBounded_le_nhds a).mono h

theorem Filter.Tendsto.bddAbove_range_of_cofinite [IsDirected α (· ≤ ·)]
    (h : Tendsto u cofinite (𝓝 a)) : BddAbove (Set.range u) :=
  h.isBoundedUnder_le.bddAbove_range_of_cofinite

theorem Filter.Tendsto.bddAbove_range [IsDirected α (· ≤ ·)] {u : ℕ → α}
    (h : Tendsto u atTop (𝓝 a)) : BddAbove (Set.range u) :=
  h.isBoundedUnder_le.bddAbove_range

theorem isCobounded_ge_nhds (a : α) : (𝓝 a).IsCobounded (· ≥ ·) :=
  (isBounded_le_nhds a).isCobounded_flip

theorem Filter.Tendsto.isCoboundedUnder_ge [NeBot f] (h : Tendsto u f (𝓝 a)) :
    f.IsCoboundedUnder (· ≥ ·) u :=
  h.isBoundedUnder_le.isCobounded_flip

instance : BoundedGENhdsClass αᵒᵈ := ⟨@isBounded_le_nhds α _ _ _⟩

instance Prod.instBoundedLENhdsClass : BoundedLENhdsClass (α × β) := by
  refine ⟨fun x ↦ ?_⟩
  obtain ⟨a, ha⟩ := isBounded_le_nhds x.1
  obtain ⟨b, hb⟩ := isBounded_le_nhds x.2
  rw [← @Prod.mk.eta _ _ x, nhds_prod_eq]
  exact ⟨(a, b), ha.prod_mk hb⟩

instance Pi.instBoundedLENhdsClass [Finite ι] [∀ i, Preorder (π i)] [∀ i, TopologicalSpace (π i)]
    [∀ i, BoundedLENhdsClass (π i)] : BoundedLENhdsClass (∀ i, π i) := by
  refine ⟨fun x ↦ ?_⟩
  rw [nhds_pi]
  choose f hf using fun i ↦ isBounded_le_nhds (x i)
  exact ⟨f, eventually_pi hf⟩

end BoundedLENhdsClass

section BoundedGENhdsClass
variable [BoundedGENhdsClass α] [BoundedGENhdsClass β] {f : Filter ι} {u : ι → α} {a : α}

theorem isBounded_ge_nhds (a : α) : (𝓝 a).IsBounded (· ≥ ·) :=
  BoundedGENhdsClass.isBounded_ge_nhds _

theorem Filter.Tendsto.isBoundedUnder_ge (h : Tendsto u f (𝓝 a)) : f.IsBoundedUnder (· ≥ ·) u :=
  (isBounded_ge_nhds a).mono h

theorem Filter.Tendsto.bddBelow_range_of_cofinite [IsDirected α (· ≥ ·)]
    (h : Tendsto u cofinite (𝓝 a)) : BddBelow (Set.range u) :=
  h.isBoundedUnder_ge.bddBelow_range_of_cofinite

theorem Filter.Tendsto.bddBelow_range [IsDirected α (· ≥ ·)] {u : ℕ → α}
    (h : Tendsto u atTop (𝓝 a)) : BddBelow (Set.range u) :=
  h.isBoundedUnder_ge.bddBelow_range

theorem isCobounded_le_nhds (a : α) : (𝓝 a).IsCobounded (· ≤ ·) :=
  (isBounded_ge_nhds a).isCobounded_flip

theorem Filter.Tendsto.isCoboundedUnder_le [NeBot f] (h : Tendsto u f (𝓝 a)) :
    f.IsCoboundedUnder (· ≤ ·) u :=
  h.isBoundedUnder_ge.isCobounded_flip

instance : BoundedLENhdsClass αᵒᵈ := ⟨@isBounded_ge_nhds α _ _ _⟩

instance Prod.instBoundedGENhdsClass : BoundedGENhdsClass (α × β) :=
  ⟨(Prod.instBoundedLENhdsClass (α := αᵒᵈ) (β := βᵒᵈ)).isBounded_le_nhds⟩

instance Pi.instBoundedGENhdsClass [Finite ι] [∀ i, Preorder (π i)] [∀ i, TopologicalSpace (π i)]
    [∀ i, BoundedGENhdsClass (π i)] : BoundedGENhdsClass (∀ i, π i) :=
  ⟨(Pi.instBoundedLENhdsClass (π := fun i ↦ (π i)ᵒᵈ)).isBounded_le_nhds⟩

end BoundedGENhdsClass

-- See note [lower instance priority]
instance (priority := 100) OrderTop.to_BoundedLENhdsClass [OrderTop α] : BoundedLENhdsClass α :=
  ⟨fun _a ↦ isBounded_le_of_top⟩

-- See note [lower instance priority]
instance (priority := 100) OrderBot.to_BoundedGENhdsClass [OrderBot α] : BoundedGENhdsClass α :=
  ⟨fun _a ↦ isBounded_ge_of_bot⟩

-- See note [lower instance priority]
instance (priority := 100) OrderTopology.to_BoundedLENhdsClass [IsDirected α (· ≤ ·)]
    [OrderTopology α] : BoundedLENhdsClass α :=
  ⟨fun a ↦
    ((isTop_or_exists_gt a).elim fun h ↦ ⟨a, Eventually.of_forall h⟩) <|
      Exists.imp fun _b ↦ ge_mem_nhds⟩

-- See note [lower instance priority]
instance (priority := 100) OrderTopology.to_BoundedGENhdsClass [IsDirected α (· ≥ ·)]
    [OrderTopology α] : BoundedGENhdsClass α :=
  ⟨fun a ↦ ((isBot_or_exists_lt a).elim fun h ↦ ⟨a, Eventually.of_forall h⟩) <|
    Exists.imp fun _b ↦ le_mem_nhds⟩

end Preorder

section LiminfLimsup

section ConditionallyCompleteLinearOrder

variable [ConditionallyCompleteLinearOrder α] [TopologicalSpace α] [OrderTopology α]

/-- If the liminf and the limsup of a filter coincide, then this filter converges to
their common value, at least if the filter is eventually bounded above and below. -/
theorem le_nhds_of_limsSup_eq_limsInf {f : Filter α} {a : α} (hl : f.IsBounded (· ≤ ·))
    (hg : f.IsBounded (· ≥ ·)) (hs : f.limsSup = a) (hi : f.limsInf = a) : f ≤ 𝓝 a :=
  tendsto_order.2 ⟨fun _ hb ↦ gt_mem_sets_of_limsInf_gt hg <| hi.symm ▸ hb,
    fun _ hb ↦ lt_mem_sets_of_limsSup_lt hl <| hs.symm ▸ hb⟩

theorem limsSup_nhds (a : α) : limsSup (𝓝 a) = a :=
  csInf_eq_of_forall_ge_of_forall_gt_exists_lt (isBounded_le_nhds a)
    (fun a' (h : { n : α | n ≤ a' } ∈ 𝓝 a) ↦ show a ≤ a' from @mem_of_mem_nhds α a _ _ h)
    fun b (hba : a < b) ↦
    show ∃ c, { n : α | n ≤ c } ∈ 𝓝 a ∧ c < b from
      match dense_or_discrete a b with
      | Or.inl ⟨c, hac, hcb⟩ => ⟨c, ge_mem_nhds hac, hcb⟩
      | Or.inr ⟨_, h⟩ => ⟨a, (𝓝 a).sets_of_superset (gt_mem_nhds hba) h, hba⟩

theorem limsInf_nhds (a : α) : limsInf (𝓝 a) = a :=
  limsSup_nhds (α := αᵒᵈ) a

/-- If a filter is converging, its limsup coincides with its limit. -/
theorem limsInf_eq_of_le_nhds {f : Filter α} {a : α} [NeBot f] (h : f ≤ 𝓝 a) : f.limsInf = a :=
  have hb_ge : IsBounded (· ≥ ·) f := (isBounded_ge_nhds a).mono h
  have hb_le : IsBounded (· ≤ ·) f := (isBounded_le_nhds a).mono h
  le_antisymm
    (calc
      f.limsInf ≤ f.limsSup := limsInf_le_limsSup hb_le hb_ge
      _ ≤ (𝓝 a).limsSup := limsSup_le_limsSup_of_le h hb_ge.isCobounded_flip (isBounded_le_nhds a)
      _ = a := limsSup_nhds a)
    (calc
      a = (𝓝 a).limsInf := (limsInf_nhds a).symm
      _ ≤ f.limsInf := limsInf_le_limsInf_of_le h (isBounded_ge_nhds a) hb_le.isCobounded_flip)

/-- If a filter is converging, its liminf coincides with its limit. -/
theorem limsSup_eq_of_le_nhds {f : Filter α} {a : α} [NeBot f] (h : f ≤ 𝓝 a) : f.limsSup = a :=
  limsInf_eq_of_le_nhds (α := αᵒᵈ) h

/-- If a function has a limit, then its limsup coincides with its limit. -/
theorem Filter.Tendsto.limsup_eq {f : Filter β} {u : β → α} {a : α} [NeBot f]
    (h : Tendsto u f (𝓝 a)) : limsup u f = a :=
  limsSup_eq_of_le_nhds h

/-- If a function has a limit, then its liminf coincides with its limit. -/
theorem Filter.Tendsto.liminf_eq {f : Filter β} {u : β → α} {a : α} [NeBot f]
    (h : Tendsto u f (𝓝 a)) : liminf u f = a :=
  limsInf_eq_of_le_nhds h

/-- If the liminf and the limsup of a function coincide, then the limit of the function
exists and has the same value. -/
theorem tendsto_of_liminf_eq_limsup {f : Filter β} {u : β → α} {a : α} (hinf : liminf u f = a)
    (hsup : limsup u f = a) (h : f.IsBoundedUnder (· ≤ ·) u := by isBoundedDefault)
    (h' : f.IsBoundedUnder (· ≥ ·) u := by isBoundedDefault) : Tendsto u f (𝓝 a) :=
  le_nhds_of_limsSup_eq_limsInf h h' hsup hinf

/-- If a number `a` is less than or equal to the `liminf` of a function `f` at some filter
and is greater than or equal to the `limsup` of `f`, then `f` tends to `a` along this filter. -/
theorem tendsto_of_le_liminf_of_limsup_le {f : Filter β} {u : β → α} {a : α} (hinf : a ≤ liminf u f)
    (hsup : limsup u f ≤ a) (h : f.IsBoundedUnder (· ≤ ·) u := by isBoundedDefault)
    (h' : f.IsBoundedUnder (· ≥ ·) u := by isBoundedDefault) : Tendsto u f (𝓝 a) := by
  rcases f.eq_or_neBot with rfl | _
  · exact tendsto_bot
  · exact tendsto_of_liminf_eq_limsup (le_antisymm (le_trans (liminf_le_limsup h h') hsup) hinf)
      (le_antisymm hsup (le_trans hinf (liminf_le_limsup h h'))) h h'

/-- Assume that, for any `a < b`, a sequence can not be infinitely many times below `a` and
above `b`. If it is also ultimately bounded above and below, then it has to converge. This even
works if `a` and `b` are restricted to a dense subset.
-/
theorem tendsto_of_no_upcrossings [DenselyOrdered α] {f : Filter β} {u : β → α} {s : Set α}
    (hs : Dense s) (H : ∀ a ∈ s, ∀ b ∈ s, a < b → ¬((∃ᶠ n in f, u n < a) ∧ ∃ᶠ n in f, b < u n))
    (h : f.IsBoundedUnder (· ≤ ·) u := by isBoundedDefault)
    (h' : f.IsBoundedUnder (· ≥ ·) u := by isBoundedDefault) :
    ∃ c : α, Tendsto u f (𝓝 c) := by
  rcases f.eq_or_neBot with rfl | hbot
  · exact ⟨sInf ∅, tendsto_bot⟩
  refine ⟨limsup u f, ?_⟩
  apply tendsto_of_le_liminf_of_limsup_le _ le_rfl h h'
  by_contra! hlt
  obtain ⟨a, ⟨⟨la, au⟩, as⟩⟩ : ∃ a, (f.liminf u < a ∧ a < f.limsup u) ∧ a ∈ s :=
    dense_iff_inter_open.1 hs (Set.Ioo (f.liminf u) (f.limsup u)) isOpen_Ioo
      (Set.nonempty_Ioo.2 hlt)
  obtain ⟨b, ⟨⟨ab, bu⟩, bs⟩⟩ : ∃ b, (a < b ∧ b < f.limsup u) ∧ b ∈ s :=
    dense_iff_inter_open.1 hs (Set.Ioo a (f.limsup u)) isOpen_Ioo (Set.nonempty_Ioo.2 au)
  have A : ∃ᶠ n in f, u n < a := frequently_lt_of_liminf_lt (IsBounded.isCobounded_ge h) la
  have B : ∃ᶠ n in f, b < u n := frequently_lt_of_lt_limsup (IsBounded.isCobounded_le h') bu
  exact H a as b bs ab ⟨A, B⟩

variable [FirstCountableTopology α] {f : Filter β} [CountableInterFilter f] {u : β → α}

theorem eventually_le_limsup (hf : IsBoundedUnder (· ≤ ·) f u := by isBoundedDefault) :
    ∀ᶠ b in f, u b ≤ f.limsup u := by
  obtain ha | ha := isTop_or_exists_gt (f.limsup u)
  · exact Eventually.of_forall fun _ => ha _
  by_cases H : IsGLB (Set.Ioi (f.limsup u)) (f.limsup u)
  · obtain ⟨u, -, -, hua, hu⟩ := H.exists_seq_antitone_tendsto ha
    have := fun n => eventually_lt_of_limsup_lt (hu n) hf
    exact
      (eventually_countable_forall.2 this).mono fun b hb =>
        ge_of_tendsto hua <| Eventually.of_forall fun n => (hb _).le
  · obtain ⟨x, hx, xa⟩ : ∃ x, (∀ ⦃b⦄, f.limsup u < b → x ≤ b) ∧ f.limsup u < x := by
      simp only [IsGLB, IsGreatest, lowerBounds, upperBounds, Set.mem_Ioi, Set.mem_setOf_eq,
        not_and, not_forall, not_le, exists_prop] at H
      exact H fun x => le_of_lt
    filter_upwards [eventually_lt_of_limsup_lt xa hf] with y hy
    contrapose! hy
    exact hx hy

theorem eventually_liminf_le (hf : IsBoundedUnder (· ≥ ·) f u := by isBoundedDefault) :
    ∀ᶠ b in f, f.liminf u ≤ u b :=
  eventually_le_limsup (α := αᵒᵈ) hf

end ConditionallyCompleteLinearOrder

section CompleteLinearOrder

variable [CompleteLinearOrder α] [TopologicalSpace α] [FirstCountableTopology α] [OrderTopology α]
  {f : Filter β} [CountableInterFilter f] {u : β → α}

@[simp]
theorem limsup_eq_bot : f.limsup u = ⊥ ↔ u =ᶠ[f] ⊥ :=
  ⟨fun h =>
    (EventuallyLE.trans eventually_le_limsup <| Eventually.of_forall fun _ => h.le).mono fun _ hx =>
      le_antisymm hx bot_le,
    fun h => by
    rw [limsup_congr h]
    exact limsup_const_bot⟩

@[simp]
theorem liminf_eq_top : f.liminf u = ⊤ ↔ u =ᶠ[f] ⊤ :=
  limsup_eq_bot (α := αᵒᵈ)

end CompleteLinearOrder

end LiminfLimsup

section Monotone

variable {F : Filter ι} [NeBot F]
  [ConditionallyCompleteLinearOrder R] [TopologicalSpace R] [OrderTopology R]
  [ConditionallyCompleteLinearOrder S] [TopologicalSpace S] [OrderTopology S]

/-- An antitone function between (conditionally) complete linear ordered spaces sends a
`Filter.limsSup` to the `Filter.liminf` of the image if the function is continuous at the `limsSup`
(and the filter is bounded from above and frequently bounded from below). -/
theorem Antitone.map_limsSup_of_continuousAt {F : Filter R} [NeBot F] {f : R → S}
    (f_decr : Antitone f) (f_cont : ContinuousAt f F.limsSup)
    (bdd_above : F.IsBounded (· ≤ ·) := by isBoundedDefault)
    (cobdd : F.IsCobounded (· ≤ ·) := by isBoundedDefault) :
    f F.limsSup = F.liminf f := by
  apply le_antisymm
  · rw [limsSup, f_decr.map_csInf_of_continuousAt f_cont bdd_above cobdd]
    apply le_of_forall_lt
    intro c hc
    simp only [liminf, limsInf, eventually_map] at hc ⊢
    obtain ⟨d, hd, h'd⟩ :=
      exists_lt_of_lt_csSup (bdd_above.recOn fun x hx ↦ ⟨f x, Set.mem_image_of_mem f hx⟩) hc
    apply lt_csSup_of_lt ?_ ?_ h'd
    · simpa only [BddAbove, upperBounds]
        using Antitone.isCoboundedUnder_ge_of_isCobounded f_decr cobdd
    · rcases hd with ⟨e, ⟨he, fe_eq_d⟩⟩
      filter_upwards [he] with x hx using (fe_eq_d.symm ▸ f_decr hx)
  · by_cases h' : ∃ c, c < F.limsSup ∧ Set.Ioo c F.limsSup = ∅
    · rcases h' with ⟨c, c_lt, hc⟩
      have B : ∃ᶠ n in F, F.limsSup ≤ n := by
        apply (frequently_lt_of_lt_limsSup cobdd c_lt).mono
        intro x hx
        by_contra!
        have : (Set.Ioo c F.limsSup).Nonempty := ⟨x, ⟨hx, this⟩⟩
        simp only [hc, Set.not_nonempty_empty] at this
      apply liminf_le_of_frequently_le _ (bdd_above.isBoundedUnder f_decr)
      exact B.mono fun x hx ↦ f_decr hx
    push_neg at h'
    by_contra! H
    have not_bot : ¬ IsBot F.limsSup := fun maybe_bot ↦
      lt_irrefl (F.liminf f) <| lt_of_le_of_lt
        (liminf_le_of_frequently_le (Frequently.of_forall (fun r ↦ f_decr (maybe_bot r)))
          (bdd_above.isBoundedUnder f_decr)) H
    obtain ⟨l, l_lt, h'l⟩ :
        ∃ l < F.limsSup, Set.Ioc l F.limsSup ⊆ { x : R | f x < F.liminf f } := by
      apply exists_Ioc_subset_of_mem_nhds ((tendsto_order.1 f_cont.tendsto).2 _ H)
      simpa [IsBot] using not_bot
    obtain ⟨m, l_m, m_lt⟩ : (Set.Ioo l F.limsSup).Nonempty := by
      contrapose! h'
      exact ⟨l, l_lt, h'⟩
    have B : F.liminf f ≤ f m := by
      apply liminf_le_of_frequently_le _ _
      · apply (frequently_lt_of_lt_limsSup cobdd m_lt).mono
        exact fun x hx ↦ f_decr hx.le
      · exact IsBounded.isBoundedUnder f_decr bdd_above
    have I : f m < F.liminf f := h'l ⟨l_m, m_lt.le⟩
    exact lt_irrefl _ (B.trans_lt I)

/-- A continuous antitone function between (conditionally) complete linear ordered spaces sends a
`Filter.limsup` to the `Filter.liminf` of the images (if the filter is bounded from above and
frequently bounded from below). -/
theorem Antitone.map_limsup_of_continuousAt {f : R → S} (f_decr : Antitone f) (a : ι → R)
    (f_cont : ContinuousAt f (F.limsup a))
    (bdd_above : F.IsBoundedUnder (· ≤ ·) a := by isBoundedDefault)
    (cobdd : F.IsCoboundedUnder (· ≤ ·) a := by isBoundedDefault) :
    f (F.limsup a) = F.liminf (f ∘ a) :=
  f_decr.map_limsSup_of_continuousAt f_cont bdd_above cobdd

/-- An antitone function between (conditionally) complete linear ordered spaces sends a
`Filter.limsInf` to the `Filter.limsup` of the image if the function is continuous at the `limsInf`
(and the filter is bounded from below and frequently bounded from above). -/
theorem Antitone.map_limsInf_of_continuousAt {F : Filter R} [NeBot F] {f : R → S}
    (f_decr : Antitone f) (f_cont : ContinuousAt f F.limsInf)
    (cobdd : F.IsCobounded (· ≥ ·) := by isBoundedDefault)
    (bdd_below : F.IsBounded (· ≥ ·) := by isBoundedDefault) : f F.limsInf = F.limsup f :=
  Antitone.map_limsSup_of_continuousAt (R := Rᵒᵈ) (S := Sᵒᵈ) f_decr.dual f_cont bdd_below cobdd

/-- A continuous antitone function between (conditionally) complete linear ordered spaces sends a
`Filter.liminf` to the `Filter.limsup` of the images (if the filter is bounded from below and
frequently bounded from above). -/
theorem Antitone.map_liminf_of_continuousAt {f : R → S} (f_decr : Antitone f) (a : ι → R)
    (f_cont : ContinuousAt f (F.liminf a))
    (cobdd : F.IsCoboundedUnder (· ≥ ·) a := by isBoundedDefault)
    (bdd_below : F.IsBoundedUnder (· ≥ ·) a := by isBoundedDefault) :
    f (F.liminf a) = F.limsup (f ∘ a) :=
  f_decr.map_limsInf_of_continuousAt f_cont cobdd bdd_below

/-- A monotone function between (conditionally) complete linear ordered spaces sends a
`Filter.limsSup` to the `Filter.limsup` of the image if the function is continuous at the `limsSup`
(and the filter is bounded from above and frequently bounded from below). -/
theorem Monotone.map_limsSup_of_continuousAt {F : Filter R} [NeBot F] {f : R → S}
    (f_incr : Monotone f) (f_cont : ContinuousAt f F.limsSup)
    (bdd_above : F.IsBounded (· ≤ ·) := by isBoundedDefault)
    (cobdd : F.IsCobounded (· ≤ ·) := by isBoundedDefault) : f F.limsSup = F.limsup f :=
  Antitone.map_limsSup_of_continuousAt (S := Sᵒᵈ) f_incr f_cont bdd_above cobdd

/-- A continuous monotone function between (conditionally) complete linear ordered spaces sends a
`Filter.limsup` to the `Filter.limsup` of the images (if the filter is bounded from above and
frequently bounded from below). -/
theorem Monotone.map_limsup_of_continuousAt {f : R → S} (f_incr : Monotone f) (a : ι → R)
    (f_cont : ContinuousAt f (F.limsup a))
    (bdd_above : F.IsBoundedUnder (· ≤ ·) a := by isBoundedDefault)
    (cobdd : F.IsCoboundedUnder (· ≤ ·) a := by isBoundedDefault) :
    f (F.limsup a) = F.limsup (f ∘ a) :=
  f_incr.map_limsSup_of_continuousAt f_cont bdd_above cobdd

/-- A monotone function between (conditionally) complete linear ordered spaces sends a
`Filter.limsInf` to the `Filter.liminf` of the image if the function is continuous at the `limsInf`
(and the filter is bounded from below and frequently bounded from above). -/
theorem Monotone.map_limsInf_of_continuousAt {F : Filter R} [NeBot F] {f : R → S}
    (f_incr : Monotone f) (f_cont : ContinuousAt f F.limsInf)
    (cobdd : F.IsCobounded (· ≥ ·) := by isBoundedDefault)
    (bdd_below : F.IsBounded (· ≥ ·) := by isBoundedDefault) : f F.limsInf = F.liminf f :=
  Antitone.map_limsSup_of_continuousAt (R := Rᵒᵈ) f_incr.dual f_cont bdd_below cobdd

/-- A continuous monotone function between (conditionally) complete linear ordered spaces sends a
`Filter.liminf` to the `Filter.liminf` of the images (if the filter is bounded from below and
frequently bounded from above). -/
theorem Monotone.map_liminf_of_continuousAt {f : R → S} (f_incr : Monotone f) (a : ι → R)
    (f_cont : ContinuousAt f (F.liminf a))
    (cobdd : F.IsCoboundedUnder (· ≥ ·) a := by isBoundedDefault)
    (bdd_below : F.IsBoundedUnder (· ≥ ·) a := by isBoundedDefault) :
    f (F.liminf a) = F.liminf (f ∘ a) :=
  f_incr.map_limsInf_of_continuousAt f_cont cobdd bdd_below

end Monotone

section InfiAndSupr

open Topology

open Filter Set

variable [CompleteLinearOrder R] [TopologicalSpace R] [OrderTopology R]

theorem iInf_eq_of_forall_le_of_tendsto {x : R} {as : ι → R} (x_le : ∀ i, x ≤ as i) {F : Filter ι}
    [Filter.NeBot F] (as_lim : Filter.Tendsto as F (𝓝 x)) : ⨅ i, as i = x := by
  refine iInf_eq_of_forall_ge_of_forall_gt_exists_lt (fun i ↦ x_le i) ?_
  apply fun w x_lt_w ↦ ‹Filter.NeBot F›.nonempty_of_mem (eventually_lt_of_tendsto_lt x_lt_w as_lim)

theorem iSup_eq_of_forall_le_of_tendsto {x : R} {as : ι → R} (le_x : ∀ i, as i ≤ x) {F : Filter ι}
    [Filter.NeBot F] (as_lim : Filter.Tendsto as F (𝓝 x)) : ⨆ i, as i = x :=
  iInf_eq_of_forall_le_of_tendsto (R := Rᵒᵈ) le_x as_lim

theorem iUnion_Ici_eq_Ioi_of_lt_of_tendsto (x : R) {as : ι → R} (x_lt : ∀ i, x < as i)
    {F : Filter ι} [Filter.NeBot F] (as_lim : Filter.Tendsto as F (𝓝 x)) :
    ⋃ i : ι, Ici (as i) = Ioi x := by
  have obs : x ∉ range as := by
    intro maybe_x_is
    rcases mem_range.mp maybe_x_is with ⟨i, hi⟩
    simpa only [hi, lt_self_iff_false] using x_lt i
  -- Porting note: `rw at *` was too destructive. Let's only rewrite `obs` and the goal.
  have := iInf_eq_of_forall_le_of_tendsto (fun i ↦ (x_lt i).le) as_lim
  rw [← this] at obs
  rw [← this]
  exact iUnion_Ici_eq_Ioi_iInf obs

theorem iUnion_Iic_eq_Iio_of_lt_of_tendsto (x : R) {as : ι → R} (lt_x : ∀ i, as i < x)
    {F : Filter ι} [Filter.NeBot F] (as_lim : Filter.Tendsto as F (𝓝 x)) :
    ⋃ i : ι, Iic (as i) = Iio x :=
  iUnion_Ici_eq_Ioi_of_lt_of_tendsto (R := Rᵒᵈ) x lt_x as_lim

end InfiAndSupr

section Indicator

theorem limsup_eq_tendsto_sum_indicator_nat_atTop (s : ℕ → Set α) :
    limsup s atTop = { ω | Tendsto
      (fun n ↦ ∑ k ∈ Finset.range n, (s (k + 1)).indicator (1 : α → ℕ) ω) atTop atTop } := by
  ext ω
  simp only [limsup_eq_iInf_iSup_of_nat, Set.iSup_eq_iUnion, Set.iInf_eq_iInter,
    Set.mem_iInter, Set.mem_iUnion, exists_prop]
  constructor
  · intro hω
    refine tendsto_atTop_atTop_of_monotone' (fun n m hnm ↦ Finset.sum_mono_set_of_nonneg
      (fun i ↦ Set.indicator_nonneg (fun _ _ ↦ zero_le_one) _) (Finset.range_mono hnm)) ?_
    rintro ⟨i, h⟩
    simp only [mem_upperBounds, Set.mem_range, forall_exists_index, forall_apply_eq_imp_iff] at h
    induction' i with k hk
    · obtain ⟨j, hj₁, hj₂⟩ := hω 1
      refine not_lt.2 (h <| j + 1)
        (lt_of_le_of_lt (Finset.sum_const_zero.symm : 0 = ∑ k ∈ Finset.range (j + 1), 0).le ?_)
      refine Finset.sum_lt_sum (fun m _ ↦ Set.indicator_nonneg (fun _ _ ↦ zero_le_one) _)
        ⟨j - 1, Finset.mem_range.2 (lt_of_le_of_lt (Nat.sub_le _ _) j.lt_succ_self), ?_⟩
      rw [Nat.sub_add_cancel hj₁, Set.indicator_of_mem hj₂]
      exact zero_lt_one
    · rw [imp_false] at hk
      push_neg at hk
      obtain ⟨i, hi⟩ := hk
      obtain ⟨j, hj₁, hj₂⟩ := hω (i + 1)
      replace hi : (∑ k ∈ Finset.range i, (s (k + 1)).indicator 1 ω) = k + 1 :=
        le_antisymm (h i) hi
      refine not_lt.2 (h <| j + 1) ?_
      rw [← Finset.sum_range_add_sum_Ico _ (i.le_succ.trans (hj₁.trans j.le_succ)), hi]
      refine lt_add_of_pos_right _ ?_
      rw [(Finset.sum_const_zero.symm : 0 = ∑ k ∈ Finset.Ico i (j + 1), 0)]
      refine Finset.sum_lt_sum (fun m _ ↦ Set.indicator_nonneg (fun _ _ ↦ zero_le_one) _)
        ⟨j - 1, Finset.mem_Ico.2 ⟨(Nat.le_sub_iff_add_le (le_trans ((le_add_iff_nonneg_left _).2
          zero_le') hj₁)).2 hj₁, lt_of_le_of_lt (Nat.sub_le _ _) j.lt_succ_self⟩, ?_⟩
      rw [Nat.sub_add_cancel (le_trans ((le_add_iff_nonneg_left _).2 zero_le') hj₁),
        Set.indicator_of_mem hj₂]
      exact zero_lt_one
  · rintro hω i
    rw [Set.mem_setOf_eq, tendsto_atTop_atTop] at hω
    by_contra! hcon
    obtain ⟨j, h⟩ := hω (i + 1)
    have : (∑ k ∈ Finset.range j, (s (k + 1)).indicator 1 ω) ≤ i := by
      have hle : ∀ j ≤ i, (∑ k ∈ Finset.range j, (s (k + 1)).indicator 1 ω) ≤ i := by
        refine fun j hij ↦
          (Finset.sum_le_card_nsmul _ _ _ ?_ : _ ≤ (Finset.range j).card • 1).trans ?_
        · exact fun m _ ↦ Set.indicator_apply_le' (fun _ ↦ le_rfl) fun _ ↦ zero_le_one
        · simpa only [Finset.card_range, smul_eq_mul, mul_one]
      by_cases hij : j < i
      · exact hle _ hij.le
      · rw [← Finset.sum_range_add_sum_Ico _ (not_lt.1 hij)]
        suffices (∑ k ∈ Finset.Ico i j, (s (k + 1)).indicator 1 ω) = 0 by
          rw [this, add_zero]
          exact hle _ le_rfl
        refine Finset.sum_eq_zero fun m hm ↦ ?_
        exact Set.indicator_of_not_mem (hcon _ <| (Finset.mem_Ico.1 hm).1.trans m.le_succ) _
    exact not_le.2 (lt_of_lt_of_le i.lt_succ_self <| h _ le_rfl) this

theorem limsup_eq_tendsto_sum_indicator_atTop (R : Type*) [StrictOrderedSemiring R] [Archimedean R]
    (s : ℕ → Set α) : limsup s atTop = { ω | Tendsto
      (fun n ↦ ∑ k ∈ Finset.range n, (s (k + 1)).indicator (1 : α → R) ω) atTop atTop } := by
  rw [limsup_eq_tendsto_sum_indicator_nat_atTop s]
  ext ω
  simp only [Set.mem_setOf_eq]
  rw [(_ : (fun n ↦ ∑ k ∈ Finset.range n, (s (k + 1)).indicator (1 : α → R) ω) = fun n ↦
    ↑(∑ k ∈ Finset.range n, (s (k + 1)).indicator (1 : α → ℕ) ω))]
  · exact tendsto_natCast_atTop_iff.symm
  · ext n
    simp only [Set.indicator, Pi.one_apply, Finset.sum_boole, Nat.cast_id]

end Indicator

section LiminfLimsupAddSub
variable [ConditionallyCompleteLinearOrder R] [TopologicalSpace R] [OrderTopology R]

/-- `liminf (c + xᵢ) = c + liminf xᵢ`. -/
lemma limsup_const_add (F : Filter ι) [NeBot F] [Add R] [ContinuousAdd R]
    [AddLeftMono R] (f : ι → R) (c : R)
<<<<<<< HEAD
    (bdd_above : F.IsBoundedUnder (· ≤ ·) f) (bdd_below : F.IsBoundedUnder (· ≥ ·) f) :
=======
    (bdd_above : F.IsBoundedUnder (· ≤ ·) f) (cobdd : F.IsCoboundedUnder (· ≤ ·) f) :
>>>>>>> a3663456
    Filter.limsup (fun i ↦ c + f i) F = c + Filter.limsup f F :=
  (Monotone.map_limsSup_of_continuousAt (F := F.map f) (f := fun (x : R) ↦ c + x)
    (fun _ _ h ↦ add_le_add_left h c) (continuous_add_left c).continuousAt bdd_above cobdd).symm

/-- `limsup (xᵢ + c) = (limsup xᵢ) + c`. -/
lemma limsup_add_const (F : Filter ι) [NeBot F] [Add R] [ContinuousAdd R]
    [AddRightMono R] (f : ι → R) (c : R)
<<<<<<< HEAD
    (bdd_above : F.IsBoundedUnder (· ≤ ·) f) (bdd_below : F.IsBoundedUnder (· ≥ ·) f) :
=======
    (bdd_above : F.IsBoundedUnder (· ≤ ·) f) (cobdd : F.IsCoboundedUnder (· ≤ ·) f) :
>>>>>>> a3663456
    Filter.limsup (fun i ↦ f i + c) F = Filter.limsup f F + c :=
  (Monotone.map_limsSup_of_continuousAt (F := F.map f) (f := fun (x : R) ↦ x + c)
    (fun _ _ h ↦ add_le_add_right h c) (continuous_add_right c).continuousAt bdd_above cobdd).symm

/-- `liminf (c + xᵢ) = c + limsup xᵢ`. -/
lemma liminf_const_add (F : Filter ι) [NeBot F] [Add R] [ContinuousAdd R]
    [AddLeftMono R] (f : ι → R) (c : R)
<<<<<<< HEAD
    (bdd_above : F.IsBoundedUnder (· ≤ ·) f) (bdd_below : F.IsBoundedUnder (· ≥ ·) f) :
=======
    (cobdd : F.IsCoboundedUnder (· ≥ ·) f) (bdd_below : F.IsBoundedUnder (· ≥ ·) f) :
>>>>>>> a3663456
    Filter.liminf (fun i ↦ c + f i) F = c + Filter.liminf f F :=
  (Monotone.map_limsInf_of_continuousAt (F := F.map f) (f := fun (x : R) ↦ c + x)
    (fun _ _ h ↦ add_le_add_left h c) (continuous_add_left c).continuousAt cobdd bdd_below).symm

/-- `liminf (xᵢ + c) = (liminf xᵢ) + c`. -/
lemma liminf_add_const (F : Filter ι) [NeBot F] [Add R] [ContinuousAdd R]
    [AddRightMono R] (f : ι → R) (c : R)
<<<<<<< HEAD
    (bdd_above : F.IsBoundedUnder (· ≤ ·) f) (bdd_below : F.IsBoundedUnder (· ≥ ·) f) :
=======
    (cobdd : F.IsCoboundedUnder (· ≥ ·) f) (bdd_below : F.IsBoundedUnder (· ≥ ·) f) :
>>>>>>> a3663456
    Filter.liminf (fun i ↦ f i + c) F = Filter.liminf f F + c :=
  (Monotone.map_limsInf_of_continuousAt (F := F.map f) (f := fun (x : R) ↦ x + c)
    (fun _ _ h ↦ add_le_add_right h c) (continuous_add_right c).continuousAt cobdd bdd_below).symm

/-- `limsup (c - xᵢ) = c - liminf xᵢ`. -/
<<<<<<< HEAD
lemma limsup_const_sub (F : Filter ι) [NeBot F] [AddCommSemigroup R] [Sub R] [ContinuousSub R]
    [OrderedSub R] [AddLeftMono R] (f : ι → R) (c : R)
    (bdd_above : F.IsBoundedUnder (· ≤ ·) f) (bdd_below : F.IsBoundedUnder (· ≥ ·) f) :
    Filter.limsup (fun i ↦ c - f i) F = c - Filter.liminf f F :=
  (Antitone.map_limsInf_of_continuousAt (F := F.map f) (f := fun (x : R) ↦ c - x)
    (fun _ _ h ↦ tsub_le_tsub_left h c)
    (continuous_sub_left c).continuousAt bdd_above bdd_below).symm
=======
lemma limsup_const_sub (F : Filter ι) [AddCommSemigroup R] [Sub R] [ContinuousSub R] [OrderedSub R]
    [AddLeftMono R] (f : ι → R) (c : R)
    (cobdd : F.IsCoboundedUnder (· ≥ ·) f) (bdd_below : F.IsBoundedUnder (· ≥ ·) f) :
    Filter.limsup (fun i ↦ c - f i) F = c - Filter.liminf f F := by
  rcases F.eq_or_neBot with rfl | _
  · simp only [liminf, limsInf, limsup, limsSup, map_bot, eventually_bot, Set.setOf_true]
    simp only [IsCoboundedUnder, IsCobounded, map_bot, eventually_bot, true_implies] at cobdd
    rcases cobdd with ⟨x, hx⟩
    refine (csInf_le ?_ (Set.mem_univ _)).antisymm
      (tsub_le_iff_tsub_le.1 (le_csSup ?_ (Set.mem_univ _)))
    · refine ⟨x - x, mem_lowerBounds.2 fun y ↦ ?_⟩
      simp only [Set.mem_univ, true_implies]
      exact tsub_le_iff_tsub_le.1 (hx (x - y))
    · refine ⟨x, mem_upperBounds.2 fun y ↦ ?_⟩
      simp only [Set.mem_univ, hx y, implies_true]
  · exact (Antitone.map_limsInf_of_continuousAt (F := F.map f) (f := fun (x : R) ↦ c - x)
    (fun _ _ h ↦ tsub_le_tsub_left h c) (continuous_sub_left c).continuousAt cobdd bdd_below).symm
>>>>>>> a3663456

/-- `limsup (xᵢ - c) = (limsup xᵢ) - c`. -/
lemma limsup_sub_const (F : Filter ι) [AddCommSemigroup R] [Sub R] [ContinuousSub R] [OrderedSub R]
    (f : ι → R) (c : R)
    (bdd_above : F.IsBoundedUnder (· ≤ ·) f) (cobdd : F.IsCoboundedUnder (· ≤ ·) f) :
    Filter.limsup (fun i ↦ f i - c) F = Filter.limsup f F - c := by
  rcases F.eq_or_neBot with rfl | _
  · have {a : R} : sInf Set.univ ≤ a := by
      apply csInf_le _ (Set.mem_univ a)
      simp only [IsCoboundedUnder, IsCobounded, map_bot, eventually_bot, true_implies] at cobdd
      rcases cobdd with ⟨x, hx⟩
      refine ⟨x, mem_lowerBounds.2 fun y ↦ ?_⟩
      simp only [Set.mem_univ, hx y, implies_true]
    simp only [limsup, limsSup, map_bot, eventually_bot, Set.setOf_true]
    exact this.antisymm (tsub_le_iff_right.2 this)
  · apply (Monotone.map_limsSup_of_continuousAt (F := F.map f) (f := fun (x : R) ↦ x - c) _ _).symm
    · exact fun _ _ h ↦ tsub_le_tsub_right h c
    · exact (continuous_sub_right c).continuousAt

/-- `liminf (c - xᵢ) = c - limsup xᵢ`. -/
lemma liminf_const_sub (F : Filter ι) [NeBot F] [AddCommSemigroup R] [Sub R] [ContinuousSub R]
    [OrderedSub R] [AddLeftMono R] (f : ι → R) (c : R)
<<<<<<< HEAD
    (bdd_above : F.IsBoundedUnder (· ≤ ·) f) (bdd_below : F.IsBoundedUnder (· ≥ ·) f) :
=======
    (bdd_above : F.IsBoundedUnder (· ≤ ·) f) (cobdd : F.IsCoboundedUnder (· ≤ ·) f) :
>>>>>>> a3663456
    Filter.liminf (fun i ↦ c - f i) F = c - Filter.limsup f F :=
  (Antitone.map_limsSup_of_continuousAt (F := F.map f) (f := fun (x : R) ↦ c - x)
    (fun _ _ h ↦ tsub_le_tsub_left h c) (continuous_sub_left c).continuousAt bdd_above cobdd).symm

/-- `liminf (xᵢ - c) = (liminf xᵢ) - c`. -/
lemma liminf_sub_const (F : Filter ι) [NeBot F] [AddCommSemigroup R] [Sub R] [ContinuousSub R]
    [OrderedSub R] (f : ι → R) (c : R)
    (cobdd : F.IsCoboundedUnder (· ≥ ·) f) (bdd_below : F.IsBoundedUnder (· ≥ ·) f) :
    Filter.liminf (fun i ↦ f i - c) F = Filter.liminf f F - c :=
  (Monotone.map_limsInf_of_continuousAt (F := F.map f) (f := fun (x : R) ↦ x - c)
    (fun _ _ h ↦ tsub_le_tsub_right h c) (continuous_sub_right c).continuousAt cobdd bdd_below).symm

end LiminfLimsupAddSub -- section<|MERGE_RESOLUTION|>--- conflicted
+++ resolved
@@ -526,11 +526,7 @@
 /-- `liminf (c + xᵢ) = c + liminf xᵢ`. -/
 lemma limsup_const_add (F : Filter ι) [NeBot F] [Add R] [ContinuousAdd R]
     [AddLeftMono R] (f : ι → R) (c : R)
-<<<<<<< HEAD
-    (bdd_above : F.IsBoundedUnder (· ≤ ·) f) (bdd_below : F.IsBoundedUnder (· ≥ ·) f) :
-=======
     (bdd_above : F.IsBoundedUnder (· ≤ ·) f) (cobdd : F.IsCoboundedUnder (· ≤ ·) f) :
->>>>>>> a3663456
     Filter.limsup (fun i ↦ c + f i) F = c + Filter.limsup f F :=
   (Monotone.map_limsSup_of_continuousAt (F := F.map f) (f := fun (x : R) ↦ c + x)
     (fun _ _ h ↦ add_le_add_left h c) (continuous_add_left c).continuousAt bdd_above cobdd).symm
@@ -538,11 +534,7 @@
 /-- `limsup (xᵢ + c) = (limsup xᵢ) + c`. -/
 lemma limsup_add_const (F : Filter ι) [NeBot F] [Add R] [ContinuousAdd R]
     [AddRightMono R] (f : ι → R) (c : R)
-<<<<<<< HEAD
-    (bdd_above : F.IsBoundedUnder (· ≤ ·) f) (bdd_below : F.IsBoundedUnder (· ≥ ·) f) :
-=======
     (bdd_above : F.IsBoundedUnder (· ≤ ·) f) (cobdd : F.IsCoboundedUnder (· ≤ ·) f) :
->>>>>>> a3663456
     Filter.limsup (fun i ↦ f i + c) F = Filter.limsup f F + c :=
   (Monotone.map_limsSup_of_continuousAt (F := F.map f) (f := fun (x : R) ↦ x + c)
     (fun _ _ h ↦ add_le_add_right h c) (continuous_add_right c).continuousAt bdd_above cobdd).symm
@@ -550,11 +542,7 @@
 /-- `liminf (c + xᵢ) = c + limsup xᵢ`. -/
 lemma liminf_const_add (F : Filter ι) [NeBot F] [Add R] [ContinuousAdd R]
     [AddLeftMono R] (f : ι → R) (c : R)
-<<<<<<< HEAD
-    (bdd_above : F.IsBoundedUnder (· ≤ ·) f) (bdd_below : F.IsBoundedUnder (· ≥ ·) f) :
-=======
     (cobdd : F.IsCoboundedUnder (· ≥ ·) f) (bdd_below : F.IsBoundedUnder (· ≥ ·) f) :
->>>>>>> a3663456
     Filter.liminf (fun i ↦ c + f i) F = c + Filter.liminf f F :=
   (Monotone.map_limsInf_of_continuousAt (F := F.map f) (f := fun (x : R) ↦ c + x)
     (fun _ _ h ↦ add_le_add_left h c) (continuous_add_left c).continuousAt cobdd bdd_below).symm
@@ -562,25 +550,12 @@
 /-- `liminf (xᵢ + c) = (liminf xᵢ) + c`. -/
 lemma liminf_add_const (F : Filter ι) [NeBot F] [Add R] [ContinuousAdd R]
     [AddRightMono R] (f : ι → R) (c : R)
-<<<<<<< HEAD
-    (bdd_above : F.IsBoundedUnder (· ≤ ·) f) (bdd_below : F.IsBoundedUnder (· ≥ ·) f) :
-=======
     (cobdd : F.IsCoboundedUnder (· ≥ ·) f) (bdd_below : F.IsBoundedUnder (· ≥ ·) f) :
->>>>>>> a3663456
     Filter.liminf (fun i ↦ f i + c) F = Filter.liminf f F + c :=
   (Monotone.map_limsInf_of_continuousAt (F := F.map f) (f := fun (x : R) ↦ x + c)
     (fun _ _ h ↦ add_le_add_right h c) (continuous_add_right c).continuousAt cobdd bdd_below).symm
 
 /-- `limsup (c - xᵢ) = c - liminf xᵢ`. -/
-<<<<<<< HEAD
-lemma limsup_const_sub (F : Filter ι) [NeBot F] [AddCommSemigroup R] [Sub R] [ContinuousSub R]
-    [OrderedSub R] [AddLeftMono R] (f : ι → R) (c : R)
-    (bdd_above : F.IsBoundedUnder (· ≤ ·) f) (bdd_below : F.IsBoundedUnder (· ≥ ·) f) :
-    Filter.limsup (fun i ↦ c - f i) F = c - Filter.liminf f F :=
-  (Antitone.map_limsInf_of_continuousAt (F := F.map f) (f := fun (x : R) ↦ c - x)
-    (fun _ _ h ↦ tsub_le_tsub_left h c)
-    (continuous_sub_left c).continuousAt bdd_above bdd_below).symm
-=======
 lemma limsup_const_sub (F : Filter ι) [AddCommSemigroup R] [Sub R] [ContinuousSub R] [OrderedSub R]
     [AddLeftMono R] (f : ι → R) (c : R)
     (cobdd : F.IsCoboundedUnder (· ≥ ·) f) (bdd_below : F.IsBoundedUnder (· ≥ ·) f) :
@@ -598,7 +573,6 @@
       simp only [Set.mem_univ, hx y, implies_true]
   · exact (Antitone.map_limsInf_of_continuousAt (F := F.map f) (f := fun (x : R) ↦ c - x)
     (fun _ _ h ↦ tsub_le_tsub_left h c) (continuous_sub_left c).continuousAt cobdd bdd_below).symm
->>>>>>> a3663456
 
 /-- `limsup (xᵢ - c) = (limsup xᵢ) - c`. -/
 lemma limsup_sub_const (F : Filter ι) [AddCommSemigroup R] [Sub R] [ContinuousSub R] [OrderedSub R]
@@ -621,11 +595,7 @@
 /-- `liminf (c - xᵢ) = c - limsup xᵢ`. -/
 lemma liminf_const_sub (F : Filter ι) [NeBot F] [AddCommSemigroup R] [Sub R] [ContinuousSub R]
     [OrderedSub R] [AddLeftMono R] (f : ι → R) (c : R)
-<<<<<<< HEAD
-    (bdd_above : F.IsBoundedUnder (· ≤ ·) f) (bdd_below : F.IsBoundedUnder (· ≥ ·) f) :
-=======
     (bdd_above : F.IsBoundedUnder (· ≤ ·) f) (cobdd : F.IsCoboundedUnder (· ≤ ·) f) :
->>>>>>> a3663456
     Filter.liminf (fun i ↦ c - f i) F = c - Filter.limsup f F :=
   (Antitone.map_limsSup_of_continuousAt (F := F.map f) (f := fun (x : R) ↦ c - x)
     (fun _ _ h ↦ tsub_le_tsub_left h c) (continuous_sub_left c).continuousAt bdd_above cobdd).symm
