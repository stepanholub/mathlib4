--- conflicted
+++ resolved
@@ -251,16 +251,10 @@
     ext x
     conv_rhs => rw [← Set.preimage_image_eq U (D.ι_injective _)]
     generalize 𝖣.ι i '' U = U' -- next 4 lines were `simp` before https://github.com/leanprover-community/mathlib4/pull/13170
-<<<<<<< HEAD
-    simp only [Set.mem_preimage, coe_comp, Function.comp_apply]
-    rw [D.glue_condition_apply]
-=======
-    simp only [GlueData.diagram_l, GlueData.diagram_r, Set.mem_preimage, coe_comp,
-      Function.comp_apply]
+    simp only [Set.mem_preimage, hom_comp, ContinuousMap.coe_comp, Function.comp_apply]
     -- `erw; rfl` works around the `ConcreteCategory`/`HasForget` mismatch:
     erw [D.glue_condition_apply]
     rfl
->>>>>>> 3685941c
   rw [← this, Set.image_preimage_eq_inter_range]
   symm
   apply Set.inter_eq_self_of_subset_left
