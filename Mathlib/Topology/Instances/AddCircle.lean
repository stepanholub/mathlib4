--- conflicted
+++ resolved
@@ -381,14 +381,11 @@
     (mul_left_injective₀ hp.out.ne').eq_iff, Nat.cast_inj, mul_comm] at hk
   exact (Nat.le_of_dvd h0 ⟨_, hk.symm⟩).not_lt hn
 
-<<<<<<< HEAD
 lemma div_mul_period_eq_nsmul (m n : ℕ) :
     (↑(↑m / ↑n * p) : AddCircle p) = m • ((p / n : 𝕜) : AddCircle p) := by
   rw [mul_comm_div, ← nsmul_eq_mul, coe_nsmul]
 
-=======
 variable (p) in
->>>>>>> 67019e0b
 theorem gcd_mul_addOrderOf_div_eq {n : ℕ} (m : ℕ) (hn : 0 < n) :
     m.gcd n * addOrderOf (↑(↑m / ↑n * p) : AddCircle p) = n := by
   rw [div_mul_period_eq_nsmul, IsOfFinAddOrder.addOrderOf_nsmul]
@@ -416,7 +413,6 @@
   rw [← q.num_divInt_den, Rat.cast_divInt_of_ne_zero _ this, Int.cast_natCast, Rat.num_divInt_den,
     addOrderOf_div_of_gcd_eq_one' q.pos q.reduced]
 
-<<<<<<< HEAD
 theorem nsmul_eq_zero_iff {u : AddCircle p} {n : ℕ} (h : 0 < n) :
     n • u = 0 ↔ ∃ m < n, ↑(↑m / ↑n * p) = u := by
   refine ⟨QuotientAddGroup.induction_on' u fun k hk => ?_, ?_⟩
@@ -448,33 +444,6 @@
   · apply one_mul
 
 #align add_circle.add_order_of_eq_pos_iff AddCircle.addOrderOf_eq_pos_iff
-=======
-theorem addOrderOf_eq_pos_iff {u : AddCircle p} {n : ℕ} (h : 0 < n) :
-    addOrderOf u = n ↔ ∃ m < n, m.gcd n = 1 ∧ ↑(↑m / ↑n * p) = u := by
-  refine ⟨QuotientAddGroup.induction_on u fun k hk => ?_, ?_⟩
-  · rintro ⟨m, _, h₁, rfl⟩
-    exact addOrderOf_div_of_gcd_eq_one h h₁
-  have h0 := addOrderOf_nsmul_eq_zero (k : AddCircle p)
-  rw [hk, ← coe_nsmul, coe_eq_zero_iff] at h0
-  obtain ⟨a, ha⟩ := h0
-  have h0 : (_ : 𝕜) ≠ 0 := Nat.cast_ne_zero.2 h.ne'
-  rw [nsmul_eq_mul, mul_comm, ← div_eq_iff h0, ← a.ediv_add_emod' n, add_smul, add_div,
-    zsmul_eq_mul, Int.cast_mul, Int.cast_natCast, mul_assoc, ← mul_div, mul_comm _ p,
-    mul_div_cancel_right₀ p h0] at ha
-  have han : _ = a % n := Int.toNat_of_nonneg (Int.emod_nonneg _ <| mod_cast h.ne')
-  have he : (↑(↑((a % n).toNat) / ↑n * p) : AddCircle p) = k := by
-    convert congr_arg (QuotientAddGroup.mk : 𝕜 → (AddCircle p)) ha using 1
-    rw [coe_add, ← Int.cast_natCast, han, zsmul_eq_mul, mul_div_right_comm, eq_comm,
-      add_eq_right, ← zsmul_eq_mul, coe_zsmul, coe_period, smul_zero]
-  refine ⟨(a % n).toNat, ?_, ?_, he⟩
-  · rw [← Int.ofNat_lt, han]
-    exact Int.emod_lt_of_pos _ (Int.ofNat_lt.2 h)
-  · have := (gcd_mul_addOrderOf_div_eq p (Int.toNat (a % ↑n)) h).trans
-      ((congr_arg addOrderOf he).trans hk).symm
-    rw [he, Nat.mul_left_eq_self_iff] at this
-    · exact this
-    · rwa [hk]
->>>>>>> 67019e0b
 
 theorem exists_gcd_eq_one_of_isOfFinAddOrder {u : AddCircle p} (h : IsOfFinAddOrder u) :
     ∃ m : ℕ, m.gcd (addOrderOf u) = 1 ∧ m < addOrderOf u ∧ ↑((m : 𝕜) / addOrderOf u * p) = u :=
@@ -492,30 +461,11 @@
     Equiv.ofBijective (fun m => ⟨↑((m : 𝕜) / n * p), addOrderOf_div_of_gcd_eq_one hn m.prop.2⟩)
       (by
         refine ⟨fun m₁ m₂ h => Subtype.ext ?_, fun u => ?_⟩
-<<<<<<< HEAD
         · simp_rw [Subtype.mk_eq_mk, div_mul_period_eq_nsmul] at h
           refine nsmul_injOn_Iio_addOrderOf ?_ ?_ h <;> rw [addOrderOf_period_div hn]
           exacts [m₁.2.1, m₂.2.1]
         · obtain ⟨m, hmn, hg, he⟩ := (addOrderOf_eq_pos_iff hn).mp u.2
           exact ⟨⟨m, hmn, hg⟩, Subtype.ext he⟩)
-#align add_circle.set_add_order_of_equiv AddCircle.setAddOrderOfEquiv
-=======
-        · simp_rw [Subtype.ext_iff] at h
-          rw [← sub_eq_zero, ← coe_sub, ← sub_mul, ← sub_div, ← Int.cast_natCast m₁,
-            ← Int.cast_natCast m₂, ← Int.cast_sub, coe_eq_zero_iff] at h
-          obtain ⟨m, hm⟩ := h
-          rw [← mul_div_right_comm, eq_div_iff, mul_comm, ← zsmul_eq_mul, mul_smul_comm, ←
-            nsmul_eq_mul, ← natCast_zsmul, smul_smul,
-            zsmul_left_inj hp.out, mul_comm] at hm
-          swap
-          · exact Nat.cast_ne_zero.2 hn.ne'
-          rw [← @Nat.cast_inj ℤ, ← sub_eq_zero]
-          refine Int.eq_zero_of_abs_lt_dvd ⟨_, hm.symm⟩ (abs_sub_lt_iff.2 ⟨?_, ?_⟩) <;>
-            apply (Int.sub_le_self _ <| Nat.cast_nonneg _).trans_lt (Nat.cast_lt.2 _)
-          exacts [m₁.2.1, m₂.2.1]
-        obtain ⟨m, hmn, hg, he⟩ := (addOrderOf_eq_pos_iff hn).mp u.2
-        exact ⟨⟨m, hmn, hg⟩, Subtype.ext he⟩)
->>>>>>> 67019e0b
 
 @[simp]
 theorem card_addOrderOf_eq_totient {n : ℕ} :
