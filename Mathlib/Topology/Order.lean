/-
Copyright (c) 2017 Johannes Hölzl. All rights reserved.
Released under Apache 2.0 license as described in the file LICENSE.
Authors: Johannes Hölzl, Mario Carneiro

! This file was ported from Lean 3 source module topology.order
! leanprover-community/mathlib commit bcfa726826abd57587355b4b5b7e78ad6527b7e4
! Please do not edit these lines, except to modify the commit id
! if you have ported upstream changes.
-/
import Mathlib.Topology.Basic

/-!
# Ordering on topologies and (co)induced topologies

Topologies on a fixed type `α` are ordered, by reverse inclusion.  That is, for topologies `t₁` and
`t₂` on `α`, we write `t₁ ≤ t₂` if every set open in `t₂` is also open in `t₁`.  (One also calls
`t₁` *finer* than `t₂`, and `t₂` *coarser* than `t₁`.)

Any function `f : α → β` induces

* `TopologicalSpace.induced f : TopologicalSpace β → TopologicalSpace α`;
* `TopologicalSpace.coinduced f : TopologicalSpace α → TopologicalSpace β`.

Continuity, the ordering on topologies and (co)induced topologies are related as follows:

* The identity map `(α, t₁) → (α, t₂)` is continuous iff `t₁ ≤ t₂`.
* A map `f : (α, t) → (β, u)` is continuous
  * iff `t ≤ TopologicalSpace.induced f u` (`continuous_iff_le_induced`)
  * iff `TopologicalSpace.coinduced f t ≤ u` (`continuous_iff_coinduced_le`).

Topologies on `α` form a complete lattice, with `⊥` the discrete topology and `⊤` the indiscrete
topology.

For a function `f : α → β`, `(TopologicalSpace.coinduced f, TopologicalSpace.induced f)` is a Galois
connection between topologies on `α` and topologies on `β`.

## Implementation notes

There is a Galois insertion between topologies on `α` (with the inclusion ordering) and all
collections of sets in `α`. The complete lattice structure on topologies on `α` is defined as the
reverse of the one obtained via this Galois insertion. More precisely, we use the corresponding
Galois coinsertion between topologies on `α` (with the reversed inclusion ordering) and collections
of sets in `α` (with the reversed inclusion ordering).

## Tags

finer, coarser, induced topology, coinduced topology
-/


open Function Set Filter Topology

universe u v w

namespace TopologicalSpace

variable {α : Type u}

/-- The open sets of the least topology containing a collection of basic sets. -/
inductive GenerateOpen (g : Set (Set α)) : Set α → Prop
  | basic : ∀ s ∈ g, GenerateOpen g s
  | univ : GenerateOpen g univ
  | inter : ∀ s t, GenerateOpen g s → GenerateOpen g t → GenerateOpen g (s ∩ t)
  | sUnion : ∀ S : Set (Set α), (∀ s ∈ S, GenerateOpen g s) → GenerateOpen g (⋃₀ S)
#align topological_space.generate_open TopologicalSpace.GenerateOpen

/-- The smallest topological space containing the collection `g` of basic sets -/
def generateFrom (g : Set (Set α)) : TopologicalSpace α where
  IsOpen := GenerateOpen g
  isOpen_univ := GenerateOpen.univ
  isOpen_inter := GenerateOpen.inter
  isOpen_sUnion := GenerateOpen.sUnion
#align topological_space.generate_from TopologicalSpace.generateFrom

theorem isOpen_generateFrom_of_mem {g : Set (Set α)} {s : Set α} (hs : s ∈ g) :
    IsOpen[generateFrom g] s :=
  GenerateOpen.basic s hs
#align topological_space.is_open_generate_from_of_mem TopologicalSpace.isOpen_generateFrom_of_mem

theorem nhds_generateFrom {g : Set (Set α)} {a : α} :
    @nhds α (generateFrom g) a = ⨅ s ∈ { s | a ∈ s ∧ s ∈ g }, 𝓟 s := by
  letI := generateFrom g
  rw [nhds_def]
  refine le_antisymm (biInf_mono fun s ⟨as, sg⟩ => ⟨as, .basic _ sg⟩) ?_
  refine le_iInf₂ fun s ⟨ha, hs⟩ => ?_; clear ‹s ∈ { s | a ∈ s ∧ IsOpen s }›
  induction hs
  case basic hs => exact iInf₂_le _ ⟨ha, hs⟩
  case univ => exact le_top.trans_eq principal_univ.symm
  case inter hs ht => exact (le_inf (hs ha.1) (ht ha.2)).trans_eq inf_principal
  case sUnion _S hS =>
    let ⟨t, htS, hat⟩ := ha
    exact (hS t htS hat).trans (principal_mono.2 <| subset_sUnion_of_mem htS)
#align topological_space.nhds_generate_from TopologicalSpace.nhds_generateFrom

theorem tendsto_nhds_generateFrom {β : Type _} {m : α → β} {f : Filter α} {g : Set (Set β)} {b : β}
    (h : ∀ s ∈ g, b ∈ s → m ⁻¹' s ∈ f) : Tendsto m f (@nhds β (generateFrom g) b) := by
  rw [nhds_generateFrom]
  exact tendsto_iInf.2 fun s => tendsto_iInf.2 fun ⟨hbs, hsg⟩ => tendsto_principal.2 <| h s hsg hbs
#align topological_space.tendsto_nhds_generate_from TopologicalSpace.tendsto_nhds_generateFrom

/-- Construct a topology on α given the filter of neighborhoods of each point of α. -/
protected def mkOfNhds (n : α → Filter α) : TopologicalSpace α where
  IsOpen s := ∀ a ∈ s, s ∈ n a
  isOpen_univ _ _ := univ_mem
  isOpen_inter := fun _s _t hs ht x ⟨hxs, hxt⟩ => inter_mem (hs x hxs) (ht x hxt)
  isOpen_sUnion := fun _s hs _a ⟨x, hx, hxa⟩ =>
    mem_of_superset (hs x hx _ hxa) (subset_sUnion_of_mem hx)
#align topological_space.mk_of_nhds TopologicalSpace.mkOfNhds

theorem nhds_mkOfNhds (n : α → Filter α) (a : α) (h₀ : pure ≤ n)
    (h₁ : ∀ a s, s ∈ n a → ∃ t ∈ n a, t ⊆ s ∧ ∀ a' ∈ t, s ∈ n a') :
    @nhds α (TopologicalSpace.mkOfNhds n) a = n a := by
  letI := TopologicalSpace.mkOfNhds n
  apply le_antisymm <;> intros s hs
  · have h₀ : { b | s ∈ n b } ⊆ s := fun b hb => mem_pure.1 <| h₀ b hb
    have h₁ : { b | s ∈ n b } ∈ 𝓝 a := by
      refine' IsOpen.mem_nhds (fun b (hb : s ∈ n b) => _) hs
      rcases h₁ _ _ hb with ⟨t, ht, -, h⟩
      exact mem_of_superset ht h
    exact mem_of_superset h₁ h₀
  · rcases mem_nhds_iff.1 hs with ⟨t, hts, ht, hat⟩
    exact (n a).sets_of_superset (ht _ hat) hts
#align topological_space.nhds_mk_of_nhds TopologicalSpace.nhds_mkOfNhds

theorem nhds_mkOfNhds_single [DecidableEq α] {a₀ : α} {l : Filter α} (h : pure a₀ ≤ l) (b : α) :
    @nhds α (TopologicalSpace.mkOfNhds (update pure a₀ l)) b =
      (update pure a₀ l : α → Filter α) b := by
  refine' nhds_mkOfNhds _ _ (le_update_iff.mpr ⟨h, fun _ _ => le_rfl⟩) fun a s hs => _
  rcases eq_or_ne a a₀ with (rfl | ha)
  · refine' ⟨s, hs, Subset.rfl, fun b hb => _⟩
    rcases eq_or_ne b a with (rfl | hb)
    · exact hs
    · rwa [update_noteq hb]
  · have hs' := hs
    rw [update_noteq ha] at hs ⊢
    exact ⟨{a}, rfl, singleton_subset_iff.mpr hs, forall_eq.2 hs'⟩
#align topological_space.nhds_mk_of_nhds_single TopologicalSpace.nhds_mkOfNhds_single

theorem nhds_mkOfNhds_filterBasis (B : α → FilterBasis α) (a : α) (h₀ : ∀ (x), ∀ n ∈ B x, x ∈ n)
    (h₁ : ∀ (x), ∀ n ∈ B x, ∃ n₁ ∈ B x, n₁ ⊆ n ∧ ∀ x' ∈ n₁, ∃ n₂ ∈ B x', n₂ ⊆ n) :
    @nhds α (TopologicalSpace.mkOfNhds fun x => (B x).filter) a = (B a).filter := by
  rw [TopologicalSpace.nhds_mkOfNhds] <;> intro x n hn <;>
    obtain ⟨m, hm₁, hm₂⟩ := (B x).mem_filter_iff.mp hn
  · exact hm₂ (h₀ _ _ hm₁)
  · obtain ⟨n₁, hn₁, hn₂, hn₃⟩ := h₁ x m hm₁
    refine'
      ⟨n₁, (B x).mem_filter_of_mem hn₁, hn₂.trans hm₂, fun x' hx' => (B x').mem_filter_iff.mp _⟩
    obtain ⟨n₂, hn₄, hn₅⟩ := hn₃ x' hx'
    exact ⟨n₂, hn₄, hn₅.trans hm₂⟩
#align topological_space.nhds_mk_of_nhds_filter_basis TopologicalSpace.nhds_mkOfNhds_filterBasis

section Lattice

variable {α : Type u} {β : Type v}

/-- The ordering on topologies on the type `α`. `t ≤ s` if every set open in `s` is also open in `t`
(`t` is finer than `s`). -/
instance : PartialOrder (TopologicalSpace α) :=
  { PartialOrder.lift (fun t => OrderDual.toDual IsOpen[t]) (fun _ _ => topologicalSpace_eq) with
    le := fun s t => ∀ U, IsOpen[t] U → IsOpen[s] U }

protected theorem le_def {α} {t s : TopologicalSpace α} : t ≤ s ↔ IsOpen[s] ≤ IsOpen[t] :=
  Iff.rfl
#align topological_space.le_def TopologicalSpace.le_def

theorem le_generateFrom_iff_subset_isOpen {g : Set (Set α)} {t : TopologicalSpace α} :
    t ≤ generateFrom g ↔ g ⊆ { s | IsOpen[t] s } :=
  ⟨fun ht s hs => ht _ <| .basic s hs, fun hg _s hs =>
    hs.recOn (fun _ h => hg h) isOpen_univ (fun _ _ _ _ => IsOpen.inter) fun _ _ => isOpen_sUnion⟩
#align topological_space.le_generate_from_iff_subset_is_open TopologicalSpace.le_generateFrom_iff_subset_isOpen

/-- If `s` equals the collection of open sets in the topology it generates, then `s` defines a
topology. -/
protected def mkOfClosure (s : Set (Set α)) (hs : { u | GenerateOpen s u } = s) :
    TopologicalSpace α where
  IsOpen u := u ∈ s
  isOpen_univ := hs ▸ TopologicalSpace.GenerateOpen.univ
  isOpen_inter := hs ▸ TopologicalSpace.GenerateOpen.inter
  isOpen_sUnion := hs ▸ TopologicalSpace.GenerateOpen.sUnion
#align topological_space.mk_of_closure TopologicalSpace.mkOfClosure

theorem mkOfClosure_sets {s : Set (Set α)} {hs : { u | GenerateOpen s u } = s} :
    TopologicalSpace.mkOfClosure s hs = generateFrom s :=
  topologicalSpace_eq hs.symm
#align topological_space.mk_of_closure_sets TopologicalSpace.mkOfClosure_sets

theorem gc_generateFrom (α) :
    GaloisConnection (fun t : TopologicalSpace α => OrderDual.toDual { s | IsOpen[t] s })
      (generateFrom ∘ OrderDual.ofDual) := fun _ _ =>
  le_generateFrom_iff_subset_isOpen.symm

/-- The Galois coinsertion between `TopologicalSpace α` and `(Set (Set α))ᵒᵈ` whose lower part sends
  a topology to its collection of open subsets, and whose upper part sends a collection of subsets
  of `α` to the topology they generate. -/
def gciGenerateFrom (α : Type _) :
    GaloisCoinsertion (fun t : TopologicalSpace α => OrderDual.toDual { s | IsOpen[t] s })
      (generateFrom ∘ OrderDual.ofDual) where
  gc := gc_generateFrom α
  u_l_le _ s hs := TopologicalSpace.GenerateOpen.basic s hs
  choice g hg := TopologicalSpace.mkOfClosure g
    (Subset.antisymm hg <| le_generateFrom_iff_subset_isOpen.1 <| le_rfl)
  choice_eq _ _ := mkOfClosure_sets
#align gi_generate_from TopologicalSpace.gciGenerateFrom

/-- Topologies on `α` form a complete lattice, with `⊥` the discrete topology
  and `⊤` the indiscrete topology. The infimum of a collection of topologies
  is the topology generated by all their open sets, while the supremum is the
  topology whose open sets are those sets open in every member of the collection. -/
instance : CompleteLattice (TopologicalSpace α) := (gciGenerateFrom α).liftCompleteLattice

@[mono]
theorem generateFrom_anti {α} {g₁ g₂ : Set (Set α)} (h : g₁ ⊆ g₂) :
    generateFrom g₂ ≤ generateFrom g₁ :=
  (gc_generateFrom _).monotone_u h
#align topological_space.generate_from_anti TopologicalSpace.generateFrom_anti

theorem generateFrom_setOf_isOpen (t : TopologicalSpace α) :
    generateFrom { s | IsOpen[t] s } = t :=
  (gciGenerateFrom α).u_l_eq t
#align topological_space.generate_from_set_of_is_open TopologicalSpace.generateFrom_setOf_isOpen

theorem leftInverse_generateFrom :
    LeftInverse generateFrom fun t : TopologicalSpace α => { s | IsOpen[t] s } :=
  (gciGenerateFrom α).u_l_leftInverse
#align topological_space.left_inverse_generate_from TopologicalSpace.leftInverse_generateFrom

theorem generateFrom_surjective : Surjective (generateFrom : Set (Set α) → TopologicalSpace α) :=
  (gciGenerateFrom α).u_surjective
#align topological_space.generate_from_surjective TopologicalSpace.generateFrom_surjective

theorem setOf_isOpen_injective : Injective fun t : TopologicalSpace α => { s | IsOpen[t] s } :=
  (gciGenerateFrom α).l_injective
#align topological_space.set_of_is_open_injective TopologicalSpace.setOf_isOpen_injective

end Lattice

end TopologicalSpace

section Lattice

variable {t t₁ t₂ : TopologicalSpace α} {s : Set α}

theorem IsOpen.mono (hs : IsOpen[t₂] s) (h : t₁ ≤ t₂) : IsOpen[t₁] s := h s hs
#align is_open.mono IsOpen.mono

theorem IsClosed.mono (hs : IsClosed[t₂] s) (h : t₁ ≤ t₂) : IsClosed[t₁] s :=
  (@isOpen_compl_iff α t₁ s).mp <| hs.isOpen_compl.mono h
#align is_closed.mono IsClosed.mono

<<<<<<< HEAD
theorem Closure.mono (h : t₁ ≤ t₂) : @closure _ t₁ s ⊆ @closure _ t₂ s :=
=======
theorem closure.mono (h : t₁ ≤ t₂) : closure[t₁] s ⊆ closure[t₂] s :=
>>>>>>> 84088df9
  @closure_minimal _ t₁ s (@closure _ t₂ s) subset_closure (IsClosed.mono isClosed_closure h)

theorem isOpen_implies_isOpen_iff : (∀ s, IsOpen[t₁] s → IsOpen[t₂] s) ↔ t₂ ≤ t₁ :=
  Iff.rfl
#align is_open_implies_is_open_iff isOpen_implies_isOpen_iff

/-- The only open sets in the indiscrete topology are the empty set and the whole space. -/
theorem TopologicalSpace.isOpen_top_iff {α} (U : Set α) : IsOpen[⊤] U ↔ U = ∅ ∨ U = univ :=
  ⟨fun h => by
    induction h
    case basic h => exact False.elim h
    case univ => exact .inr rfl
    case inter h₁ h₂ =>
      rcases h₁ with (rfl | rfl) <;> rcases h₂ with (rfl | rfl) <;> simp
    case sUnion _ ih => exact sUnion_mem_empty_univ ih, by
      rintro (rfl | rfl)
      exacts [@isOpen_empty _ ⊤, @isOpen_univ _ ⊤]⟩
#align topological_space.is_open_top_iff TopologicalSpace.isOpen_top_iff

/-- A topological space is discrete if every set is open, that is,
  its topology equals the discrete topology `⊥`. -/
class DiscreteTopology (α : Type _) [t : TopologicalSpace α] : Prop where
  /-- The `TopologicalSpace` structure on a type with discrete topology is equal to `⊥`. -/
  eq_bot : t = ⊥
#align discrete_topology DiscreteTopology

theorem discreteTopology_bot (α : Type _) : @DiscreteTopology α ⊥ :=
  @DiscreteTopology.mk α ⊥ rfl
#align discrete_topology_bot discreteTopology_bot

@[simp]
theorem isOpen_discrete [TopologicalSpace α] [DiscreteTopology α] (s : Set α) : IsOpen s :=
  (@DiscreteTopology.eq_bot α _).symm ▸ trivial
#align is_open_discrete isOpen_discrete

@[simp]
theorem isClosed_discrete [TopologicalSpace α] [DiscreteTopology α] (s : Set α) : IsClosed s :=
  ⟨isOpen_discrete _⟩
#align is_closed_discrete isClosed_discrete

@[nontriviality, continuity]
theorem continuous_of_discreteTopology [TopologicalSpace α] [DiscreteTopology α]
    [TopologicalSpace β] {f : α → β} : Continuous f :=
  continuous_def.2 fun _ _ => isOpen_discrete _
#align continuous_of_discrete_topology continuous_of_discreteTopology

@[simp]
theorem nhds_discrete (α : Type _) [TopologicalSpace α] [DiscreteTopology α] : @nhds α _ = pure :=
  le_antisymm (fun _ s hs => (isOpen_discrete s).mem_nhds hs) pure_le_nhds
#align nhds_discrete nhds_discrete

theorem mem_nhds_discrete [TopologicalSpace α] [DiscreteTopology α] {x : α} {s : Set α} :
    s ∈ 𝓝 x ↔ x ∈ s := by rw [nhds_discrete, mem_pure]
#align mem_nhds_discrete mem_nhds_discrete

theorem le_of_nhds_le_nhds (h : ∀ x, @nhds α t₁ x ≤ @nhds α t₂ x) : t₁ ≤ t₂ := fun s => by
  rw [@isOpen_iff_mem_nhds _ t₁, @isOpen_iff_mem_nhds α t₂]
  exact fun hs a ha => h _ (hs _ ha)
#align le_of_nhds_le_nhds le_of_nhds_le_nhds

theorem eq_of_nhds_eq_nhds (h : ∀ x, @nhds α t₁ x = @nhds α t₂ x) : t₁ = t₂ :=
  le_antisymm (le_of_nhds_le_nhds fun x => (h x).le)
    (le_of_nhds_le_nhds fun x => (h x).ge)
#align eq_of_nhds_eq_nhds eq_of_nhds_eq_nhds

theorem eq_bot_of_singletons_open {t : TopologicalSpace α} (h : ∀ x, IsOpen[t] {x}) : t = ⊥ :=
  bot_unique fun s _ => biUnion_of_singleton s ▸ isOpen_biUnion fun x _ => h x
#align eq_bot_of_singletons_open eq_bot_of_singletons_open

theorem forall_open_iff_discrete {X : Type _} [TopologicalSpace X] :
    (∀ s : Set X, IsOpen s) ↔ DiscreteTopology X :=
  ⟨fun h => ⟨eq_bot_of_singletons_open fun _ => h _⟩, @isOpen_discrete _ _⟩
#align forall_open_iff_discrete forall_open_iff_discrete

theorem singletons_open_iff_discrete {X : Type _} [TopologicalSpace X] :
    (∀ a : X, IsOpen ({a} : Set X)) ↔ DiscreteTopology X :=
  ⟨fun h => ⟨eq_bot_of_singletons_open h⟩, fun a _ => @isOpen_discrete _ _ a _⟩
#align singletons_open_iff_discrete singletons_open_iff_discrete

theorem discreteTopology_iff_singleton_mem_nhds [TopologicalSpace α] :
    DiscreteTopology α ↔ ∀ x : α, {x} ∈ 𝓝 x := by
  simp only [← singletons_open_iff_discrete, isOpen_iff_mem_nhds, mem_singleton_iff, forall_eq]
#align discrete_topology_iff_singleton_mem_nhds discreteTopology_iff_singleton_mem_nhds

/-- This lemma characterizes discrete topological spaces as those whose singletons are
neighbourhoods. -/
theorem discreteTopology_iff_nhds [TopologicalSpace α] :
    DiscreteTopology α ↔ ∀ x : α, 𝓝 x = pure x := by
  simp only [discreteTopology_iff_singleton_mem_nhds, ← nhds_neBot.le_pure_iff, le_pure_iff]
#align discrete_topology_iff_nhds discreteTopology_iff_nhds

theorem discreteTopology_iff_nhds_ne [TopologicalSpace α] :
    DiscreteTopology α ↔ ∀ x : α, 𝓝[≠] x = ⊥ := by
  simp only [discreteTopology_iff_singleton_mem_nhds, nhdsWithin, inf_principal_eq_bot, compl_compl]
#align discrete_topology_iff_nhds_ne discreteTopology_iff_nhds_ne

end Lattice

section GaloisConnection

variable {α β γ : Type _}

/-- Given `f : α → β` and a topology on `β`, the induced topology on `α` is the collection of
  sets that are preimages of some open set in `β`. This is the coarsest topology that
  makes `f` continuous. -/
def TopologicalSpace.induced {α : Type u} {β : Type v} (f : α → β) (t : TopologicalSpace β) :
    TopologicalSpace α where
  IsOpen s := ∃ s', IsOpen s' ∧ f ⁻¹' s' = s
  isOpen_univ := ⟨univ, isOpen_univ, preimage_univ⟩
  isOpen_inter := by
    rintro s₁ s₂ ⟨s'₁, hs₁, rfl⟩ ⟨s'₂, hs₂, rfl⟩
    exact ⟨s'₁ ∩ s'₂, hs₁.inter hs₂, preimage_inter⟩
  isOpen_sUnion S h := by
    choose! g hgo hfg using h
    refine ⟨⋃ s ∈ S, g s, isOpen_biUnion fun s hs => hgo s hs, ?_⟩
    rw [preimage_iUnion₂, sUnion_eq_biUnion]
    exact iUnion₂_congr hfg
#align topological_space.induced TopologicalSpace.induced

theorem isOpen_induced_iff [t : TopologicalSpace β] {s : Set α} {f : α → β} :
    IsOpen[t.induced f] s ↔ ∃ t, IsOpen t ∧ f ⁻¹' t = s :=
  Iff.rfl
#align is_open_induced_iff isOpen_induced_iff

theorem isClosed_induced_iff [t : TopologicalSpace β] {s : Set α} {f : α → β} :
    IsClosed[t.induced f] s ↔ ∃ t, IsClosed t ∧ f ⁻¹' t = s := by
  letI := t.induced f
  simp only [← isOpen_compl_iff, isOpen_induced_iff]
  exact compl_surjective.exists.trans (by simp only [preimage_compl, compl_inj_iff])
#align is_closed_induced_iff isClosed_induced_iff

/-- Given `f : α → β` and a topology on `α`, the coinduced topology on `β` is defined
  such that `s : Set β` is open if the preimage of `s` is open. This is the finest topology that
  makes `f` continuous. -/
def TopologicalSpace.coinduced {α : Type u} {β : Type v} (f : α → β) (t : TopologicalSpace α) :
    TopologicalSpace β where
  IsOpen s := IsOpen[t] (f ⁻¹' s)
  isOpen_univ := t.isOpen_univ
  isOpen_inter s₁ s₂ h₁ h₂ := h₁.inter h₂
  isOpen_sUnion s h := by simpa only [preimage_sUnion] using isOpen_biUnion h
#align topological_space.coinduced TopologicalSpace.coinduced

theorem isOpen_coinduced {t : TopologicalSpace α} {s : Set β} {f : α → β} :
    IsOpen[t.coinduced f] s ↔ IsOpen (f ⁻¹' s) :=
  Iff.rfl
#align is_open_coinduced isOpen_coinduced

theorem preimage_nhds_coinduced [TopologicalSpace α] {π : α → β} {s : Set β} {a : α}
    (hs : s ∈ @nhds β (TopologicalSpace.coinduced π ‹_›) (π a)) : π ⁻¹' s ∈ 𝓝 a := by
  letI := TopologicalSpace.coinduced π ‹_›
  rcases mem_nhds_iff.mp hs with ⟨V, hVs, V_op, mem_V⟩
  exact mem_nhds_iff.mpr ⟨π ⁻¹' V, Set.preimage_mono hVs, V_op, mem_V⟩
#align preimage_nhds_coinduced preimage_nhds_coinduced

variable {t t₁ t₂ : TopologicalSpace α} {t' : TopologicalSpace β} {f : α → β} {g : β → α}

theorem Continuous.coinduced_le (h : Continuous[t, t'] f) : t.coinduced f ≤ t' :=
  (@continuous_def α β t t').1 h
#align continuous.coinduced_le Continuous.coinduced_le

theorem coinduced_le_iff_le_induced {f : α → β} {tα : TopologicalSpace α}
    {tβ : TopologicalSpace β} : tα.coinduced f ≤ tβ ↔ tα ≤ tβ.induced f :=
  ⟨fun h _s ⟨_t, ht, hst⟩ => hst ▸ h _ ht, fun h s hs => h _ ⟨s, hs, rfl⟩⟩
#align coinduced_le_iff_le_induced coinduced_le_iff_le_induced

theorem Continuous.le_induced (h : Continuous[t, t'] f) : t ≤ t'.induced f :=
  coinduced_le_iff_le_induced.1 h.coinduced_le
#align continuous.le_induced Continuous.le_induced

theorem gc_coinduced_induced (f : α → β) :
    GaloisConnection (TopologicalSpace.coinduced f) (TopologicalSpace.induced f) := fun _ _ =>
  coinduced_le_iff_le_induced
#align gc_coinduced_induced gc_coinduced_induced

theorem induced_mono (h : t₁ ≤ t₂) : t₁.induced g ≤ t₂.induced g :=
  (gc_coinduced_induced g).monotone_u h
#align induced_mono induced_mono

theorem coinduced_mono (h : t₁ ≤ t₂) : t₁.coinduced f ≤ t₂.coinduced f :=
  (gc_coinduced_induced f).monotone_l h
#align coinduced_mono coinduced_mono

@[simp]
theorem induced_top : (⊤ : TopologicalSpace α).induced g = ⊤ :=
  (gc_coinduced_induced g).u_top
#align induced_top induced_top

@[simp]
theorem induced_inf : (t₁ ⊓ t₂).induced g = t₁.induced g ⊓ t₂.induced g :=
  (gc_coinduced_induced g).u_inf
#align induced_inf induced_inf

@[simp]
theorem induced_iInf {ι : Sort w} {t : ι → TopologicalSpace α} :
    (⨅ i, t i).induced g = ⨅ i, (t i).induced g :=
  (gc_coinduced_induced g).u_iInf
#align induced_infi induced_iInf

@[simp]
theorem coinduced_bot : (⊥ : TopologicalSpace α).coinduced f = ⊥ :=
  (gc_coinduced_induced f).l_bot
#align coinduced_bot coinduced_bot

@[simp]
theorem coinduced_sup : (t₁ ⊔ t₂).coinduced f = t₁.coinduced f ⊔ t₂.coinduced f :=
  (gc_coinduced_induced f).l_sup
#align coinduced_sup coinduced_sup

@[simp]
theorem coinduced_iSup {ι : Sort w} {t : ι → TopologicalSpace α} :
    (⨆ i, t i).coinduced f = ⨆ i, (t i).coinduced f :=
  (gc_coinduced_induced f).l_iSup
#align coinduced_supr coinduced_iSup

theorem induced_id [t : TopologicalSpace α] : t.induced id = t :=
  topologicalSpace_eq <|
    funext fun s => propext <| ⟨fun ⟨_, hs, h⟩ => h ▸ hs, fun hs => ⟨s, hs, rfl⟩⟩
#align induced_id induced_id

theorem induced_compose [tγ : TopologicalSpace γ] {f : α → β} {g : β → γ} :
    (tγ.induced g).induced f = tγ.induced (g ∘ f) :=
  topologicalSpace_eq <|
    funext fun _ =>
      propext <|
        ⟨fun ⟨_, ⟨s, hs, h₂⟩, h₁⟩ => h₁ ▸ h₂ ▸ ⟨s, hs, rfl⟩, fun ⟨s, hs, h⟩ =>
          ⟨preimage g s, ⟨s, hs, rfl⟩, h ▸ rfl⟩⟩
#align induced_compose induced_compose

theorem induced_const [t : TopologicalSpace α] {x : α} : (t.induced fun _ : β => x) = ⊤ :=
  le_antisymm le_top (@continuous_const β α ⊤ t x).le_induced
#align induced_const induced_const

theorem coinduced_id [t : TopologicalSpace α] : t.coinduced id = t :=
  topologicalSpace_eq rfl
#align coinduced_id coinduced_id

theorem coinduced_compose [tα : TopologicalSpace α] {f : α → β} {g : β → γ} :
    (tα.coinduced f).coinduced g = tα.coinduced (g ∘ f) :=
  topologicalSpace_eq rfl
#align coinduced_compose coinduced_compose

theorem Equiv.induced_symm {α β : Type _} (e : α ≃ β) :
    TopologicalSpace.induced e.symm = TopologicalSpace.coinduced e := by
  ext t U
  rw [isOpen_induced_iff, isOpen_coinduced]
  simp only [e.symm.preimage_eq_iff_eq_image, exists_eq_right, ← preimage_equiv_eq_image_symm]
#align equiv.induced_symm Equiv.induced_symm

theorem Equiv.coinduced_symm {α β : Type _} (e : α ≃ β) :
    TopologicalSpace.coinduced e.symm = TopologicalSpace.induced e :=
  e.symm.induced_symm.symm
#align equiv.coinduced_symm Equiv.coinduced_symm

end GaloisConnection

-- constructions using the complete lattice structure
section Constructions

open TopologicalSpace

variable {α : Type u} {β : Type v}

instance inhabitedTopologicalSpace {α : Type u} : Inhabited (TopologicalSpace α) :=
  ⟨⊥⟩
#align inhabited_topological_space inhabitedTopologicalSpace

instance (priority := 100) Subsingleton.uniqueTopologicalSpace [Subsingleton α] :
    Unique (TopologicalSpace α) where
  default := ⊥
  uniq t :=
    eq_bot_of_singletons_open fun x =>
      Subsingleton.set_cases (@isOpen_empty _ t) (@isOpen_univ _ t) ({x} : Set α)
#align subsingleton.unique_topological_space Subsingleton.uniqueTopologicalSpace

instance (priority := 100) Subsingleton.discreteTopology [t : TopologicalSpace α] [Subsingleton α] :
    DiscreteTopology α :=
  ⟨Unique.eq_default t⟩
#align subsingleton.discrete_topology Subsingleton.discreteTopology

instance : TopologicalSpace Empty := ⊥
instance : DiscreteTopology Empty := ⟨rfl⟩

instance : TopologicalSpace PEmpty := ⊥
instance : DiscreteTopology PEmpty := ⟨rfl⟩

instance : TopologicalSpace PUnit := ⊥
instance : DiscreteTopology PUnit := ⟨rfl⟩

instance : TopologicalSpace Bool := ⊥
instance : DiscreteTopology Bool := ⟨rfl⟩

instance : TopologicalSpace ℕ := ⊥
instance : DiscreteTopology ℕ := ⟨rfl⟩

instance : TopologicalSpace ℤ := ⊥
instance : DiscreteTopology ℤ := ⟨rfl⟩

instance {n} : TopologicalSpace (Fin n) := ⊥
instance {n} : DiscreteTopology (Fin n) := ⟨rfl⟩

instance sierpinskiSpace : TopologicalSpace Prop :=
  generateFrom {{True}}
#align sierpinski_space sierpinskiSpace

theorem continuous_empty_function [TopologicalSpace α] [TopologicalSpace β] [IsEmpty β]
    (f : α → β) : Continuous f :=
  letI := Function.isEmpty f
  continuous_of_discreteTopology
#align continuous_empty_function continuous_empty_function

theorem le_generateFrom {t : TopologicalSpace α} {g : Set (Set α)} (h : ∀ s ∈ g, IsOpen s) :
    t ≤ generateFrom g :=
  le_generateFrom_iff_subset_isOpen.2 h
#align le_generate_from le_generateFrom

theorem induced_generateFrom_eq {α β} {b : Set (Set β)} {f : α → β} :
    (generateFrom b).induced f = generateFrom (preimage f '' b) :=
  le_antisymm (le_generateFrom <| ball_image_iff.2 fun s hs => ⟨s, GenerateOpen.basic _ hs, rfl⟩)
    (coinduced_le_iff_le_induced.1 <| le_generateFrom fun _s hs => .basic _ (mem_image_of_mem _ hs))
#align induced_generate_from_eq induced_generateFrom_eq

theorem le_induced_generateFrom {α β} [t : TopologicalSpace α] {b : Set (Set β)} {f : α → β}
    (h : ∀ a : Set β, a ∈ b → IsOpen (f ⁻¹' a)) : t ≤ induced f (generateFrom b) := by
  rw [induced_generateFrom_eq]
  apply le_generateFrom
  simp only [mem_image, and_imp, forall_apply_eq_imp_iff₂, exists_imp]
  exact h
#align le_induced_generate_from le_induced_generateFrom

/-- This construction is left adjoint to the operation sending a topology on `α`
  to its neighborhood filter at a fixed point `a : α`. -/
def nhdsAdjoint (a : α) (f : Filter α) : TopologicalSpace α where
  IsOpen s := a ∈ s → s ∈ f
  isOpen_univ _ := univ_mem
  isOpen_inter := fun _s _t hs ht ⟨has, hat⟩ => inter_mem (hs has) (ht hat)
  isOpen_sUnion := fun _k hk ⟨u, hu, hau⟩ => mem_of_superset (hk u hu hau) (subset_sUnion_of_mem hu)
#align nhds_adjoint nhdsAdjoint

theorem gc_nhds (a : α) : GaloisConnection (nhdsAdjoint a) fun t => @nhds α t a := fun f t => by
  rw [le_nhds_iff]
  exact ⟨fun H s hs has => H _ has hs, fun H s has hs => H _ hs has⟩
#align gc_nhds gc_nhds

theorem nhds_mono {t₁ t₂ : TopologicalSpace α} {a : α} (h : t₁ ≤ t₂) :
    @nhds α t₁ a ≤ @nhds α t₂ a :=
  (gc_nhds a).monotone_u h
#align nhds_mono nhds_mono

theorem le_iff_nhds {α : Type _} (t t' : TopologicalSpace α) :
    t ≤ t' ↔ ∀ x, @nhds α t x ≤ @nhds α t' x :=
  ⟨fun h _ => nhds_mono h, le_of_nhds_le_nhds⟩
#align le_iff_nhds le_iff_nhds

theorem nhdsAdjoint_nhds {α : Type _} (a : α) (f : Filter α) :
    @nhds α (nhdsAdjoint a f) a = pure a ⊔ f := by
  letI := nhdsAdjoint a f
  ext U
  rw [mem_nhds_iff]
  constructor
  · rintro ⟨t, htU, ht, hat⟩
    exact ⟨htU hat, mem_of_superset (ht hat) htU⟩
  · rintro ⟨haU, hU⟩
    exact ⟨U, Subset.rfl, fun _ => hU, haU⟩
#align nhds_adjoint_nhds nhdsAdjoint_nhds

theorem nhdsAdjoint_nhds_of_ne {α : Type _} (a : α) (f : Filter α) {b : α} (h : b ≠ a) :
    @nhds α (nhdsAdjoint a f) b = pure b := by
  letI := nhdsAdjoint a f
  apply le_antisymm
  · intro U hU
    rw [mem_nhds_iff]
    use {b}
    simp only [and_true_iff, singleton_subset_iff, mem_singleton]
    refine' ⟨hU, fun ha => (h.symm ha).elim⟩
  · exact @pure_le_nhds α (nhdsAdjoint a f) b
#align nhds_adjoint_nhds_of_ne nhdsAdjoint_nhds_of_ne

theorem isOpen_singleton_nhdsAdjoint {α : Type _} {a b : α} (f : Filter α) (hb : b ≠ a) :
    IsOpen[nhdsAdjoint a f] {b} := by
  letI := nhdsAdjoint a f
  rw [isOpen_singleton_iff_nhds_eq_pure]
  exact nhdsAdjoint_nhds_of_ne a f hb
#align is_open_singleton_nhds_adjoint isOpen_singleton_nhdsAdjoint

theorem le_nhdsAdjoint_iff' {α : Type _} (a : α) (f : Filter α) (t : TopologicalSpace α) :
    t ≤ nhdsAdjoint a f ↔ @nhds α t a ≤ pure a ⊔ f ∧ ∀ b, b ≠ a → @nhds α t b = pure b := by
  rw [le_iff_nhds]
  constructor
  · intro h
    constructor
    · specialize h a
      rwa [nhdsAdjoint_nhds] at h
    · intro b hb
      apply le_antisymm _ (pure_le_nhds b)
      specialize h b
      rwa [nhdsAdjoint_nhds_of_ne a f hb] at h
  · rintro ⟨h, h'⟩ b
    by_cases hb : b = a
    · rwa [hb, nhdsAdjoint_nhds]
    · simp [nhdsAdjoint_nhds_of_ne a f hb, h' b hb]
#align le_nhds_adjoint_iff' le_nhdsAdjoint_iff'

theorem le_nhdsAdjoint_iff {α : Type _} (a : α) (f : Filter α) (t : TopologicalSpace α) :
    t ≤ nhdsAdjoint a f ↔ @nhds α t a ≤ pure a ⊔ f ∧ ∀ b, b ≠ a → IsOpen[t] {b} := by
  change _ ↔ _ ∧ ∀ b : α, b ≠ a → IsOpen {b}
  rw [le_nhdsAdjoint_iff', and_congr_right_iff]
  refine fun _ => forall_congr' fun b => ?_
  rw [@isOpen_singleton_iff_nhds_eq_pure α t b]
#align le_nhds_adjoint_iff le_nhdsAdjoint_iff

theorem nhds_iInf {ι : Sort _} {t : ι → TopologicalSpace α} {a : α} :
    @nhds α (iInf t) a = ⨅ i, @nhds α (t i) a :=
  (gc_nhds a).u_iInf
#align nhds_infi nhds_iInf

theorem nhds_sInf {s : Set (TopologicalSpace α)} {a : α} :
    @nhds α (sInf s) a = ⨅ t ∈ s, @nhds α t a :=
  (gc_nhds a).u_sInf
#align nhds_Inf nhds_sInf

-- porting note: todo: timeouts without `b₁ := t₁`
theorem nhds_inf {t₁ t₂ : TopologicalSpace α} {a : α} :
    @nhds α (t₁ ⊓ t₂) a = @nhds α t₁ a ⊓ @nhds α t₂ a :=
  GaloisConnection.u_inf (b₁ := t₁) (gc_nhds a)
#align nhds_inf nhds_inf

theorem nhds_top {a : α} : @nhds α ⊤ a = ⊤ :=
  (gc_nhds a).u_top
#align nhds_top nhds_top

theorem isOpen_sup {t₁ t₂ : TopologicalSpace α} {s : Set α} :
    IsOpen[t₁ ⊔ t₂] s ↔ IsOpen[t₁] s ∧ IsOpen[t₂] s :=
  Iff.rfl
#align is_open_sup isOpen_sup

open TopologicalSpace

variable {γ : Type _} {f : α → β} {ι : Sort _}

theorem continuous_iff_coinduced_le {t₁ : TopologicalSpace α} {t₂ : TopologicalSpace β} :
    Continuous[t₁, t₂] f ↔ coinduced f t₁ ≤ t₂ :=
  continuous_def
#align continuous_iff_coinduced_le continuous_iff_coinduced_le

theorem continuous_iff_le_induced {t₁ : TopologicalSpace α} {t₂ : TopologicalSpace β} :
    Continuous[t₁, t₂] f ↔ t₁ ≤ induced f t₂ :=
  Iff.trans continuous_iff_coinduced_le (gc_coinduced_induced f _ _)
#align continuous_iff_le_induced continuous_iff_le_induced

theorem continuous_generateFrom {t : TopologicalSpace α} {b : Set (Set β)}
    (h : ∀ s ∈ b, IsOpen (f ⁻¹' s)) :
    Continuous[t, generateFrom b] f :=
  continuous_iff_coinduced_le.2 <| le_generateFrom h
#align continuous_generated_from continuous_generateFrom

@[continuity]
theorem continuous_induced_dom {t : TopologicalSpace β} : Continuous[induced f t, t] f :=
  continuous_iff_le_induced.2 le_rfl
#align continuous_induced_dom continuous_induced_dom

theorem continuous_induced_rng {g : γ → α} {t₂ : TopologicalSpace β} {t₁ : TopologicalSpace γ} :
    Continuous[t₁, induced f t₂] g ↔ Continuous[t₁, t₂] (f ∘ g) := by
  simp only [continuous_iff_le_induced, induced_compose]
#align continuous_induced_rng continuous_induced_rng

theorem continuous_coinduced_rng {t : TopologicalSpace α} :
    Continuous[t, coinduced f t] f :=
  continuous_iff_coinduced_le.2 le_rfl
#align continuous_coinduced_rng continuous_coinduced_rng

theorem continuous_coinduced_dom {g : β → γ} {t₁ : TopologicalSpace α} {t₂ : TopologicalSpace γ} :
    Continuous[coinduced f t₁, t₂] g ↔ Continuous[t₁, t₂] (g ∘ f) := by
  simp only [continuous_iff_coinduced_le, coinduced_compose]
#align continuous_coinduced_dom continuous_coinduced_dom

theorem continuous_le_dom {t₁ t₂ : TopologicalSpace α} {t₃ : TopologicalSpace β} (h₁ : t₂ ≤ t₁)
    (h₂ : Continuous[t₁, t₃] f) : Continuous[t₂, t₃] f := by
  rw [continuous_iff_le_induced] at h₂ ⊢
  exact le_trans h₁ h₂
#align continuous_le_dom continuous_le_dom

theorem continuous_le_rng {t₁ : TopologicalSpace α} {t₂ t₃ : TopologicalSpace β} (h₁ : t₂ ≤ t₃)
    (h₂ : Continuous[t₁, t₂] f) : Continuous[t₁, t₃] f := by
  rw [continuous_iff_coinduced_le] at h₂ ⊢
  exact le_trans h₂ h₁
#align continuous_le_rng continuous_le_rng

theorem continuous_sup_dom {t₁ t₂ : TopologicalSpace α} {t₃ : TopologicalSpace β} :
    Continuous[t₁ ⊔ t₂, t₃] f ↔ Continuous[t₁, t₃] f ∧ Continuous[t₂, t₃] f := by
  simp only [continuous_iff_le_induced, sup_le_iff]
#align continuous_sup_dom continuous_sup_dom

theorem continuous_sup_rng_left {t₁ : TopologicalSpace α} {t₃ t₂ : TopologicalSpace β} :
    Continuous[t₁, t₂] f → Continuous[t₁, t₂ ⊔ t₃] f :=
  continuous_le_rng le_sup_left
#align continuous_sup_rng_left continuous_sup_rng_left

theorem continuous_sup_rng_right {t₁ : TopologicalSpace α} {t₃ t₂ : TopologicalSpace β} :
    Continuous[t₁, t₃] f → Continuous[t₁, t₂ ⊔ t₃] f :=
  continuous_le_rng le_sup_right
#align continuous_sup_rng_right continuous_sup_rng_right

theorem continuous_sSup_dom {T : Set (TopologicalSpace α)} {t₂ : TopologicalSpace β} :
    Continuous[sSup T, t₂] f ↔ ∀ t ∈ T, Continuous[t, t₂] f := by
  simp only [continuous_iff_le_induced, sSup_le_iff]
#align continuous_Sup_dom continuous_sSup_dom

theorem continuous_sSup_rng {t₁ : TopologicalSpace α} {t₂ : Set (TopologicalSpace β)}
    {t : TopologicalSpace β} (h₁ : t ∈ t₂) (hf : Continuous[t₁, t] f) :
    Continuous[t₁, sSup t₂] f :=
  continuous_iff_coinduced_le.2 <| le_sSup_of_le h₁ <| continuous_iff_coinduced_le.1 hf
#align continuous_Sup_rng continuous_sSup_rng

theorem continuous_iSup_dom {t₁ : ι → TopologicalSpace α} {t₂ : TopologicalSpace β} :
    Continuous[iSup t₁, t₂] f ↔ ∀ i, Continuous[t₁ i, t₂] f := by
  simp only [continuous_iff_le_induced, iSup_le_iff]
#align continuous_supr_dom continuous_iSup_dom

theorem continuous_iSup_rng {t₁ : TopologicalSpace α} {t₂ : ι → TopologicalSpace β} {i : ι}
    (h : Continuous[t₁, t₂ i] f) : Continuous[t₁, iSup t₂] f :=
  continuous_sSup_rng ⟨i, rfl⟩ h
#align continuous_supr_rng continuous_iSup_rng

theorem continuous_inf_rng {t₁ : TopologicalSpace α} {t₂ t₃ : TopologicalSpace β} :
    Continuous[t₁, t₂ ⊓ t₃] f ↔ Continuous[t₁, t₂] f ∧ Continuous[t₁, t₃] f := by
  simp only [continuous_iff_coinduced_le, le_inf_iff]
#align continuous_inf_rng continuous_inf_rng

theorem continuous_inf_dom_left {t₁ t₂ : TopologicalSpace α} {t₃ : TopologicalSpace β} :
    Continuous[t₁, t₃] f → Continuous[t₁ ⊓ t₂, t₃] f :=
  continuous_le_dom inf_le_left
#align continuous_inf_dom_left continuous_inf_dom_left

theorem continuous_inf_dom_right {t₁ t₂ : TopologicalSpace α} {t₃ : TopologicalSpace β} :
    Continuous[t₂, t₃] f → Continuous[t₁ ⊓ t₂, t₃] f :=
  continuous_le_dom inf_le_right
#align continuous_inf_dom_right continuous_inf_dom_right

theorem continuous_sInf_dom {t₁ : Set (TopologicalSpace α)} {t₂ : TopologicalSpace β}
    {t : TopologicalSpace α} (h₁ : t ∈ t₁) :
    Continuous[t, t₂] f → Continuous[sInf t₁, t₂] f :=
  continuous_le_dom <| sInf_le h₁
#align continuous_Inf_dom continuous_sInf_dom

theorem continuous_sInf_rng {t₁ : TopologicalSpace α} {T : Set (TopologicalSpace β)} :
    Continuous[t₁, sInf T] f ↔ ∀ t ∈ T, Continuous[t₁, t] f := by
  simp only [continuous_iff_coinduced_le, le_sInf_iff]
#align continuous_Inf_rng continuous_sInf_rng

theorem continuous_iInf_dom {t₁ : ι → TopologicalSpace α} {t₂ : TopologicalSpace β} {i : ι} :
    Continuous[t₁ i, t₂] f → Continuous[iInf t₁, t₂] f :=
  continuous_le_dom <| iInf_le _ _
#align continuous_infi_dom continuous_iInf_dom

theorem continuous_iInf_rng {t₁ : TopologicalSpace α} {t₂ : ι → TopologicalSpace β} :
    Continuous[t₁, iInf t₂] f ↔ ∀ i, Continuous[t₁, t₂ i] f := by
  simp only [continuous_iff_coinduced_le, le_iInf_iff]
#align continuous_infi_rng continuous_iInf_rng

@[continuity]
theorem continuous_bot {t : TopologicalSpace β} : Continuous[⊥, t] f :=
  continuous_iff_le_induced.2 bot_le
#align continuous_bot continuous_bot

@[continuity]
theorem continuous_top {t : TopologicalSpace α} : Continuous[t, ⊤] f :=
  continuous_iff_coinduced_le.2 le_top
#align continuous_top continuous_top

theorem continuous_id_iff_le {t t' : TopologicalSpace α} : Continuous[t, t'] id ↔ t ≤ t' :=
  @continuous_def _ _ t t' id
#align continuous_id_iff_le continuous_id_iff_le

theorem continuous_id_of_le {t t' : TopologicalSpace α} (h : t ≤ t') : Continuous[t, t'] id :=
  continuous_id_iff_le.2 h
#align continuous_id_of_le continuous_id_of_le

-- 𝓝 in the induced topology
theorem mem_nhds_induced [T : TopologicalSpace α] (f : β → α) (a : β) (s : Set β) :
    s ∈ @nhds β (TopologicalSpace.induced f T) a ↔ ∃ u ∈ 𝓝 (f a), f ⁻¹' u ⊆ s := by
  letI := T.induced f
  simp only [mem_nhds_iff, isOpen_induced_iff, exists_prop, Set.mem_setOf_eq]
  constructor
  · rintro ⟨u, usub, ⟨v, openv, rfl⟩, au⟩
    exact ⟨v, ⟨v, Subset.rfl, openv, au⟩, usub⟩
  · rintro ⟨u, ⟨v, vsubu, openv, amem⟩, finvsub⟩
    exact ⟨f ⁻¹' v, (Set.preimage_mono vsubu).trans finvsub, ⟨⟨v, openv, rfl⟩, amem⟩⟩
#align mem_nhds_induced mem_nhds_induced

theorem nhds_induced [T : TopologicalSpace α] (f : β → α) (a : β) :
    @nhds β (TopologicalSpace.induced f T) a = comap f (𝓝 (f a)) := by
  ext s
  rw [mem_nhds_induced, mem_comap]
#align nhds_induced nhds_induced

theorem induced_iff_nhds_eq [tα : TopologicalSpace α] [tβ : TopologicalSpace β] (f : β → α) :
    tβ = tα.induced f ↔ ∀ b, 𝓝 b = comap f (𝓝 <| f b) :=
  ⟨fun h a => h.symm ▸ nhds_induced f a, fun h =>
    eq_of_nhds_eq_nhds fun x => by rw [h, nhds_induced]⟩
#align induced_iff_nhds_eq induced_iff_nhds_eq

theorem map_nhds_induced_of_surjective [T : TopologicalSpace α] {f : β → α} (hf : Surjective f)
    (a : β) : map f (@nhds β (TopologicalSpace.induced f T) a) = 𝓝 (f a) := by
  rw [nhds_induced, map_comap_of_surjective hf]
#align map_nhds_induced_of_surjective map_nhds_induced_of_surjective

end Constructions

section Induced

open TopologicalSpace

variable {α : Type _} {β : Type _}

variable [t : TopologicalSpace β] {f : α → β}

theorem isOpen_induced_eq {s : Set α} :
    IsOpen[induced f t] s ↔ s ∈ preimage f '' { s | IsOpen s } :=
  Iff.rfl
#align is_open_induced_eq isOpen_induced_eq

theorem isOpen_induced {s : Set β} (h : IsOpen s) : IsOpen[induced f t] (f ⁻¹' s) :=
  ⟨s, h, rfl⟩
#align is_open_induced isOpen_induced

theorem map_nhds_induced_eq (a : α) : map f (@nhds α (induced f t) a) = 𝓝[range f] f a := by
  rw [nhds_induced, Filter.map_comap, nhdsWithin]
#align map_nhds_induced_eq map_nhds_induced_eq

theorem map_nhds_induced_of_mem {a : α} (h : range f ∈ 𝓝 (f a)) :
    map f (@nhds α (induced f t) a) = 𝓝 (f a) := by rw [nhds_induced, Filter.map_comap_of_mem h]
#align map_nhds_induced_of_mem map_nhds_induced_of_mem

theorem closure_induced [t : TopologicalSpace β] {f : α → β} {a : α} {s : Set α} :
    a ∈ @closure α (t.induced f) s ↔ f a ∈ closure (f '' s) := by
  letI := t.induced f
  simp only [mem_closure_iff_frequently, nhds_induced, frequently_comap, mem_image, and_comm]
#align closure_induced closure_induced

theorem isClosed_induced_iff' [t : TopologicalSpace β] {f : α → β} {s : Set α} :
    IsClosed[t.induced f] s ↔ ∀ a, f a ∈ closure (f '' s) → a ∈ s := by
  letI := t.induced f
  simp only [← closure_subset_iff_isClosed, subset_def, closure_induced]
#align is_closed_induced_iff' isClosed_induced_iff'

end Induced

section Sierpinski

variable {α : Type _} [TopologicalSpace α]

@[simp]
theorem isOpen_singleton_true : IsOpen ({True} : Set Prop) :=
  TopologicalSpace.GenerateOpen.basic _ (mem_singleton _)
#align is_open_singleton_true isOpen_singleton_true

@[simp]
theorem nhds_true : 𝓝 True = pure True :=
  le_antisymm (le_pure_iff.2 <| isOpen_singleton_true.mem_nhds <| mem_singleton _) (pure_le_nhds _)
#align nhds_true nhds_true

@[simp]
theorem nhds_false : 𝓝 False = ⊤ :=
  TopologicalSpace.nhds_generateFrom.trans <| by simp [@and_comm (_ ∈ _)]
#align nhds_false nhds_false

theorem tendsto_nhds_true {l : Filter α} {p : α → Prop} :
    Tendsto p l (𝓝 True) ↔ ∀ᶠ x in l, p x := by simp

theorem tendsto_nhds_Prop {l : Filter α} {p : α → Prop} {q : Prop} :
    Tendsto p l (𝓝 q) ↔ (q → ∀ᶠ x in l, p x) := by
  by_cases q <;> simp [*]

theorem continuous_Prop {p : α → Prop} : Continuous p ↔ IsOpen { x | p x } := by
  simp only [continuous_iff_continuousAt, ContinuousAt, tendsto_nhds_Prop, isOpen_iff_mem_nhds]; rfl
#align continuous_Prop continuous_Prop

theorem isOpen_iff_continuous_mem {s : Set α} : IsOpen s ↔ Continuous (· ∈ s) :=
  continuous_Prop.symm
#align is_open_iff_continuous_mem isOpen_iff_continuous_mem

end Sierpinski

section iInf

open TopologicalSpace

variable {α : Type u} {ι : Sort v}

theorem generateFrom_union (a₁ a₂ : Set (Set α)) :
    generateFrom (a₁ ∪ a₂) = generateFrom a₁ ⊓ generateFrom a₂ :=
  (gc_generateFrom α).u_inf
#align generate_from_union generateFrom_union

theorem setOf_isOpen_sup (t₁ t₂ : TopologicalSpace α) :
    { s | IsOpen[t₁ ⊔ t₂] s } = { s | IsOpen[t₁] s } ∩ { s | IsOpen[t₂] s } :=
  rfl
#align set_of_is_open_sup setOf_isOpen_sup

theorem generateFrom_iUnion {f : ι → Set (Set α)} :
    generateFrom (⋃ i, f i) = ⨅ i, generateFrom (f i) :=
  (gc_generateFrom α).u_iInf
#align generate_from_Union generateFrom_iUnion

theorem setOf_isOpen_iSup {t : ι → TopologicalSpace α} :
    { s | IsOpen[⨆ i, t i] s } = ⋂ i, { s | IsOpen[t i] s } :=
  (gc_generateFrom α).l_iSup
#align set_of_is_open_supr setOf_isOpen_iSup

theorem generateFrom_sUnion {S : Set (Set (Set α))} :
    generateFrom (⋃₀ S) = ⨅ s ∈ S, generateFrom s :=
  (gc_generateFrom α).u_sInf
#align generate_from_sUnion generateFrom_sUnion

theorem setOf_isOpen_sSup {T : Set (TopologicalSpace α)} :
    { s | IsOpen[sSup T] s } = ⋂ t ∈ T, { s | IsOpen[t] s } :=
  (gc_generateFrom α).l_sSup
#align set_of_is_open_Sup setOf_isOpen_sSup

theorem generateFrom_union_isOpen (a b : TopologicalSpace α) :
    generateFrom ({ s | IsOpen[a] s } ∪ { s | IsOpen[b] s }) = a ⊓ b :=
  (gciGenerateFrom α).u_inf_l _ _
#align generate_from_union_is_open generateFrom_union_isOpen

theorem generateFrom_iUnion_isOpen (f : ι → TopologicalSpace α) :
    generateFrom (⋃ i, { s | IsOpen[f i] s }) = ⨅ i, f i :=
  (gciGenerateFrom α).u_iInf_l _
#align generate_from_Union_is_open generateFrom_iUnion_isOpen

theorem generateFrom_inter (a b : TopologicalSpace α) :
    generateFrom ({ s | IsOpen[a] s } ∩ { s | IsOpen[b] s }) = a ⊔ b :=
  (gciGenerateFrom α).u_sup_l _ _
#align generate_from_inter generateFrom_inter

theorem generateFrom_iInter (f : ι → TopologicalSpace α) :
    generateFrom (⋂ i, { s | IsOpen[f i] s }) = ⨆ i, f i :=
  (gciGenerateFrom α).u_iSup_l _
#align generate_from_Inter generateFrom_iInter

theorem generateFrom_iInter_of_generateFrom_eq_self (f : ι → Set (Set α))
    (hf : ∀ i, { s | IsOpen[generateFrom (f i)] s } = f i) :
    generateFrom (⋂ i, f i) = ⨆ i, generateFrom (f i) :=
  (gciGenerateFrom α).u_iSup_of_lu_eq_self f hf
#align generate_from_Inter_of_generate_from_eq_self generateFrom_iInter_of_generateFrom_eq_self

variable {t : ι → TopologicalSpace α}

theorem isOpen_iSup_iff {s : Set α} : IsOpen[⨆ i, t i] s ↔ ∀ i, IsOpen[t i] s :=
  show s ∈ {s | IsOpen[iSup t] s} ↔ s ∈ { x : Set α | ∀ i : ι, IsOpen[t i] x } by
    simp [setOf_isOpen_iSup]
#align is_open_supr_iff isOpen_iSup_iff

theorem isClosed_iSup_iff {s : Set α} : IsClosed[⨆ i, t i] s ↔ ∀ i, IsClosed[t i] s := by
  simp [← @isOpen_compl_iff _ (⨆ i, t i), ← @isOpen_compl_iff _ (t _), isOpen_iSup_iff]
#align is_closed_supr_iff isClosed_iSup_iff

end iInf<|MERGE_RESOLUTION|>--- conflicted
+++ resolved
@@ -248,11 +248,7 @@
   (@isOpen_compl_iff α t₁ s).mp <| hs.isOpen_compl.mono h
 #align is_closed.mono IsClosed.mono
 
-<<<<<<< HEAD
-theorem Closure.mono (h : t₁ ≤ t₂) : @closure _ t₁ s ⊆ @closure _ t₂ s :=
-=======
 theorem closure.mono (h : t₁ ≤ t₂) : closure[t₁] s ⊆ closure[t₂] s :=
->>>>>>> 84088df9
   @closure_minimal _ t₁ s (@closure _ t₂ s) subset_closure (IsClosed.mono isClosed_closure h)
 
 theorem isOpen_implies_isOpen_iff : (∀ s, IsOpen[t₁] s → IsOpen[t₂] s) ↔ t₂ ≤ t₁ :=
