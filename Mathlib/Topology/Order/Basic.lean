--- conflicted
+++ resolved
@@ -709,285 +709,6 @@
 
 end Pi
 
-<<<<<<< HEAD
-/-!
-### Neighborhoods to the left and to the right on an `OrderTopology`
-
-We've seen some properties of left and right neighborhood of a point in an `OrderClosedTopology`.
-In an `OrderTopology`, such neighborhoods can be characterized as the sets containing suitable
-intervals to the right or to the left of `a`. We give now these characterizations. -/
-
-open List in
-/-- The following statements are equivalent:
-
-0. `s` is a neighborhood of `a` within `(a, +∞)`;
-1. `s` is a neighborhood of `a` within `(a, b]`;
-2. `s` is a neighborhood of `a` within `(a, b)`;
-3. `s` includes `(a, u)` for some `u ∈ (a, b]`;
-4. `s` includes `(a, u)` for some `u > a`.
--/
-theorem TFAE_mem_nhdsWithin_Ioi {a b : α} (hab : a < b) (s : Set α) :
-    TFAE [s ∈ 𝓝[>] a,
-      s ∈ 𝓝[Ioc a b] a,
-      s ∈ 𝓝[Ioo a b] a,
-      ∃ u ∈ Ioc a b, Ioo a u ⊆ s,
-      ∃ u ∈ Ioi a, Ioo a u ⊆ s] := by
-  tfae_have 1 ↔ 2 := by
-    rw [nhdsWithin_Ioc_eq_nhdsWithin_Ioi hab]
-  tfae_have 1 ↔ 3 := by
-    rw [nhdsWithin_Ioo_eq_nhdsWithin_Ioi hab]
-  tfae_have 4 → 5 := fun ⟨u, umem, hu⟩ => ⟨u, umem.1, hu⟩
-  tfae_have 5 → 1 := by
-    rintro ⟨u, hau, hu⟩
-    exact mem_of_superset (Ioo_mem_nhdsWithin_Ioi ⟨le_refl a, hau⟩) hu
-  tfae_have 1 → 4
-  | h => by
-    rcases mem_nhdsWithin_iff_exists_mem_nhds_inter.1 h with ⟨v, va, hv⟩
-    rcases exists_Ico_subset_of_mem_nhds' va hab with ⟨u, au, hu⟩
-    refine' ⟨u, au, fun x hx => _⟩
-    refine' hv ⟨hu ⟨le_of_lt hx.1, hx.2⟩, _⟩
-    exact hx.1
-  tfae_finish
-#align tfae_mem_nhds_within_Ioi TFAE_mem_nhdsWithin_Ioi
-
-theorem mem_nhdsWithin_Ioi_iff_exists_mem_Ioc_Ioo_subset {a u' : α} {s : Set α} (hu' : a < u') :
-    s ∈ 𝓝[>] a ↔ ∃ u ∈ Ioc a u', Ioo a u ⊆ s :=
-  (TFAE_mem_nhdsWithin_Ioi hu' s).out 0 3
-#align mem_nhds_within_Ioi_iff_exists_mem_Ioc_Ioo_subset mem_nhdsWithin_Ioi_iff_exists_mem_Ioc_Ioo_subset
-
-/-- A set is a neighborhood of `a` within `(a, +∞)` if and only if it contains an interval `(a, u)`
-with `a < u < u'`, provided `a` is not a top element. -/
-theorem mem_nhdsWithin_Ioi_iff_exists_Ioo_subset' {a u' : α} {s : Set α} (hu' : a < u') :
-    s ∈ 𝓝[>] a ↔ ∃ u ∈ Ioi a, Ioo a u ⊆ s :=
-  (TFAE_mem_nhdsWithin_Ioi hu' s).out 0 4
-#align mem_nhds_within_Ioi_iff_exists_Ioo_subset' mem_nhdsWithin_Ioi_iff_exists_Ioo_subset'
-
-theorem nhdsWithin_Ioi_basis' {a : α} (h : ∃ b, a < b) : (𝓝[>] a).HasBasis (a < ·) (Ioo a) :=
-  let ⟨_, h⟩ := h
-  ⟨fun _ => mem_nhdsWithin_Ioi_iff_exists_Ioo_subset' h⟩
-
-lemma nhdsWithin_Ioi_basis [NoMaxOrder α] (a : α) : (𝓝[>] a).HasBasis (a < ·) (Ioo a) :=
-  nhdsWithin_Ioi_basis' <| exists_gt a
-
-theorem nhdsWithin_Ioi_eq_bot_iff {a : α} : 𝓝[>] a = ⊥ ↔ IsTop a ∨ ∃ b, a ⋖ b := by
-  by_cases ha : IsTop a
-  · simp [ha, ha.isMax.Ioi_eq]
-  · simp only [ha, false_or]
-    rw [isTop_iff_isMax, not_isMax_iff] at ha
-    simp only [(nhdsWithin_Ioi_basis' ha).eq_bot_iff, covBy_iff_Ioo_eq]
-
-/-- A set is a neighborhood of `a` within `(a, +∞)` if and only if it contains an interval `(a, u)`
-with `a < u`. -/
-theorem mem_nhdsWithin_Ioi_iff_exists_Ioo_subset [NoMaxOrder α] {a : α} {s : Set α} :
-    s ∈ 𝓝[>] a ↔ ∃ u ∈ Ioi a, Ioo a u ⊆ s :=
-  let ⟨_u', hu'⟩ := exists_gt a
-  mem_nhdsWithin_Ioi_iff_exists_Ioo_subset' hu'
-#align mem_nhds_within_Ioi_iff_exists_Ioo_subset mem_nhdsWithin_Ioi_iff_exists_Ioo_subset
-
-/-- The set of points which are isolated on the right is countable when the space is
-second-countable. -/
-theorem countable_setOf_isolated_right [SecondCountableTopology α] :
-    { x : α | 𝓝[>] x = ⊥ }.Countable := by
-  simp only [nhdsWithin_Ioi_eq_bot_iff, setOf_or]
-  exact (subsingleton_isTop α).countable.union countable_setOf_covBy_right
-
-/-- The set of points which are isolated on the left is countable when the space is
-second-countable. -/
-theorem countable_setOf_isolated_left [SecondCountableTopology α] :
-    { x : α | 𝓝[<] x = ⊥ }.Countable :=
-  countable_setOf_isolated_right (α := αᵒᵈ)
-
-/-- A set is a neighborhood of `a` within `(a, +∞)` if and only if it contains an interval `(a, u]`
-with `a < u`. -/
-theorem mem_nhdsWithin_Ioi_iff_exists_Ioc_subset [NoMaxOrder α] [DenselyOrdered α] {a : α}
-    {s : Set α} : s ∈ 𝓝[>] a ↔ ∃ u ∈ Ioi a, Ioc a u ⊆ s := by
-  rw [mem_nhdsWithin_Ioi_iff_exists_Ioo_subset]
-  constructor
-  · rintro ⟨u, au, as⟩
-    rcases exists_between au with ⟨v, hv⟩
-    exact ⟨v, hv.1, fun x hx => as ⟨hx.1, lt_of_le_of_lt hx.2 hv.2⟩⟩
-  · rintro ⟨u, au, as⟩
-    exact ⟨u, au, Subset.trans Ioo_subset_Ioc_self as⟩
-#align mem_nhds_within_Ioi_iff_exists_Ioc_subset mem_nhdsWithin_Ioi_iff_exists_Ioc_subset
-
-open List in
-/-- The following statements are equivalent:
-
-0. `s` is a neighborhood of `b` within `(-∞, b)`
-1. `s` is a neighborhood of `b` within `[a, b)`
-2. `s` is a neighborhood of `b` within `(a, b)`
-3. `s` includes `(l, b)` for some `l ∈ [a, b)`
-4. `s` includes `(l, b)` for some `l < b` -/
-theorem TFAE_mem_nhdsWithin_Iio {a b : α} (h : a < b) (s : Set α) :
-    TFAE [s ∈ 𝓝[<] b,-- 0 : `s` is a neighborhood of `b` within `(-∞, b)`
-        s ∈ 𝓝[Ico a b] b,-- 1 : `s` is a neighborhood of `b` within `[a, b)`
-        s ∈ 𝓝[Ioo a b] b,-- 2 : `s` is a neighborhood of `b` within `(a, b)`
-        ∃ l ∈ Ico a b, Ioo l b ⊆ s,-- 3 : `s` includes `(l, b)` for some `l ∈ [a, b)`
-        ∃ l ∈ Iio b, Ioo l b ⊆ s] := by-- 4 : `s` includes `(l, b)` for some `l < b`
-  simpa only [exists_prop, OrderDual.exists, dual_Ioi, dual_Ioc, dual_Ioo] using
-    TFAE_mem_nhdsWithin_Ioi h.dual (ofDual ⁻¹' s)
-#align tfae_mem_nhds_within_Iio TFAE_mem_nhdsWithin_Iio
-
-theorem mem_nhdsWithin_Iio_iff_exists_mem_Ico_Ioo_subset {a l' : α} {s : Set α} (hl' : l' < a) :
-    s ∈ 𝓝[<] a ↔ ∃ l ∈ Ico l' a, Ioo l a ⊆ s :=
-  (TFAE_mem_nhdsWithin_Iio hl' s).out 0 3
-#align mem_nhds_within_Iio_iff_exists_mem_Ico_Ioo_subset mem_nhdsWithin_Iio_iff_exists_mem_Ico_Ioo_subset
-
-/-- A set is a neighborhood of `a` within `(-∞, a)` if and only if it contains an interval `(l, a)`
-with `l < a`, provided `a` is not a bottom element. -/
-theorem mem_nhdsWithin_Iio_iff_exists_Ioo_subset' {a l' : α} {s : Set α} (hl' : l' < a) :
-    s ∈ 𝓝[<] a ↔ ∃ l ∈ Iio a, Ioo l a ⊆ s :=
-  (TFAE_mem_nhdsWithin_Iio hl' s).out 0 4
-#align mem_nhds_within_Iio_iff_exists_Ioo_subset' mem_nhdsWithin_Iio_iff_exists_Ioo_subset'
-
-/-- A set is a neighborhood of `a` within `(-∞, a)` if and only if it contains an interval `(l, a)`
-with `l < a`. -/
-theorem mem_nhdsWithin_Iio_iff_exists_Ioo_subset [NoMinOrder α] {a : α} {s : Set α} :
-    s ∈ 𝓝[<] a ↔ ∃ l ∈ Iio a, Ioo l a ⊆ s :=
-  let ⟨_, h⟩ := exists_lt a
-  mem_nhdsWithin_Iio_iff_exists_Ioo_subset' h
-#align mem_nhds_within_Iio_iff_exists_Ioo_subset mem_nhdsWithin_Iio_iff_exists_Ioo_subset
-
-/-- A set is a neighborhood of `a` within `(-∞, a)` if and only if it contains an interval `[l, a)`
-with `l < a`. -/
-theorem mem_nhdsWithin_Iio_iff_exists_Ico_subset [NoMinOrder α] [DenselyOrdered α] {a : α}
-    {s : Set α} : s ∈ 𝓝[<] a ↔ ∃ l ∈ Iio a, Ico l a ⊆ s := by
-  have : ofDual ⁻¹' s ∈ 𝓝[>] toDual a ↔ _ := mem_nhdsWithin_Ioi_iff_exists_Ioc_subset
-  simpa only [OrderDual.exists, exists_prop, dual_Ioc] using this
-#align mem_nhds_within_Iio_iff_exists_Ico_subset mem_nhdsWithin_Iio_iff_exists_Ico_subset
-
-theorem nhdsWithin_Iio_basis' {a : α} (h : ∃ b, b < a) : (𝓝[<] a).HasBasis (· < a) (Ioo · a) :=
-  let ⟨_, h⟩ := h
-  ⟨fun _ => mem_nhdsWithin_Iio_iff_exists_Ioo_subset' h⟩
-
-theorem nhdsWithin_Iio_eq_bot_iff {a : α} : 𝓝[<] a = ⊥ ↔ IsBot a ∨ ∃ b, b ⋖ a := by
-    convert (config := {preTransparency := .default})
-      nhdsWithin_Ioi_eq_bot_iff (a := OrderDual.toDual a) using 4
-    exact ofDual_covBy_ofDual_iff
-
-open List in
-/-- The following statements are equivalent:
-
-0. `s` is a neighborhood of `a` within `[a, +∞)`;
-1. `s` is a neighborhood of `a` within `[a, b]`;
-2. `s` is a neighborhood of `a` within `[a, b)`;
-3. `s` includes `[a, u)` for some `u ∈ (a, b]`;
-4. `s` includes `[a, u)` for some `u > a`.
--/
-theorem TFAE_mem_nhdsWithin_Ici {a b : α} (hab : a < b) (s : Set α) :
-    TFAE [s ∈ 𝓝[≥] a,
-      s ∈ 𝓝[Icc a b] a,
-      s ∈ 𝓝[Ico a b] a,
-      ∃ u ∈ Ioc a b, Ico a u ⊆ s,
-      ∃ u ∈ Ioi a , Ico a u ⊆ s] := by
-  tfae_have 1 ↔ 2 := by
-    rw [nhdsWithin_Icc_eq_nhdsWithin_Ici hab]
-  tfae_have 1 ↔ 3 := by
-    rw [nhdsWithin_Ico_eq_nhdsWithin_Ici hab]
-  tfae_have 1 ↔ 5 := (nhdsWithin_Ici_basis' ⟨b, hab⟩).mem_iff
-  tfae_have 4 → 5 := fun ⟨u, umem, hu⟩ => ⟨u, umem.1, hu⟩
-  tfae_have 5 → 4 := by
-    rintro ⟨u, hua, hus⟩
-    exact
-      ⟨min u b, ⟨lt_min hua hab, min_le_right _ _⟩,
-        (Ico_subset_Ico_right <| min_le_left _ _).trans hus⟩
-  tfae_finish
-#align tfae_mem_nhds_within_Ici TFAE_mem_nhdsWithin_Ici
-
-theorem mem_nhdsWithin_Ici_iff_exists_mem_Ioc_Ico_subset {a u' : α} {s : Set α} (hu' : a < u') :
-    s ∈ 𝓝[≥] a ↔ ∃ u ∈ Ioc a u', Ico a u ⊆ s :=
-  (TFAE_mem_nhdsWithin_Ici hu' s).out 0 3 (by norm_num) (by norm_num)
-#align mem_nhds_within_Ici_iff_exists_mem_Ioc_Ico_subset mem_nhdsWithin_Ici_iff_exists_mem_Ioc_Ico_subset
-
-/-- A set is a neighborhood of `a` within `[a, +∞)` if and only if it contains an interval `[a, u)`
-with `a < u < u'`, provided `a` is not a top element. -/
-theorem mem_nhdsWithin_Ici_iff_exists_Ico_subset' {a u' : α} {s : Set α} (hu' : a < u') :
-    s ∈ 𝓝[≥] a ↔ ∃ u ∈ Ioi a, Ico a u ⊆ s :=
-  (TFAE_mem_nhdsWithin_Ici hu' s).out 0 4 (by norm_num) (by norm_num)
-#align mem_nhds_within_Ici_iff_exists_Ico_subset' mem_nhdsWithin_Ici_iff_exists_Ico_subset'
-
-/-- A set is a neighborhood of `a` within `[a, +∞)` if and only if it contains an interval `[a, u)`
-with `a < u`. -/
-theorem mem_nhdsWithin_Ici_iff_exists_Ico_subset [NoMaxOrder α] {a : α} {s : Set α} :
-    s ∈ 𝓝[≥] a ↔ ∃ u ∈ Ioi a, Ico a u ⊆ s :=
-  let ⟨_, hu'⟩ := exists_gt a
-  mem_nhdsWithin_Ici_iff_exists_Ico_subset' hu'
-#align mem_nhds_within_Ici_iff_exists_Ico_subset mem_nhdsWithin_Ici_iff_exists_Ico_subset
-
-theorem nhdsWithin_Ici_basis_Ico [NoMaxOrder α] (a : α) :
-    (𝓝[≥] a).HasBasis (fun u => a < u) (Ico a) :=
-  ⟨fun _ => mem_nhdsWithin_Ici_iff_exists_Ico_subset⟩
-#align nhds_within_Ici_basis_Ico nhdsWithin_Ici_basis_Ico
-
-/-- The filter of right neighborhoods has a basis of closed intervals. -/
-theorem nhdsWithin_Ici_basis_Icc [NoMaxOrder α] [DenselyOrdered α] {a : α} :
-    (𝓝[≥] a).HasBasis (a < ·) (Icc a) :=
-  (nhdsWithin_Ici_basis _).to_hasBasis
-    (fun _u hu ↦ (exists_between hu).imp fun _v hv ↦ hv.imp_right Icc_subset_Ico_right)
-    fun u hu ↦ ⟨u, hu, Ico_subset_Icc_self⟩
-
-/-- A set is a neighborhood of `a` within `[a, +∞)` if and only if it contains an interval `[a, u]`
-with `a < u`. -/
-theorem mem_nhdsWithin_Ici_iff_exists_Icc_subset [NoMaxOrder α] [DenselyOrdered α] {a : α}
-    {s : Set α} : s ∈ 𝓝[≥] a ↔ ∃ u, a < u ∧ Icc a u ⊆ s :=
-  nhdsWithin_Ici_basis_Icc.mem_iff
-#align mem_nhds_within_Ici_iff_exists_Icc_subset mem_nhdsWithin_Ici_iff_exists_Icc_subset
-
-open List in
-/-- The following statements are equivalent:
-
-0. `s` is a neighborhood of `b` within `(-∞, b]`
-1. `s` is a neighborhood of `b` within `[a, b]`
-2. `s` is a neighborhood of `b` within `(a, b]`
-3. `s` includes `(l, b]` for some `l ∈ [a, b)`
-4. `s` includes `(l, b]` for some `l < b` -/
-theorem TFAE_mem_nhdsWithin_Iic {a b : α} (h : a < b) (s : Set α) :
-    TFAE [s ∈ 𝓝[≤] b,-- 0 : `s` is a neighborhood of `b` within `(-∞, b]`
-      s ∈ 𝓝[Icc a b] b,-- 1 : `s` is a neighborhood of `b` within `[a, b]`
-      s ∈ 𝓝[Ioc a b] b,-- 2 : `s` is a neighborhood of `b` within `(a, b]`
-      ∃ l ∈ Ico a b, Ioc l b ⊆ s,-- 3 : `s` includes `(l, b]` for some `l ∈ [a, b)`
-      ∃ l ∈ Iio b, Ioc l b ⊆ s] := by-- 4 : `s` includes `(l, b]` for some `l < b`
-  simpa only [exists_prop, OrderDual.exists, dual_Ici, dual_Ioc, dual_Icc, dual_Ico] using
-    TFAE_mem_nhdsWithin_Ici h.dual (ofDual ⁻¹' s)
-#align tfae_mem_nhds_within_Iic TFAE_mem_nhdsWithin_Iic
-
-theorem mem_nhdsWithin_Iic_iff_exists_mem_Ico_Ioc_subset {a l' : α} {s : Set α} (hl' : l' < a) :
-    s ∈ 𝓝[≤] a ↔ ∃ l ∈ Ico l' a, Ioc l a ⊆ s :=
-  (TFAE_mem_nhdsWithin_Iic hl' s).out 0 3 (by norm_num) (by norm_num)
-#align mem_nhds_within_Iic_iff_exists_mem_Ico_Ioc_subset mem_nhdsWithin_Iic_iff_exists_mem_Ico_Ioc_subset
-
-/-- A set is a neighborhood of `a` within `(-∞, a]` if and only if it contains an interval `(l, a]`
-with `l < a`, provided `a` is not a bottom element. -/
-theorem mem_nhdsWithin_Iic_iff_exists_Ioc_subset' {a l' : α} {s : Set α} (hl' : l' < a) :
-    s ∈ 𝓝[≤] a ↔ ∃ l ∈ Iio a, Ioc l a ⊆ s :=
-  (TFAE_mem_nhdsWithin_Iic hl' s).out 0 4 (by norm_num) (by norm_num)
-#align mem_nhds_within_Iic_iff_exists_Ioc_subset' mem_nhdsWithin_Iic_iff_exists_Ioc_subset'
-
-/-- A set is a neighborhood of `a` within `(-∞, a]` if and only if it contains an interval `(l, a]`
-with `l < a`. -/
-theorem mem_nhdsWithin_Iic_iff_exists_Ioc_subset [NoMinOrder α] {a : α} {s : Set α} :
-    s ∈ 𝓝[≤] a ↔ ∃ l ∈ Iio a, Ioc l a ⊆ s :=
-  let ⟨_, hl'⟩ := exists_lt a
-  mem_nhdsWithin_Iic_iff_exists_Ioc_subset' hl'
-#align mem_nhds_within_Iic_iff_exists_Ioc_subset mem_nhdsWithin_Iic_iff_exists_Ioc_subset
-
-/-- A set is a neighborhood of `a` within `(-∞, a]` if and only if it contains an interval `[l, a]`
-with `l < a`. -/
-theorem mem_nhdsWithin_Iic_iff_exists_Icc_subset [NoMinOrder α] [DenselyOrdered α] {a : α}
-    {s : Set α} : s ∈ 𝓝[≤] a ↔ ∃ l, l < a ∧ Icc l a ⊆ s :=
-  calc s ∈ 𝓝[≤] a ↔ ofDual ⁻¹' s ∈ 𝓝[≥] (toDual a) := Iff.rfl
-  _ ↔ ∃ u : α, toDual a < toDual u ∧ Icc (toDual a) (toDual u) ⊆ ofDual ⁻¹' s :=
-    mem_nhdsWithin_Ici_iff_exists_Icc_subset
-  _ ↔ ∃ l, l < a ∧ Icc l a ⊆ s := by simp only [dual_Icc]; rfl
-#align mem_nhds_within_Iic_iff_exists_Icc_subset mem_nhdsWithin_Iic_iff_exists_Icc_subset
-
-/-- The filter of left neighborhoods has a basis of closed intervals. -/
-theorem nhdsWithin_Iic_basis_Icc [NoMinOrder α] [DenselyOrdered α] {a : α} :
-    (𝓝[≤] a).HasBasis (· < a) (Icc · a) :=
-  ⟨fun _ ↦ mem_nhdsWithin_Iic_iff_exists_Icc_subset⟩
-
-=======
->>>>>>> 833ac678
 end OrderTopology
 
 end LinearOrder
