--- conflicted
+++ resolved
@@ -640,25 +640,14 @@
 /-- Every Cauchy sequence over `ℕ` is totally bounded. -/
 theorem CauchySeq.totallyBounded_range {s : ℕ → α} (hs : CauchySeq s) :
     TotallyBounded (range s) := by
-<<<<<<< HEAD
-  refine' totallyBounded_iff_subset.2 fun a ha => _
-=======
   intro a ha
->>>>>>> 30695776
   cases' cauchySeq_iff.1 hs a ha with n hn
   refine ⟨s '' { k | k ≤ n }, (finite_le_nat _).image _, ?_⟩
   rw [range_subset_iff, biUnion_image]
   intro m
-<<<<<<< HEAD
-  rw [mem_unionᵢ₂]
-  cases' le_total m n with hm hm
-  exacts [⟨m, hm, refl_mem_uniformity ha⟩, ⟨n, le_refl n, hn m hm n le_rfl⟩]
-#align cauchy_seq.totally_bounded_range CauchySeq.totallyBounded_range
-=======
   rw [mem_iUnion₂]
   rcases le_total m n with hm | hm
   exacts [⟨m, hm, refl_mem_uniformity ha⟩, ⟨n, le_refl n, hn m hm n le_rfl⟩]
->>>>>>> 30695776
 
 /-!
 ### Sequentially complete space
