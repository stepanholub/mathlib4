<<<<<<< HEAD
import Mathlib.Tactic.Order
import Mathlib.Data.Matrix.Rank
=======
import Mathlib.Data.Matrix.Rank
import Mathlib.Tactic.Order
>>>>>>> 6e708dc8

example (a b c : Nat) (h1 : a ≤ b) (h2 : b ≤ c) : a ≤ c := by
  order

example (a b c d e : Nat) (h1 : a ≤ b) (h2 : b ≤ c) (h3 : c ≤ d) (h4 : d ≤ e) (h5 : b ≠ d) :
    a < e := by
  order

example (a b c : Nat) (h1 : a = b) (h2 : b = c) : a = c := by
  order

example (a b : Int) (h1 : ¬(a < b)) (h2 : ¬(b < a)) : a = b := by
  order

example {α : Type} [LinearOrder α] (a b : α) (h1 : ¬(a < b)) (h2 : ¬(b < a)) : a = b := by
  order

example {α : Type} [PartialOrder α] (a b c d e : α) (h1 : a ≤ b) (h2 : b ≤ c) (h3 : c ≤ d) (h4 : d ≤ e) (h5 : b ≠ d) :
    a < e := by
  order

example {α : Type} [PartialOrder α] (s t x y : α) (h1 : s ≤ x) (h2 : x ≤ t) (h3 : s ≤ y)
    (h4 : y ≤ t) (h5 : x ≠ y) :
    s < t := by
  order

example {α : Type} [PartialOrder α] (a b c d : α) (h1 : a ≤ b) (h2 : b ≤ c) (h3 : ¬(a < c))
    (h4 : a ≤ d) :
    c ≤ d := by
  order

example {α : Type} [PartialOrder α] (a : α) :
    ¬ (a < a) := by
  order

example {α : Type} [Preorder α] (a b c d : α) (h1 : a ≤ b) (h2 : b ≤ c) (h3 : ¬(a < c))
    (h4 : a ≤ d) :
    c ≤ d := by
  order

example {α : Type} [Preorder α] (a b : α) (h1 : a < b) : b > a := by
  order

example {α : Type} [Preorder α] (a b : α) (h1 : a > b) : b < a := by
  order

example {n : Nat} (A B C : Matrix (Fin n) (Fin n) ℚ) : (A * B * C).rank ≤ A.rank ⊓ C.rank := by
  have h1 := Matrix.rank_mul_le A B
  have h2 := Matrix.rank_mul_le (A * B) C
  have h3 : A.rank ⊓ B.rank ≤ A.rank := inf_le_left
  have h4 : (A * B).rank ⊓ C.rank ≤ (A * B).rank := inf_le_left
  have h5 : (A * B).rank ⊓ C.rank ≤ C.rank := inf_le_right
  simp
  constructor
  · order
  · order

-- worst case for the current algorithm
example {α : Type u} [PartialOrder α]
    (x1 y1 : α)
    (x2 y2 : α)
    (x3 y3 : α)
    (x4 y4 : α)
    (x5 y5 : α)
    (x6 y6 : α)
    (x7 y7 : α)
    (x8 y8 : α)
    (x9 y9 : α)
    (x10 y10 : α)
    (x11 y11 : α)
    (x12 y12 : α)
    (x13 y13 : α)
    (x14 y14 : α)
    (x15 y15 : α)
    (x16 y16 : α)
    (x17 y17 : α)
    (x18 y18 : α)
    (x19 y19 : α)
    (x20 y20 : α)
    (x21 y21 : α)
    (x22 y22 : α)
    (x23 y23 : α)
    (x24 y24 : α)
    (x25 y25 : α)
    (x26 y26 : α)
    (x27 y27 : α)
    (x28 y28 : α)
    (x29 y29 : α)
    (x30 y30 : α)
    (h0 : y1 ≤ x1)
    (h1 : ¬(y1 < x1)) (h2 : y2 ≤ x1) (h3 : y1 ≤ x2)
    (h4 : ¬(y2 < x2)) (h5 : y3 ≤ x2) (h6 : y2 ≤ x3)
    (h7 : ¬(y3 < x3)) (h8 : y4 ≤ x3) (h9 : y3 ≤ x4)
    (h10 : ¬(y4 < x4)) (h11 : y5 ≤ x4) (h12 : y4 ≤ x5)
    (h13 : ¬(y5 < x5)) (h14 : y6 ≤ x5) (h15 : y5 ≤ x6)
    (h16 : ¬(y6 < x6)) (h17 : y7 ≤ x6) (h18 : y6 ≤ x7)
    (h19 : ¬(y7 < x7)) (h20 : y8 ≤ x7) (h21 : y7 ≤ x8)
    (h22 : ¬(y8 < x8)) (h23 : y9 ≤ x8) (h24 : y8 ≤ x9)
    (h25 : ¬(y9 < x9)) (h26 : y10 ≤ x9) (h27 : y9 ≤ x10)
    (h28 : ¬(y10 < x10)) (h29 : y11 ≤ x10) (h30 : y10 ≤ x11)
    (h31 : ¬(y11 < x11)) (h32 : y12 ≤ x11) (h33 : y11 ≤ x12)
    (h34 : ¬(y12 < x12)) (h35 : y13 ≤ x12) (h36 : y12 ≤ x13)
    (h37 : ¬(y13 < x13)) (h38 : y14 ≤ x13) (h39 : y13 ≤ x14)
    (h40 : ¬(y14 < x14)) (h41 : y15 ≤ x14) (h42 : y14 ≤ x15)
    (h43 : ¬(y15 < x15)) (h44 : y16 ≤ x15) (h45 : y15 ≤ x16)
    (h46 : ¬(y16 < x16)) (h47 : y17 ≤ x16) (h48 : y16 ≤ x17)
    (h49 : ¬(y17 < x17)) (h50 : y18 ≤ x17) (h51 : y17 ≤ x18)
    (h52 : ¬(y18 < x18)) (h53 : y19 ≤ x18) (h54 : y18 ≤ x19)
    (h55 : ¬(y19 < x19)) (h56 : y20 ≤ x19) (h57 : y19 ≤ x20)
    (h58 : ¬(y20 < x20)) (h59 : y21 ≤ x20) (h60 : y20 ≤ x21)
    (h61 : ¬(y21 < x21)) (h62 : y22 ≤ x21) (h63 : y21 ≤ x22)
    (h64 : ¬(y22 < x22)) (h65 : y23 ≤ x22) (h66 : y22 ≤ x23)
    (h67 : ¬(y23 < x23)) (h68 : y24 ≤ x23) (h69 : y23 ≤ x24)
    (h70 : ¬(y24 < x24)) (h71 : y25 ≤ x24) (h72 : y24 ≤ x25)
    (h73 : ¬(y25 < x25)) (h74 : y26 ≤ x25) (h75 : y25 ≤ x26)
    (h76 : ¬(y26 < x26)) (h77 : y27 ≤ x26) (h78 : y26 ≤ x27)
    (h79 : ¬(y27 < x27)) (h80 : y28 ≤ x27) (h81 : y27 ≤ x28)
    (h82 : ¬(y28 < x28)) (h83 : y29 ≤ x28) (h84 : y28 ≤ x29)
    (h85 : ¬(y29 < x29)) (h86 : y30 ≤ x29) (h87 : y29 ≤ x30)
    (h88 : ¬(y30 < x30)) : x30 = y30 := by
  order<|MERGE_RESOLUTION|>--- conflicted
+++ resolved
@@ -1,10 +1,5 @@
-<<<<<<< HEAD
-import Mathlib.Tactic.Order
-import Mathlib.Data.Matrix.Rank
-=======
 import Mathlib.Data.Matrix.Rank
 import Mathlib.Tactic.Order
->>>>>>> 6e708dc8
 
 example (a b c : Nat) (h1 : a ≤ b) (h2 : b ≤ c) : a ≤ c := by
   order
