--- conflicted
+++ resolved
@@ -10,11 +10,7 @@
   {"git":
    {"url": "https://github.com/JLimperg/aesop",
     "subDir?": null,
-<<<<<<< HEAD
-    "rev": "ca73109cc40837bc61df8024c9016da4b4f99d4c",
-=======
     "rev": "38bcf8b9e564d23bad55cbfa3c770f135f926d98",
->>>>>>> d4a3d044
     "name": "aesop",
     "inputRev?": "master"}},
   {"git":
