--- conflicted
+++ resolved
@@ -36,16 +36,9 @@
   {"git":
    {"url": "https://github.com/leanprover/std4",
     "subDir?": null,
-<<<<<<< HEAD
-    "rev": "31297eec02f5953a4750cec5169e2305b73043f3",
-    "opts": {},
-    "name": "std",
-    "inputRev?": "enum_lemma",
-=======
     "rev": "c14f6a65b2c08caa38e1ab5db83451460d6cde3e",
     "opts": {},
     "name": "std",
     "inputRev?": "main",
->>>>>>> e194c756
     "inherited": false}}],
  "name": "mathlib"}