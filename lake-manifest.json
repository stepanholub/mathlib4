--- conflicted
+++ resolved
@@ -65,11 +65,7 @@
    "type": "git",
    "subDir": null,
    "scope": "leanprover-community",
-<<<<<<< HEAD
-   "rev": "69d5a08ae3fb4f912a9422e393e2a4ee54a73d49",
-=======
-   "rev": "691012f8af16d798b52f24ff54afe386db372ebf",
->>>>>>> 823b1040
+   "rev": "3621cc345b6c71c89c8abc562c926814187c6c97",
    "name": "batteries",
    "manifestFile": "lake-manifest.json",
    "inputRev": "lean-pr-testing-8114",
