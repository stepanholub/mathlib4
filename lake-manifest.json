--- conflicted
+++ resolved
@@ -65,11 +65,7 @@
    "type": "git",
    "subDir": null,
    "scope": "leanprover-community",
-<<<<<<< HEAD
-   "rev": "4f457b5eef36a42b4426022d9b0b956c397ccf5e",
-=======
    "rev": "49bef742aaff392aa6f8a5722c6521fd233580db",
->>>>>>> dd0898a0
    "name": "batteries",
    "manifestFile": "lake-manifest.json",
    "inputRev": "nightly-testing",
