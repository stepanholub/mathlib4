--- conflicted
+++ resolved
@@ -65,11 +65,7 @@
    "type": "git",
    "subDir": null,
    "scope": "leanprover-community",
-<<<<<<< HEAD
-   "rev": "ebb7fcba6e6fbb6e097418c40075a89737594c86",
-=======
-   "rev": "65db7b5d55eef5650e6fd644216783d8be833ef9",
->>>>>>> e8511a83
+   "rev": "2c0b920f84d96c947cba99d85a1d51d2d248e106",
    "name": "batteries",
    "manifestFile": "lake-manifest.json",
    "inputRev": "lean-pr-testing-8470",
