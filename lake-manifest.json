{"version": "1.1.0",
 "packagesDir": ".lake/packages",
 "packages":
 [{"url": "https://github.com/leanprover-community/plausible",
   "type": "git",
   "subDir": null,
   "scope": "leanprover-community",
   "rev": "304c5e2f490d546134c06bf8919e13b175272084",
   "name": "plausible",
   "manifestFile": "lake-manifest.json",
   "inputRev": "main",
   "inherited": false,
   "configFile": "lakefile.toml"},
  {"url": "https://github.com/leanprover-community/LeanSearchClient",
   "type": "git",
   "subDir": null,
   "scope": "leanprover-community",
   "rev": "25078369972d295301f5a1e53c3e5850cf6d9d4c",
   "name": "LeanSearchClient",
   "manifestFile": "lake-manifest.json",
   "inputRev": "main",
   "inherited": false,
   "configFile": "lakefile.toml"},
  {"url": "https://github.com/leanprover-community/import-graph",
   "type": "git",
   "subDir": null,
   "scope": "leanprover-community",
   "rev": "f5e58ef1f58fc0cbd92296d18951f45216309e48",
   "name": "importGraph",
   "manifestFile": "lake-manifest.json",
   "inputRev": "main",
   "inherited": false,
   "configFile": "lakefile.toml"},
  {"url": "https://github.com/leanprover-community/ProofWidgets4",
   "type": "git",
   "subDir": null,
   "scope": "leanprover-community",
   "rev": "632ca63a94f47dbd5694cac3fd991354b82b8f7a",
   "name": "proofwidgets",
   "manifestFile": "lake-manifest.json",
   "inputRev": "v0.0.59",
   "inherited": false,
   "configFile": "lakefile.lean"},
  {"url": "https://github.com/leanprover-community/aesop",
   "type": "git",
   "subDir": null,
   "scope": "leanprover-community",
   "rev": "10da212276a4a714ec40cfd7799528412c516770",
   "name": "aesop",
   "manifestFile": "lake-manifest.json",
   "inputRev": "nightly-testing",
   "inherited": false,
   "configFile": "lakefile.toml"},
  {"url": "https://github.com/leanprover-community/quote4",
   "type": "git",
   "subDir": null,
   "scope": "leanprover-community",
   "rev": "36ce5e17d6ab3c881e0cb1bb727982507e708130",
   "name": "Qq",
   "manifestFile": "lake-manifest.json",
   "inputRev": "master",
   "inherited": false,
   "configFile": "lakefile.toml"},
  {"url": "https://github.com/leanprover-community/batteries",
   "type": "git",
   "subDir": null,
   "scope": "leanprover-community",
<<<<<<< HEAD
   "rev": "f54613ab874c98b28575147d79c676b89981df6c",
=======
   "rev": "fee9c6dac25016c558335838be7dbe23972df917",
>>>>>>> f27355c1
   "name": "batteries",
   "manifestFile": "lake-manifest.json",
   "inputRev": "nightly-testing",
   "inherited": false,
   "configFile": "lakefile.toml"},
  {"url": "https://github.com/leanprover/lean4-cli",
   "type": "git",
   "subDir": null,
   "scope": "leanprover",
   "rev": "4f22c09e7ded721e6ecd3cf59221c4647ca49664",
   "name": "Cli",
   "manifestFile": "lake-manifest.json",
   "inputRev": "main",
   "inherited": true,
   "configFile": "lakefile.toml"}],
 "name": "mathlib",
 "lakeDir": ".lake"}<|MERGE_RESOLUTION|>--- conflicted
+++ resolved
@@ -65,11 +65,7 @@
    "type": "git",
    "subDir": null,
    "scope": "leanprover-community",
-<<<<<<< HEAD
-   "rev": "f54613ab874c98b28575147d79c676b89981df6c",
-=======
    "rev": "fee9c6dac25016c558335838be7dbe23972df917",
->>>>>>> f27355c1
    "name": "batteries",
    "manifestFile": "lake-manifest.json",
    "inputRev": "nightly-testing",
