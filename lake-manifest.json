--- conflicted
+++ resolved
@@ -65,11 +65,7 @@
    "type": "git",
    "subDir": null,
    "scope": "leanprover-community",
-<<<<<<< HEAD
-   "rev": "08086ae741fd25412fb97fd2098fb791257af715",
-=======
    "rev": "37e2a7a2aff78f0317b05333ad48103c7ff56178",
->>>>>>> f66e9f63
    "name": "batteries",
    "manifestFile": "lake-manifest.json",
    "inputRev": "lean-pr-testing-8216",
