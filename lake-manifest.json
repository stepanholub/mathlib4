{"version": "1.1.0",
 "packagesDir": ".lake/packages",
 "packages":
 [{"url": "https://github.com/leanprover-community/plausible",
   "type": "git",
   "subDir": null,
   "scope": "leanprover-community",
   "rev": "fde3fc21dd68a10791dea22b6f5b53c5a5a5962d",
   "name": "plausible",
   "manifestFile": "lake-manifest.json",
   "inputRev": "nightly-testing",
   "inherited": false,
   "configFile": "lakefile.toml"},
  {"url": "https://github.com/leanprover-community/LeanSearchClient",
   "type": "git",
   "subDir": null,
   "scope": "leanprover-community",
   "rev": "6c62474116f525d2814f0157bb468bf3a4f9f120",
   "name": "LeanSearchClient",
   "manifestFile": "lake-manifest.json",
   "inputRev": "main",
   "inherited": false,
   "configFile": "lakefile.toml"},
  {"url": "https://github.com/leanprover-community/import-graph",
   "type": "git",
   "subDir": null,
   "scope": "leanprover-community",
   "rev": "856a8cb8908af109aac3ce13e2b4f866f3d75199",
   "name": "importGraph",
   "manifestFile": "lake-manifest.json",
   "inputRev": "nightly-testing",
   "inherited": false,
   "configFile": "lakefile.toml"},
  {"url": "https://github.com/leanprover-community/ProofWidgets4",
   "type": "git",
   "subDir": null,
   "scope": "leanprover-community",
   "rev": "2d6d124aedc3023506a67e50bfd5582384d6bd17",
   "name": "proofwidgets",
   "manifestFile": "lake-manifest.json",
   "inputRev": "v0.0.63-pre",
   "inherited": false,
   "configFile": "lakefile.lean"},
  {"url": "https://github.com/leanprover-community/aesop",
   "type": "git",
   "subDir": null,
   "scope": "leanprover-community",
   "rev": "c37af3a23d5798c560bce190bfd779710eaff1e1",
   "name": "aesop",
   "manifestFile": "lake-manifest.json",
   "inputRev": "nightly-testing",
   "inherited": false,
   "configFile": "lakefile.toml"},
  {"url": "https://github.com/leanprover-community/quote4",
   "type": "git",
   "subDir": null,
   "scope": "leanprover-community",
   "rev": "e1d2994e0acdee2f0c03c9d84d28a5df34aa0020",
   "name": "Qq",
   "manifestFile": "lake-manifest.json",
   "inputRev": "master",
   "inherited": false,
   "configFile": "lakefile.toml"},
  {"url": "https://github.com/leanprover-community/batteries",
   "type": "git",
   "subDir": null,
   "scope": "leanprover-community",
<<<<<<< HEAD
   "rev": "3e466c40accfde4a82187ffbc395083246a3e473",
=======
   "rev": "43d0460740bbb8999c0e07cd4ea878677be92989",
>>>>>>> 11c6fbd6
   "name": "batteries",
   "manifestFile": "lake-manifest.json",
   "inputRev": "nightly-testing",
   "inherited": false,
   "configFile": "lakefile.toml"},
  {"url": "https://github.com/leanprover/lean4-cli",
   "type": "git",
   "subDir": null,
   "scope": "leanprover",
   "rev": "1604206fcd0462da9a241beeac0e2df471647435",
   "name": "Cli",
   "manifestFile": "lake-manifest.json",
   "inputRev": "main",
   "inherited": true,
   "configFile": "lakefile.toml"}],
 "name": "mathlib",
 "lakeDir": ".lake"}<|MERGE_RESOLUTION|>--- conflicted
+++ resolved
@@ -65,11 +65,7 @@
    "type": "git",
    "subDir": null,
    "scope": "leanprover-community",
-<<<<<<< HEAD
-   "rev": "3e466c40accfde4a82187ffbc395083246a3e473",
-=======
-   "rev": "43d0460740bbb8999c0e07cd4ea878677be92989",
->>>>>>> 11c6fbd6
+   "rev": "2e24f82e426550959cf0a297485eb82e8391bfff",
    "name": "batteries",
    "manifestFile": "lake-manifest.json",
    "inputRev": "nightly-testing",
