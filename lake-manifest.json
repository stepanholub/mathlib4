{"version": "1.1.0",
 "packagesDir": ".lake/packages",
 "packages":
 [{"url": "https://github.com/leanprover-community/batteries",
   "type": "git",
   "subDir": null,
   "scope": "leanprover-community",
<<<<<<< HEAD
   "rev": "f2e8121bb5cc803f247435da60d8c2fc896c81ae",
=======
   "rev": "9b95d93ddf6deb4a546810532d3f6d54ea48184a",
>>>>>>> 0af7fdf3
   "name": "batteries",
   "manifestFile": "lake-manifest.json",
   "inputRev": "nightly-testing",
   "inherited": false,
   "configFile": "lakefile.toml"},
  {"url": "https://github.com/leanprover-community/quote4",
   "type": "git",
   "subDir": null,
   "scope": "leanprover-community",
   "rev": "0495948fee4b49f9e4757134f6c3c13c6a8d9fa4",
   "name": "Qq",
   "manifestFile": "lake-manifest.json",
   "inputRev": "nightly-testing",
   "inherited": false,
   "configFile": "lakefile.lean"},
  {"url": "https://github.com/leanprover-community/aesop",
   "type": "git",
   "subDir": null,
   "scope": "leanprover-community",
   "rev": "7942d633677935d58dbd5bc734fe109a069ba35c",
   "name": "aesop",
   "manifestFile": "lake-manifest.json",
   "inputRev": "nightly-testing",
   "inherited": false,
   "configFile": "lakefile.toml"},
  {"url": "https://github.com/leanprover-community/ProofWidgets4",
   "type": "git",
   "subDir": null,
   "scope": "leanprover-community",
   "rev": "5632ca0c8675a572e875e501c19575d7785b9b38",
   "name": "proofwidgets",
   "manifestFile": "lake-manifest.json",
   "inputRev": "v0.0.44-pre3",
   "inherited": false,
   "configFile": "lakefile.lean"},
  {"url": "https://github.com/leanprover/lean4-cli",
   "type": "git",
   "subDir": null,
   "scope": "leanprover",
   "rev": "039d23aebf2ccb980bc86e93179e7e340f99b4f0",
   "name": "Cli",
   "manifestFile": "lake-manifest.json",
   "inputRev": "nightly",
   "inherited": true,
   "configFile": "lakefile.toml"},
  {"url": "https://github.com/leanprover-community/import-graph",
   "type": "git",
   "subDir": null,
   "scope": "leanprover-community",
   "rev": "3e603483245501e58bd67b9c7f00223228e3dbba",
   "name": "importGraph",
   "manifestFile": "lake-manifest.json",
   "inputRev": "nightly-testing",
   "inherited": false,
   "configFile": "lakefile.toml"},
  {"url": "https://github.com/leanprover-community/LeanSearchClient",
   "type": "git",
   "subDir": null,
   "scope": "leanprover-community",
   "rev": "7bedaed1ef024add1e171cc17706b012a9a37802",
   "name": "LeanSearchClient",
   "manifestFile": "lake-manifest.json",
   "inputRev": "main",
   "inherited": false,
   "configFile": "lakefile.toml"}],
 "name": "mathlib",
 "lakeDir": ".lake"}<|MERGE_RESOLUTION|>--- conflicted
+++ resolved
@@ -5,11 +5,7 @@
    "type": "git",
    "subDir": null,
    "scope": "leanprover-community",
-<<<<<<< HEAD
-   "rev": "f2e8121bb5cc803f247435da60d8c2fc896c81ae",
-=======
    "rev": "9b95d93ddf6deb4a546810532d3f6d54ea48184a",
->>>>>>> 0af7fdf3
    "name": "batteries",
    "manifestFile": "lake-manifest.json",
    "inputRev": "nightly-testing",
