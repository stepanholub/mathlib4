{"version": "1.1.0",
 "packagesDir": ".lake/packages",
 "packages":
 [{"url": "https://github.com/leanprover-community/batteries",
   "type": "git",
   "subDir": null,
   "scope": "leanprover-community",
<<<<<<< HEAD
   "rev": "2ae5a330dac6576d77ea4a640049bd5e021d70b1",
=======
   "rev": "d2b1546c5fc05a06426e3f6ee1cb020e71be5592",
>>>>>>> df91bcc8
   "name": "batteries",
   "manifestFile": "lake-manifest.json",
   "inputRev": "nightly-testing",
   "inherited": false,
   "configFile": "lakefile.lean"},
  {"url": "https://github.com/leanprover-community/quote4",
   "type": "git",
   "subDir": null,
   "scope": "leanprover-community",
   "rev": "01ad33937acd996ee99eb74eefb39845e4e4b9f5",
   "name": "Qq",
   "manifestFile": "lake-manifest.json",
   "inputRev": "master",
   "inherited": false,
   "configFile": "lakefile.lean"},
  {"url": "https://github.com/leanprover-community/aesop",
   "type": "git",
   "subDir": null,
   "scope": "leanprover-community",
   "rev": "622d52c803db99ff4ea4fb442c1db9e91aed944c",
   "name": "aesop",
   "manifestFile": "lake-manifest.json",
   "inputRev": "master",
   "inherited": false,
   "configFile": "lakefile.toml"},
  {"url": "https://github.com/leanprover-community/ProofWidgets4",
   "type": "git",
   "subDir": null,
   "scope": "leanprover-community",
   "rev": "d1b33202c3a29a079f292de65ea438648123b635",
   "name": "proofwidgets",
   "manifestFile": "lake-manifest.json",
   "inputRev": "v0.0.39",
   "inherited": false,
   "configFile": "lakefile.lean"},
  {"url": "https://github.com/leanprover/lean4-cli",
   "type": "git",
   "subDir": null,
   "scope": "",
   "rev": "a11566029bd9ec4f68a65394e8c3ff1af74c1a29",
   "name": "Cli",
   "manifestFile": "lake-manifest.json",
   "inputRev": "main",
   "inherited": true,
   "configFile": "lakefile.lean"},
  {"url": "https://github.com/leanprover-community/import-graph",
   "type": "git",
   "subDir": null,
   "scope": "leanprover-community",
   "rev": "033082103b7b53f35ccee18702a995382503d6ef",
   "name": "importGraph",
   "manifestFile": "lake-manifest.json",
   "inputRev": "nightly-testing",
   "inherited": false,
   "configFile": "lakefile.toml"}],
 "name": "mathlib",
 "lakeDir": ".lake"}<|MERGE_RESOLUTION|>--- conflicted
+++ resolved
@@ -5,11 +5,7 @@
    "type": "git",
    "subDir": null,
    "scope": "leanprover-community",
-<<<<<<< HEAD
    "rev": "2ae5a330dac6576d77ea4a640049bd5e021d70b1",
-=======
-   "rev": "d2b1546c5fc05a06426e3f6ee1cb020e71be5592",
->>>>>>> df91bcc8
    "name": "batteries",
    "manifestFile": "lake-manifest.json",
    "inputRev": "nightly-testing",
