{"version": 7,
 "packagesDir": ".lake/packages",
 "packages":
 [{"url": "https://github.com/leanprover-community/batteries",
   "type": "git",
   "subDir": null,
<<<<<<< HEAD
   "rev": "dad1f147d5bafe8f0c6a9884848cb4c45d395ccf",
   "name": "std",
=======
   "rev": "022321f7e18dc982db80f941f6784e92cb4766ff",
   "name": "batteries",
>>>>>>> ad86707e
   "manifestFile": "lake-manifest.json",
   "inputRev": "nightly-testing",
   "inherited": false,
   "configFile": "lakefile.lean"},
  {"url": "https://github.com/leanprover-community/quote4",
   "type": "git",
   "subDir": null,
   "rev": "44f57616b0d9b8f9e5606f2c58d01df54840eba7",
   "name": "Qq",
   "manifestFile": "lake-manifest.json",
   "inputRev": "nightly-testing",
   "inherited": false,
   "configFile": "lakefile.lean"},
  {"url": "https://github.com/leanprover-community/aesop",
   "type": "git",
   "subDir": null,
   "rev": "f1bfa6ae737248969c360a3715a5c05df0eea55b",
   "name": "aesop",
   "manifestFile": "lake-manifest.json",
   "inputRev": "nightly-testing",
   "inherited": false,
   "configFile": "lakefile.toml"},
  {"url": "https://github.com/leanprover-community/ProofWidgets4",
   "type": "git",
   "subDir": null,
   "rev": "e6b6247c61280c77ade6bbf0bc3c66a44fe2e0c5",
   "name": "proofwidgets",
   "manifestFile": "lake-manifest.json",
   "inputRev": "v0.0.36",
   "inherited": false,
   "configFile": "lakefile.lean"},
  {"url": "https://github.com/leanprover/lean4-cli",
   "type": "git",
   "subDir": null,
   "rev": "a11566029bd9ec4f68a65394e8c3ff1af74c1a29",
   "name": "Cli",
   "manifestFile": "lake-manifest.json",
   "inputRev": "main",
   "inherited": false,
   "configFile": "lakefile.lean"},
  {"url": "https://github.com/leanprover-community/import-graph.git",
   "type": "git",
   "subDir": null,
   "rev": "c46d22bbe4f8363c0829ce0eb48a95012cdc0d79",
   "name": "importGraph",
   "manifestFile": "lake-manifest.json",
   "inputRev": "main",
   "inherited": false,
   "configFile": "lakefile.toml"}],
 "name": "mathlib",
 "lakeDir": ".lake"}<|MERGE_RESOLUTION|>--- conflicted
+++ resolved
@@ -4,13 +4,8 @@
  [{"url": "https://github.com/leanprover-community/batteries",
    "type": "git",
    "subDir": null,
-<<<<<<< HEAD
    "rev": "dad1f147d5bafe8f0c6a9884848cb4c45d395ccf",
    "name": "std",
-=======
-   "rev": "022321f7e18dc982db80f941f6784e92cb4766ff",
-   "name": "batteries",
->>>>>>> ad86707e
    "manifestFile": "lake-manifest.json",
    "inputRev": "nightly-testing",
    "inherited": false,
