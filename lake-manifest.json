{"version": 7,
 "packagesDir": ".lake/packages",
 "packages":
<<<<<<< HEAD
 [{"git":
   {"url": "https://github.com/leanprover-community/quote4",
    "subDir?": null,
    "rev": "d3a1d25f3eba0d93a58d5d3d027ffa78ece07755",
    "opts": {},
    "name": "Qq",
    "inputRev?": "master",
    "inherited": false}},
  {"git":
   {"url": "https://github.com/leanprover-community/aesop",
    "subDir?": null,
    "rev": "bf5ab42a58e71de7ebad399ce3f90d29aae7fca9",
    "opts": {},
    "name": "aesop",
    "inputRev?": "master",
    "inherited": false}},
  {"git":
   {"url": "https://github.com/leanprover/lean4-cli",
    "subDir?": null,
    "rev": "a751d21d4b68c999accb6fc5d960538af26ad5ec",
    "opts": {},
    "name": "Cli",
    "inputRev?": "main",
    "inherited": false}},
  {"git":
   {"url": "https://github.com/leanprover-community/ProofWidgets4",
    "subDir?": null,
    "rev": "c3b9f0d4ebedc43635d3f7e764e277b1010844b7",
    "opts": {},
    "name": "proofwidgets",
    "inputRev?": "v0.0.22",
    "inherited": false}},
  {"git":
   {"url": "https://github.com/Komyyy/std4",
    "subDir?": null,
    "rev": "97f389bec226dd6155dc3f370ac2c591d2df72c8",
    "opts": {},
    "name": "std",
    "inputRev?": "Std.WF",
    "inherited": false}}],
 "name": "mathlib"}
=======
 [{"url": "https://github.com/leanprover/std4",
   "type": "git",
   "subDir": null,
   "rev": "01f7ec0b0c5470f5c72b93decd8011262fd82f40",
   "name": "std",
   "manifestFile": "lake-manifest.json",
   "inputRev": "main",
   "inherited": false,
   "configFile": "lakefile.lean"},
  {"url": "https://github.com/leanprover-community/quote4",
   "type": "git",
   "subDir": null,
   "rev": "d3a1d25f3eba0d93a58d5d3d027ffa78ece07755",
   "name": "Qq",
   "manifestFile": "lake-manifest.json",
   "inputRev": "master",
   "inherited": false,
   "configFile": "lakefile.lean"},
  {"url": "https://github.com/leanprover-community/aesop",
   "type": "git",
   "subDir": null,
   "rev": "a76881668efab6e48a4f3333ad7ba894e8095b04",
   "name": "aesop",
   "manifestFile": "lake-manifest.json",
   "inputRev": "nightly-testing",
   "inherited": false,
   "configFile": "lakefile.lean"},
  {"url": "https://github.com/leanprover/lean4-cli",
   "type": "git",
   "subDir": null,
   "rev": "39229f3630d734af7d9cfb5937ddc6b41d3aa6aa",
   "name": "Cli",
   "manifestFile": "lake-manifest.json",
   "inputRev": "nightly",
   "inherited": false,
   "configFile": "lakefile.lean"},
  {"url": "https://github.com/leanprover-community/ProofWidgets4",
   "type": "git",
   "subDir": null,
   "rev": "c3b9f0d4ebedc43635d3f7e764e277b1010844b7",
   "name": "proofwidgets",
   "manifestFile": "lake-manifest.json",
   "inputRev": "v0.0.22",
   "inherited": false,
   "configFile": "lakefile.lean"}],
 "name": "mathlib",
 "lakeDir": ".lake"}
>>>>>>> 40b64f79
<|MERGE_RESOLUTION|>--- conflicted
+++ resolved
@@ -1,49 +1,6 @@
 {"version": 7,
  "packagesDir": ".lake/packages",
  "packages":
-<<<<<<< HEAD
- [{"git":
-   {"url": "https://github.com/leanprover-community/quote4",
-    "subDir?": null,
-    "rev": "d3a1d25f3eba0d93a58d5d3d027ffa78ece07755",
-    "opts": {},
-    "name": "Qq",
-    "inputRev?": "master",
-    "inherited": false}},
-  {"git":
-   {"url": "https://github.com/leanprover-community/aesop",
-    "subDir?": null,
-    "rev": "bf5ab42a58e71de7ebad399ce3f90d29aae7fca9",
-    "opts": {},
-    "name": "aesop",
-    "inputRev?": "master",
-    "inherited": false}},
-  {"git":
-   {"url": "https://github.com/leanprover/lean4-cli",
-    "subDir?": null,
-    "rev": "a751d21d4b68c999accb6fc5d960538af26ad5ec",
-    "opts": {},
-    "name": "Cli",
-    "inputRev?": "main",
-    "inherited": false}},
-  {"git":
-   {"url": "https://github.com/leanprover-community/ProofWidgets4",
-    "subDir?": null,
-    "rev": "c3b9f0d4ebedc43635d3f7e764e277b1010844b7",
-    "opts": {},
-    "name": "proofwidgets",
-    "inputRev?": "v0.0.22",
-    "inherited": false}},
-  {"git":
-   {"url": "https://github.com/Komyyy/std4",
-    "subDir?": null,
-    "rev": "97f389bec226dd6155dc3f370ac2c591d2df72c8",
-    "opts": {},
-    "name": "std",
-    "inputRev?": "Std.WF",
-    "inherited": false}}],
- "name": "mathlib"}
-=======
  [{"url": "https://github.com/leanprover/std4",
    "type": "git",
    "subDir": null,
@@ -90,5 +47,4 @@
    "inherited": false,
    "configFile": "lakefile.lean"}],
  "name": "mathlib",
- "lakeDir": ".lake"}
->>>>>>> 40b64f79
+ "lakeDir": ".lake"}