{"version": "1.1.0",
 "packagesDir": ".lake/packages",
 "packages":
 [{"url": "https://github.com/leanprover-community/batteries",
   "type": "git",
   "subDir": null,
   "scope": "leanprover-community",
<<<<<<< HEAD
   "rev": "2cef4581b28b424779059ca0b575243f3362a604",
=======
   "rev": "2ae5a330dac6576d77ea4a640049bd5e021d70b1",
>>>>>>> ed6169e2
   "name": "batteries",
   "manifestFile": "lake-manifest.json",
   "inputRev": "nightly-testing",
   "inherited": false,
   "configFile": "lakefile.lean"},
  {"url": "https://github.com/leanprover-community/quote4",
   "type": "git",
   "subDir": null,
   "scope": "leanprover-community",
   "rev": "a7bfa63f5dddbcab2d4e0569c4cac74b2585e2c6",
   "name": "Qq",
   "manifestFile": "lake-manifest.json",
   "inputRev": "master",
   "inherited": false,
   "configFile": "lakefile.lean"},
  {"url": "https://github.com/leanprover-community/aesop",
   "type": "git",
   "subDir": null,
   "scope": "leanprover-community",
   "rev": "622d52c803db99ff4ea4fb442c1db9e91aed944c",
   "name": "aesop",
   "manifestFile": "lake-manifest.json",
   "inputRev": "master",
   "inherited": false,
   "configFile": "lakefile.toml"},
  {"url": "https://github.com/leanprover-community/ProofWidgets4",
   "type": "git",
   "subDir": null,
   "scope": "leanprover-community",
   "rev": "d1b33202c3a29a079f292de65ea438648123b635",
   "name": "proofwidgets",
   "manifestFile": "lake-manifest.json",
   "inputRev": "v0.0.39",
   "inherited": false,
   "configFile": "lakefile.lean"},
  {"url": "https://github.com/leanprover/lean4-cli",
   "type": "git",
   "subDir": null,
   "scope": "",
   "rev": "a11566029bd9ec4f68a65394e8c3ff1af74c1a29",
   "name": "Cli",
   "manifestFile": "lake-manifest.json",
   "inputRev": "main",
   "inherited": true,
   "configFile": "lakefile.lean"},
  {"url": "https://github.com/leanprover-community/import-graph",
   "type": "git",
   "subDir": null,
   "scope": "leanprover-community",
   "rev": "033082103b7b53f35ccee18702a995382503d6ef",
   "name": "importGraph",
   "manifestFile": "lake-manifest.json",
   "inputRev": "nightly-testing",
   "inherited": false,
   "configFile": "lakefile.toml"}],
 "name": "mathlib",
 "lakeDir": ".lake"}<|MERGE_RESOLUTION|>--- conflicted
+++ resolved
@@ -5,11 +5,7 @@
    "type": "git",
    "subDir": null,
    "scope": "leanprover-community",
-<<<<<<< HEAD
-   "rev": "2cef4581b28b424779059ca0b575243f3362a604",
-=======
    "rev": "2ae5a330dac6576d77ea4a640049bd5e021d70b1",
->>>>>>> ed6169e2
    "name": "batteries",
    "manifestFile": "lake-manifest.json",
    "inputRev": "nightly-testing",
