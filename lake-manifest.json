{"version": "1.1.0",
 "packagesDir": ".lake/packages",
 "packages":
 [{"url": "https://github.com/leanprover-community/plausible",
   "type": "git",
   "subDir": null,
   "scope": "leanprover-community",
   "rev": "7a6030b92f001a0e08c59c8f39a97cdf32f627ed",
   "name": "plausible",
   "manifestFile": "lake-manifest.json",
   "inputRev": "nightly-testing",
   "inherited": false,
   "configFile": "lakefile.toml"},
  {"url": "https://github.com/leanprover-community/LeanSearchClient",
   "type": "git",
   "subDir": null,
   "scope": "leanprover-community",
   "rev": "003ff459cdd85de551f4dcf95cdfeefe10f20531",
   "name": "LeanSearchClient",
   "manifestFile": "lake-manifest.json",
   "inputRev": "main",
   "inherited": false,
   "configFile": "lakefile.toml"},
  {"url": "https://github.com/leanprover-community/import-graph",
   "type": "git",
   "subDir": null,
   "scope": "leanprover-community",
   "rev": "f72319c9686788305a8ab059f3c4d8c724785c83",
   "name": "importGraph",
   "manifestFile": "lake-manifest.json",
   "inputRev": "main",
   "inherited": false,
   "configFile": "lakefile.toml"},
  {"url": "https://github.com/leanprover-community/ProofWidgets4",
   "type": "git",
   "subDir": null,
   "scope": "leanprover-community",
   "rev": "07f60e90998dfd6592688a14cd67bd4e384b77b2",
   "name": "proofwidgets",
   "manifestFile": "lake-manifest.json",
   "inputRev": "v0.0.50",
   "inherited": false,
   "configFile": "lakefile.lean"},
  {"url": "https://github.com/leanprover-community/aesop",
   "type": "git",
   "subDir": null,
   "scope": "leanprover-community",
   "rev": "79402ad9ab4be9a2286701a9880697e2351e4955",
   "name": "aesop",
   "manifestFile": "lake-manifest.json",
   "inputRev": "v4.16.0-rc1",
   "inherited": false,
   "configFile": "lakefile.toml"},
  {"url": "https://github.com/leanprover-community/quote4",
   "type": "git",
   "subDir": null,
   "scope": "leanprover-community",
   "rev": "f0c584bcb14c5adfb53079781eeea75b26ebbd32",
   "name": "Qq",
   "manifestFile": "lake-manifest.json",
   "inputRev": "v4.15.0",
   "inherited": false,
   "configFile": "lakefile.toml"},
  {"url": "https://github.com/leanprover-community/batteries",
   "type": "git",
   "subDir": null,
   "scope": "leanprover-community",
<<<<<<< HEAD
   "rev": "fe259928b09d9062f1369ee3b8d265a21d2107d2",
   "name": "batteries",
   "manifestFile": "lake-manifest.json",
   "inputRev": "nightly-testing",
=======
   "rev": "5aa5d69e0008ad90b80c8554d85b7492beb54138",
   "name": "batteries",
   "manifestFile": "lake-manifest.json",
   "inputRev": "lean-pr-testing-6660",
>>>>>>> b57abe19
   "inherited": false,
   "configFile": "lakefile.toml"},
  {"url": "https://github.com/leanprover/lean4-cli",
   "type": "git",
   "subDir": null,
   "scope": "leanprover",
   "rev": "0c8ea32a15a4f74143e4e1e107ba2c412adb90fd",
   "name": "Cli",
   "manifestFile": "lake-manifest.json",
   "inputRev": "main",
   "inherited": true,
   "configFile": "lakefile.toml"}],
 "name": "mathlib",
 "lakeDir": ".lake"}<|MERGE_RESOLUTION|>--- conflicted
+++ resolved
@@ -65,17 +65,10 @@
    "type": "git",
    "subDir": null,
    "scope": "leanprover-community",
-<<<<<<< HEAD
-   "rev": "fe259928b09d9062f1369ee3b8d265a21d2107d2",
-   "name": "batteries",
-   "manifestFile": "lake-manifest.json",
-   "inputRev": "nightly-testing",
-=======
    "rev": "5aa5d69e0008ad90b80c8554d85b7492beb54138",
    "name": "batteries",
    "manifestFile": "lake-manifest.json",
    "inputRev": "lean-pr-testing-6660",
->>>>>>> b57abe19
    "inherited": false,
    "configFile": "lakefile.toml"},
   {"url": "https://github.com/leanprover/lean4-cli",
