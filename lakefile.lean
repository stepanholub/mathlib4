--- conflicted
+++ resolved
@@ -10,11 +10,7 @@
 require "leanprover-community" / "batteries" @ git "nightly-testing"
 require "leanprover-community" / "Qq" @ git "nightly-testing"
 require "leanprover-community" / "aesop" @ git "nightly-testing"
-<<<<<<< HEAD
 require "leanprover-community" / "proofwidgets" @ git "v0.0.44"
-=======
-require "leanprover-community" / "proofwidgets" @ git "v0.0.44-pre3"
->>>>>>> 022e83a3
 require "leanprover-community" / "importGraph" @ git "nightly-testing"
 require "leanprover-community" / "LeanSearchClient" @ git "main"
   from git "https://github.com/leanprover-community/LeanSearchClient" @ "main"
