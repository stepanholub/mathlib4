import Lake

open Lake DSL


/-!
## Mathlib dependencies on upstream projects
-/

require "leanprover-community" / "batteries" @ git "main"
require "leanprover-community" / "Qq" @ git "master"
require "leanprover-community" / "aesop" @ git "master"
require "leanprover-community" / "proofwidgets" @ git "v0.0.62" -- ProofWidgets should always be pinned to a specific version
  with NameMap.empty.insert `errorOnBuild
    "ProofWidgets not up-to-date. \
    Please run `lake exe cache get` to fetch the latest ProofWidgets. \
    If this does not work, report your issue on the Lean Zulip."
require "leanprover-community" / "importGraph" @ git "main"
require "leanprover-community" / "LeanSearchClient" @ git "main"
require "leanprover-community" / "plausible" @ git "main"

/-!
## Options for building mathlib
-/

/-- These options are used as `leanOptions`, prefixed by `` `weak``, so that
`lake build` uses them, as well as `Archive` and `Counterexamples`. -/
abbrev mathlibOnlyLinters : Array LeanOption := #[
<<<<<<< HEAD
  ⟨`linter.allScriptsDocumented, true⟩,
  ⟨`linter.checkInitImports, true⟩,
  -- The `docPrime` linter is disabled: https://github.com/leanprover-community/mathlib4/issues/20560
  ⟨`linter.docPrime, false⟩,
  ⟨`linter.hashCommand, true⟩,
  ⟨`linter.oldObtain, true⟩,
  ⟨`linter.dupOpen, true⟩,
  ⟨`linter.style.cases, true⟩,
  ⟨`linter.style.cdot, true⟩,
  ⟨`linter.style.docString, true⟩,
  ⟨`linter.style.dollarSyntax, true⟩,
  ⟨`linter.style.header, true⟩,
  ⟨`linter.style.lambdaSyntax, true⟩,
  ⟨`linter.style.longLine, true⟩,
=======
  ⟨`linter.mathlibStandardSet, true⟩,
>>>>>>> 31ab8520
  ⟨`linter.style.longFile, .ofNat 1500⟩,
  -- `latest_import.yml` uses this comment: if you edit it, make sure that the workflow still works
]

/-- These options are passed as `leanOptions` to building mathlib, as well as the
`Archive` and `Counterexamples`. (`tests` omits the first two options.) -/
abbrev mathlibLeanOptions := #[
    ⟨`pp.unicode.fun, true⟩, -- pretty-prints `fun a ↦ b`
    ⟨`autoImplicit, false⟩,
    ⟨`maxSynthPendingDepth, .ofNat 3⟩
  ] ++ -- options that are used in `lake build`
    mathlibOnlyLinters.map fun s ↦ { s with name := `weak ++ s.name }

package mathlib where
  testDriver := "MathlibTest"
  -- These are additional settings which do not affect the lake hash,
  -- so they can be enabled in CI and disabled locally or vice versa.
  -- Warning: Do not put any options here that actually change the olean files,
  -- or inconsistent behavior may result
  -- weakLeanArgs := #[]

/-!
## Mathlib libraries
-/

@[default_target]
lean_lib Mathlib where
  -- Enforce Mathlib's default linters and style options.
  leanOptions := mathlibLeanOptions

-- NB. When adding further libraries, check if they should be excluded from `getLeanLibs` in
-- `scripts/mk_all.lean`.
lean_lib Cache
lean_lib LongestPole

lean_lib MathlibTest where
  globs := #[.submodules `MathlibTest]

lean_lib Archive where
  leanOptions := mathlibLeanOptions

lean_lib Counterexamples where
  leanOptions := mathlibLeanOptions

/-- Additional documentation in the form of modules that only contain module docstrings. -/
lean_lib docs where
  roots := #[`docs]

/-!
## Executables provided by Mathlib
-/

/--
`lake exe autolabel 150100` adds a topic label to PR `150100` if there is a unique choice.
This requires GitHub CLI `gh` to be installed!

Calling `lake exe autolabel` without a PR number will print the result without applying
any labels online.
-/
lean_exe autolabel where
  srcDir := "scripts"

/-- `lake exe cache get` retrieves precompiled `.olean` files from a central server. -/
lean_exe cache where
  root := `Cache.Main

/-- `lake exe check-yaml` verifies that all declarations referred to in `docs/*.yaml` files exist. -/
lean_exe «check-yaml» where
  srcDir := "scripts"
  supportInterpreter := true

/-- `lake exe mk_all` constructs the files containing all imports for a project. -/
lean_exe mk_all where
  srcDir := "scripts"
  supportInterpreter := true
  -- Executables which import `Lake` must set `-lLake`.
  weakLinkArgs := #["-lLake"]

/-- `lake exe shake` checks files for unnecessary imports. -/
lean_exe shake where
  root := `Shake.Main
  supportInterpreter := true

/-- `lake exe lint-style` runs text-based style linters. -/
lean_exe «lint-style» where
  srcDir := "scripts"
  supportInterpreter := true
  -- Executables which import `Lake` must set `-lLake`.
  weakLinkArgs := #["-lLake"]

/--
`lake exe pole` queries the Mathlib speedcenter for build times for the current commit,
and then calculates the longest pole
(i.e. the sequence of files you would be waiting for during a infinite parallelism build).
-/
lean_exe pole where
  root := `LongestPole.Main
  supportInterpreter := true
  -- Executables which import `Lake` must set `-lLake`.
  weakLinkArgs := #["-lLake"]

/--
`lake exe unused module_1 ... module_n` will analyze unused transitive imports in a given sequence.
The script expects the sequence to be in "reverse order", i.e. files imported later in `Mathlib` should
come earlier in the sequence.

Outputs a markdown file (called  `unused.md` by default) and a number of `lake exe graph` commands
highlighting particular ranges of transitively unused imports.

Typically this should be run via `scripts/unused_in_pole.sh`.
-/
lean_exe unused where
  root := `LongestPole.Unused
  supportInterpreter := true
  -- Executables which import `Lake` must set `-lLake`.
  weakLinkArgs := #["-lLake"]

lean_exe mathlib_test_executable where
  root := `MathlibTest.MathlibTestExecutable

/-!
## Other configuration
-/

/--
When a package depending on Mathlib updates its dependencies,
update its toolchain to match Mathlib's and fetch the new cache.
-/
post_update pkg do
  let rootPkg ← getRootPackage
  if rootPkg.name = pkg.name then
    return -- do not run in Mathlib itself
  if (← IO.getEnv "MATHLIB_NO_CACHE_ON_UPDATE") != some "1" then
    let exeFile ← runBuild cache.fetch
    let exitCode ← env exeFile.toString #["get"]
    if exitCode ≠ 0 then
      error s!"{pkg.name}: failed to fetch cache"<|MERGE_RESOLUTION|>--- conflicted
+++ resolved
@@ -26,24 +26,7 @@
 /-- These options are used as `leanOptions`, prefixed by `` `weak``, so that
 `lake build` uses them, as well as `Archive` and `Counterexamples`. -/
 abbrev mathlibOnlyLinters : Array LeanOption := #[
-<<<<<<< HEAD
-  ⟨`linter.allScriptsDocumented, true⟩,
-  ⟨`linter.checkInitImports, true⟩,
-  -- The `docPrime` linter is disabled: https://github.com/leanprover-community/mathlib4/issues/20560
-  ⟨`linter.docPrime, false⟩,
-  ⟨`linter.hashCommand, true⟩,
-  ⟨`linter.oldObtain, true⟩,
-  ⟨`linter.dupOpen, true⟩,
-  ⟨`linter.style.cases, true⟩,
-  ⟨`linter.style.cdot, true⟩,
-  ⟨`linter.style.docString, true⟩,
-  ⟨`linter.style.dollarSyntax, true⟩,
-  ⟨`linter.style.header, true⟩,
-  ⟨`linter.style.lambdaSyntax, true⟩,
-  ⟨`linter.style.longLine, true⟩,
-=======
   ⟨`linter.mathlibStandardSet, true⟩,
->>>>>>> 31ab8520
   ⟨`linter.style.longFile, .ofNat 1500⟩,
   -- `latest_import.yml` uses this comment: if you edit it, make sure that the workflow still works
 ]
