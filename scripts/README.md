--- conflicted
+++ resolved
@@ -41,11 +41,9 @@
   It assumes that the only difference between master and the current status of the PR consists
   of renames. More precisely, any change on a line that contains a declaration name
   and is not a rename, will likely confuse the script.
-<<<<<<< HEAD
 - `create_deprecated_modules.lean` defines the `#create_deprecated_modules` command that
   automatically generates the `deprecated_module` entries, gathering information from `git`.
   The expectation is that this will be expanded to a fully automated process that happens in CI.
-=======
 - `migrate_to_fork.py`
   Helps contributors migrate from having direct write access to the main repository
   to using a fork-based workflow. This comprehensive script automates the entire migration process:
@@ -60,7 +58,6 @@
   * Provides comprehensive status reporting and next steps guidance
   Run with `python3 scripts/migrate_to_fork.py` (interactive) or `python3 scripts/migrate_to_fork.py -y` (auto-accept).
   Requires GitHub CLI (`gh`) installed and authenticated. Safe to run multiple times.
->>>>>>> 99042f33
 
 **Analyzing Mathlib's import structure**
 - `unused_in_pole.sh` (followed by an optional `<target>`, defaulting to `Mathlib`)
