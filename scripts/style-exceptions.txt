Mathlib/Algebra/BigOperators/Group/Finset.lean : line 1 : ERR_NUM_LIN : 2400 file contains 2245 lines, try to split it up
Mathlib/Algebra/Group/Subgroup/Basic.lean : line 1 : ERR_NUM_LIN : 3000 file contains 2893 lines, try to split it up
Mathlib/Algebra/MonoidAlgebra/Basic.lean : line 1 : ERR_NUM_LIN : 2100 file contains 1965 lines, try to split it up
Mathlib/Algebra/MvPolynomial/Basic.lean : line 1 : ERR_NUM_LIN : 1700 file contains 1544 lines, try to split it up
Mathlib/Algebra/Order/Floor.lean : line 1 : ERR_NUM_LIN : 1700 file contains 1593 lines, try to split it up
Mathlib/AlgebraicGeometry/EllipticCurve/Jacobian.lean : line 1 : ERR_NUM_LIN : 1700 file contains 1511 lines, try to split it up
Mathlib/Analysis/Asymptotics/Asymptotics.lean : line 1 : ERR_NUM_LIN : 2100 file contains 1955 lines, try to split it up
Mathlib/Analysis/Calculus/ContDiff/Basic.lean : line 1 : ERR_NUM_LIN : 2100 file contains 1952 lines, try to split it up
Mathlib/Analysis/Calculus/ContDiff/Defs.lean : line 1 : ERR_NUM_LIN : 1700 file contains 1595 lines, try to split it up
Mathlib/Analysis/InnerProductSpace/Basic.lean : line 1 : ERR_NUM_LIN : 2500 file contains 2433 lines, try to split it up
Mathlib/CategoryTheory/Limits/Shapes/Biproducts.lean : line 1 : ERR_NUM_LIN : 2100 file contains 1998 lines, try to split it up
Mathlib/Computability/TMToPartrec.lean : line 1 : ERR_NUM_LIN : 2200 file contains 2071 lines, try to split it up
Mathlib/Computability/TuringMachine.lean : line 1 : ERR_NUM_LIN : 2700 file contains 2561 lines, try to split it up
Mathlib/Data/DFinsupp/Basic.lean : line 1 : ERR_NUM_LIN : 2200 file contains 2078 lines, try to split it up
Mathlib/Data/Fin/Basic.lean : line 1 : ERR_NUM_LIN : 1700 file contains 1524 lines, try to split it up
Mathlib/Data/Finset/Basic.lean : line 1 : ERR_NUM_LIN : 3200 file contains 3057 lines, try to split it up
Mathlib/Data/Finset/Lattice.lean : line 1 : ERR_NUM_LIN : 2100 file contains 1968 lines, try to split it up
Mathlib/Data/Finset/Pointwise/Basic.lean : line 1 : ERR_NUM_LIN : 2100 file contains 1997 lines, try to split it up
Mathlib/Data/Finsupp/Basic.lean : line 1 : ERR_NUM_LIN : 1900 file contains 1703 lines, try to split it up
Mathlib/Data/List/Basic.lean : line 1 : ERR_NUM_LIN : 2700 file contains 2598 lines, try to split it up
Mathlib/Data/Matrix/Basic.lean : line 1 : ERR_NUM_LIN : 2700 file contains 2519 lines, try to split it up
Mathlib/Data/Multiset/Basic.lean : line 1 : ERR_NUM_LIN : 2900 file contains 2725 lines, try to split it up
Mathlib/Data/Num/Lemmas.lean : line 1 : ERR_NUM_LIN : 1700 file contains 1576 lines, try to split it up
Mathlib/Data/Ordmap/Ordset.lean : line 1 : ERR_NUM_LIN : 1700 file contains 1580 lines, try to split it up
Mathlib/Data/QPF/Multivariate/Basic.lean : line 76 : ERR_LIN : Line has 127 characters, which is more than 100
Mathlib/Data/Real/EReal.lean : line 1 : ERR_NUM_LIN : 1900 file contains 1778 lines, try to split it up
Mathlib/Data/Seq/WSeq.lean : line 1 : ERR_NUM_LIN : 1800 file contains 1622 lines, try to split it up
Mathlib/Data/Set/Basic.lean : line 1 : ERR_NUM_LIN : 2300 file contains 2170 lines, try to split it up
Mathlib/Data/Set/Finite.lean : line 1 : ERR_NUM_LIN : 1700 file contains 1535 lines, try to split it up
Mathlib/Data/Set/Function.lean : line 1 : ERR_NUM_LIN : 1900 file contains 1740 lines, try to split it up
Mathlib/Data/Set/Lattice.lean : line 1 : ERR_NUM_LIN : 2100 file contains 1932 lines, try to split it up
Mathlib/LinearAlgebra/AffineSpace/AffineSubspace.lean : line 1 : ERR_NUM_LIN : 1800 file contains 1693 lines, try to split it up
Mathlib/LinearAlgebra/Dual.lean : line 1 : ERR_NUM_LIN : 1900 file contains 1738 lines, try to split it up
Mathlib/LinearAlgebra/Multilinear/Basic.lean : line 1 : ERR_NUM_LIN : 1900 file contains 1775 lines, try to split it up
Mathlib/Logic/Equiv/Basic.lean : line 1 : ERR_NUM_LIN : 2000 file contains 1806 lines, try to split it up
Mathlib/MeasureTheory/Function/LpSpace.lean : line 1 : ERR_NUM_LIN : 2100 file contains 1978 lines, try to split it up
Mathlib/MeasureTheory/Function/StronglyMeasurable/Basic.lean : line 1 : ERR_NUM_LIN : 2000 file contains 1879 lines, try to split it up
Mathlib/MeasureTheory/Integral/Bochner.lean : line 1 : ERR_NUM_LIN : 2100 file contains 1947 lines, try to split it up
Mathlib/MeasureTheory/Integral/FundThmCalculus.lean : line 1 : ERR_NUM_LIN : 1800 file contains 1647 lines, try to split it up
Mathlib/MeasureTheory/Integral/Lebesgue.lean : line 1 : ERR_NUM_LIN : 2200 file contains 2051 lines, try to split it up
Mathlib/MeasureTheory/Integral/SetIntegral.lean : line 1 : ERR_NUM_LIN : 1700 file contains 1579 lines, try to split it up
Mathlib/MeasureTheory/Integral/SetToL1.lean : line 1 : ERR_NUM_LIN : 1800 file contains 1640 lines, try to split it up
Mathlib/MeasureTheory/Measure/MeasureSpace.lean : line 1 : ERR_NUM_LIN : 2200 file contains 2008 lines, try to split it up
Mathlib/Order/CompleteLattice.lean : line 1 : ERR_NUM_LIN : 1900 file contains 1709 lines, try to split it up
Mathlib/Order/ConditionallyCompleteLattice/Basic.lean : line 1 : ERR_NUM_LIN : 1700 file contains 1549 lines, try to split it up
Mathlib/Order/Filter/AtTopBot.lean : line 1 : ERR_NUM_LIN : 2000 file contains 1828 lines, try to split it up
Mathlib/Order/Filter/Basic.lean : line 1 : ERR_NUM_LIN : 3000 file contains 2898 lines, try to split it up
Mathlib/Order/Hom/Lattice.lean : line 1 : ERR_NUM_LIN : 1800 file contains 1661 lines, try to split it up
Mathlib/Order/Interval/Set/Basic.lean : line 1 : ERR_NUM_LIN : 1800 file contains 1652 lines, try to split it up
Mathlib/Order/LiminfLimsup.lean : line 1 : ERR_NUM_LIN : 1900 file contains 1791 lines, try to split it up
Mathlib/Order/UpperLower/Basic.lean : line 1 : ERR_NUM_LIN : 1900 file contains 1795 lines, try to split it up
Mathlib/RingTheory/UniqueFactorizationDomain.lean : line 1 : ERR_NUM_LIN : 2100 file contains 1982 lines, try to split it up
Mathlib/SetTheory/Cardinal/Basic.lean : line 1 : ERR_NUM_LIN : 2200 file contains 2004 lines, try to split it up
Mathlib/SetTheory/Game/PGame.lean : line 1 : ERR_NUM_LIN : 1900 file contains 1753 lines, try to split it up
Mathlib/SetTheory/Ordinal/Arithmetic.lean : line 1 : ERR_NUM_LIN : 2400 file contains 2269 lines, try to split it up
Mathlib/SetTheory/ZFC/Basic.lean : line 1 : ERR_NUM_LIN : 1700 file contains 1549 lines, try to split it up
Mathlib/Tactic/CC/Addition.lean : line 1 : ERR_NUM_LIN : 2300 file contains 2100 lines, try to split it up
<<<<<<< HEAD
Mathlib/Tactic/ToAdditive/Frontend.lean : line 1 : ERR_NUM_LIN : 1700 file contains 1504 lines, try to split it up
=======
Mathlib/Tactic/ToAdditive/Frontend.lean : line 1 : ERR_NUM_LIN : 1700 file contains 1502 lines, try to split it up
>>>>>>> bc78dd40
Mathlib/Topology/Algebra/Group/Basic.lean : line 1 : ERR_NUM_LIN : 2100 file contains 1932 lines, try to split it up
Mathlib/Topology/Algebra/Module/Basic.lean : line 1 : ERR_NUM_LIN : 2600 file contains 2405 lines, try to split it up
Mathlib/Topology/Basic.lean : line 1 : ERR_NUM_LIN : 1900 file contains 1731 lines, try to split it up
Mathlib/Topology/Category/Profinite/Nobeling.lean : line 1 : ERR_NUM_LIN : 2000 file contains 1806 lines, try to split it up
Mathlib/Topology/Constructions.lean : line 1 : ERR_NUM_LIN : 1700 file contains 1591 lines, try to split it up
Mathlib/Topology/ContinuousFunction/Bounded.lean : line 1 : ERR_NUM_LIN : 1800 file contains 1682 lines, try to split it up
Mathlib/Topology/Instances/ENNReal.lean : line 1 : ERR_NUM_LIN : 1700 file contains 1513 lines, try to split it up
Mathlib/Topology/Separation.lean : line 1 : ERR_NUM_LIN : 2900 file contains 2716 lines, try to split it up
Mathlib/Topology/UniformSpace/Basic.lean : line 1 : ERR_NUM_LIN : 1900 file contains 1768 lines, try to split it up<|MERGE_RESOLUTION|>--- conflicted
+++ resolved
@@ -55,11 +55,7 @@
 Mathlib/SetTheory/Ordinal/Arithmetic.lean : line 1 : ERR_NUM_LIN : 2400 file contains 2269 lines, try to split it up
 Mathlib/SetTheory/ZFC/Basic.lean : line 1 : ERR_NUM_LIN : 1700 file contains 1549 lines, try to split it up
 Mathlib/Tactic/CC/Addition.lean : line 1 : ERR_NUM_LIN : 2300 file contains 2100 lines, try to split it up
-<<<<<<< HEAD
 Mathlib/Tactic/ToAdditive/Frontend.lean : line 1 : ERR_NUM_LIN : 1700 file contains 1504 lines, try to split it up
-=======
-Mathlib/Tactic/ToAdditive/Frontend.lean : line 1 : ERR_NUM_LIN : 1700 file contains 1502 lines, try to split it up
->>>>>>> bc78dd40
 Mathlib/Topology/Algebra/Group/Basic.lean : line 1 : ERR_NUM_LIN : 2100 file contains 1932 lines, try to split it up
 Mathlib/Topology/Algebra/Module/Basic.lean : line 1 : ERR_NUM_LIN : 2600 file contains 2405 lines, try to split it up
 Mathlib/Topology/Basic.lean : line 1 : ERR_NUM_LIN : 1900 file contains 1731 lines, try to split it up
